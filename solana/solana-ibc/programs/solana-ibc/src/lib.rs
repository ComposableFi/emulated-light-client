--- conflicted
+++ resolved
@@ -43,45 +43,17 @@
         msg!("Called deliver method: {message}");
         let _sender = ctx.accounts.sender.to_account_info();
 
-<<<<<<< HEAD
-        msg!("These are messages {:?}", messages);
-
-        let private: &mut PrivateStorage = &mut ctx.accounts.storage;
-        msg!("This is private_store {:?}", private);
-
-        let account = &ctx.accounts.trie;
-        let provable =
-            solana_trie::AccountTrie::new(account.try_borrow_mut_data()?)
-                .ok_or(ProgramError::InvalidAccountData)?;
-        let inner = IbcStorageInner {
-            private,
-            provable,
-            accounts: ctx.remaining_accounts.to_vec(),
-        };
-        let mut store = IbcStorage(Rc::new(RefCell::new(inner)));
-        let mut router = store.clone();
-
-        let mut errors = Vec::new();
-        for msg in messages {
-            let msg = ibc_proto::google::protobuf::Any {
-                type_url: msg.type_url,
-                value: msg.value,
-            };
-            let res = ibc::core::MsgEnvelope::try_from(msg).and_then(|msg| {
-                ibc::core::dispatch(&mut store, &mut router, msg)
-            });
-            if let Err(err) = res {
-                errors.push(err);
-=======
         let private: &mut storage::PrivateStorage = &mut ctx.accounts.storage;
         msg!("This is private: {private:?}");
         let provable = storage::get_provable_from(&ctx.accounts.trie, "trie")?;
         let packets: &mut IBCPackets = &mut ctx.accounts.packets;
+        let accounts = ctx.remaining_accounts;
 
         let mut store = storage::IbcStorage::new(storage::IbcStorageInner {
             private,
             provable,
             packets,
+            accounts: accounts.to_vec(),
         });
 
         {
@@ -99,7 +71,6 @@
             let packets = &mut store.packets.0;
             if !packets.iter().any(|pack| &packet == pack) {
                 packets.push(packet);
->>>>>>> 98e45670
             }
         }
 
@@ -164,28 +135,12 @@
     }
 }
 
-<<<<<<< HEAD
-/// All the structs from IBC are stored as String since they dont implement AnchorSerialize and AnchorDeserialize
-#[derive(Debug)]
-pub struct IbcStorageInner<'a, 'b, 'c> {
-    pub private: &'a mut PrivateStorage,
-    pub provable:
-        solana_trie::AccountTrie<core::cell::RefMut<'a, &'b mut [u8]>>,
-    pub accounts: Vec<AccountInfo<'c>>,
-}
-
-#[derive(Debug, Clone)]
-struct IbcStorage<'a, 'b, 'c>(Rc<RefCell<IbcStorageInner<'a, 'b, 'c>>>);
-
-impl Router for IbcStorage<'_, '_, '_,> {
-=======
 #[event]
 pub struct EmitIBCEvent {
     pub ibc_event: Vec<u8>,
 }
 
-impl Router for storage::IbcStorage<'_, '_> {
->>>>>>> 98e45670
+impl Router for storage::IbcStorage<'_, '_, '_> {
     //
     fn get_route(&self, module_id: &ModuleId) -> Option<&dyn Module> {
         let module_id = core::borrow::Borrow::borrow(module_id);
