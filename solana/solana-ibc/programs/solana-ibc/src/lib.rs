--- conflicted
+++ resolved
@@ -128,17 +128,6 @@
             .map_err(move |err| error!((&err)))
     }
 
-    /// Should be called after setting up client, connection and channels.
-    pub fn send_packet<'a, 'info>(
-        ctx: Context<'a, 'a, 'a, 'info, SendPacket<'info>>,
-        packet: ibc::Packet,
-    ) -> Result<()> {
-        let mut store = storage::from_ctx!(ctx);
-        ::ibc::core::channel::handler::send_packet(&mut store, packet)
-            .map_err(error::Error::ContextError)
-            .map_err(|err| error!((&err)))
-    }
-
     /// Called to set up escrow and mint accounts for given channel and denom.
     /// Panics if called without `mocks` feature.
     pub fn mock_init_escrow<'a, 'info>(
@@ -171,7 +160,6 @@
             counterparty_client_id,
         )
     }
-<<<<<<< HEAD
 
     /// Should be called after setting up client, connection and channels.
     pub fn send_packet<'a, 'info>(
@@ -182,22 +170,9 @@
         timeout_height: ibc::TimeoutHeight,
         timeout_timestamp: ibc::Timestamp,
     ) -> Result<()> {
-        let private = &mut ctx.accounts.storage;
-        let cloned_private = private.clone();
-        let provable = storage::get_provable_from(&ctx.accounts.trie)?;
-        let chain = &mut ctx.accounts.chain;
-
-        // Before anything else, try generating a new guest block.  However, if
-        // that fails it’s not an error condition.  We do this at the beginning
-        // of any request.
-        chain.maybe_generate_block(&provable)?;
-
-        let mut store = storage::IbcStorage::new(storage::IbcStorageInner {
-            private,
-            provable,
-            chain,
-            accounts: ctx.remaining_accounts,
-        });
+        let private = ctx.accounts.storage.clone();
+
+        let mut store = storage::from_ctx!(ctx);
 
         let sequence = store
             .get_next_sequence_send(&SeqSendPath::new(&port_id, &channel_id))
@@ -206,7 +181,7 @@
 
         let port_channel_pk = PortChannelPK::try_from(port_id.clone(), channel_id.clone()).map_err(|e| error::Error::ContextError(e.into()))?;
 
-        let port_channel_store = cloned_private
+        let port_channel_store = private
             .port_channel
             .get(&port_channel_pk).ok_or(error::Error::Internal("Port channel not found"))?;
 
@@ -227,8 +202,6 @@
             .map_err(error::Error::ContextError)
             .map_err(|err| error!((&err)))
     }
-=======
->>>>>>> 854bcd64
 }
 
 /// All the storage accounts are initialized here since it is only called once
