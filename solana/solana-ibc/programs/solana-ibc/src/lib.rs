#![allow(clippy::enum_variant_names)]
// anchor_lang::error::Error and anchor_lang::Result is ≥ 160 bytes and there’s
// not much we can do about it.
#![allow(clippy::result_large_err)]

extern crate alloc;

use anchor_lang::prelude::*;
use anchor_lang::solana_program;
use anchor_spl::associated_token::AssociatedToken;
use anchor_spl::token::{Mint, Token, TokenAccount};
use borsh::BorshDeserialize;
use ibc::core::ics23_commitment::commitment::CommitmentPrefix;
use ibc::core::ics24_host::identifier::{ChannelId, ClientId, PortId};
use ibc::core::router::{Module, ModuleId, Router};
use ibc::core::MsgEnvelope;
#[cfg(feature = "mocks")]
use mocks::mock_deliver_impl;
use storage::IbcPackets;

<<<<<<< HEAD
const CHAIN_SEED: &[u8] = b"chain";
const PACKET_SEED: &[u8] = b"packet";
const SOLANA_IBC_STORAGE_SEED: &[u8] = b"private";
const TRIE_SEED: &[u8] = b"trie";
const MINT_ESCROW_SEED: &[u8] = b"mint_escrow";
=======
pub const CHAIN_SEED: &[u8] = b"chain";
pub const PACKET_SEED: &[u8] = b"packet";
pub const SOLANA_IBC_STORAGE_SEED: &[u8] = b"private";
pub const TRIE_SEED: &[u8] = b"trie";
>>>>>>> 31ab994d

declare_id!("EnfDJsAK7BGgetnmKzBx86CsgC5kfSPcsktFCQ4YLC81");

pub mod chain;
pub mod client_state;
pub mod consensus_state;
mod ed25519;
mod error;
pub mod events;
mod execution_context;
mod host;
<<<<<<< HEAD
#[cfg(feature = "mocks")]
mod mocks;
mod storage;
=======
pub mod storage;
>>>>>>> 31ab994d
#[cfg(test)]
mod tests;
mod transfer;
mod validation_context;

#[anchor_lang::program]
pub mod solana_ibc {
    use super::*;

    /// Initialises the guest blockchain with given configuration and genesis
    /// epoch.
    pub fn initialise(
        ctx: Context<Chain>,
        config: chain::Config,
        genesis_epoch: chain::Epoch,
    ) -> Result<()> {
        let mut provable =
            storage::get_provable_from(&ctx.accounts.trie, "trie")?;
        ctx.accounts.chain.initialise(&mut provable, config, genesis_epoch)
    }

    /// Attempts to generate a new guest block.
    ///
    /// The request fails if there’s a pending guest block or conditions for
    /// creating a new block haven’t been met.
    ///
    /// TODO(mina86): Per the guest blockchain paper, generating a guest block
    /// should offer rewards to account making the generate block call.  This is
    /// currently not implemented and will be added at a later time.
    pub fn generate_block(ctx: Context<Chain>) -> Result<()> {
        let provable = storage::get_provable_from(&ctx.accounts.trie, "trie")?;
        ctx.accounts.chain.generate_block(&provable)
    }

    /// Accepts pending block’s signature from the validator.
    ///
    /// Sender of the transaction is the validator of the guest blockchain.
    /// Their Solana key is used as the key in the guest blockchain.
    ///
    /// `signature` is signature of the pending guest block made with private
    /// key corresponding to the sender account’s public key.
    ///
    /// TODO(mina86): At the moment the call doesn’t provide rewards and doesn’t
    /// allow to submit signatures for finalised guest blocks.  Those features
    /// will be added at a later time.
    pub fn sign_block(
        ctx: Context<ChainWithVerifier>,
        signature: [u8; ed25519::Signature::LENGTH],
    ) -> Result<()> {
        let provable = storage::get_provable_from(&ctx.accounts.trie, "trie")?;
        let verifier = ed25519::Verifier::new(&ctx.accounts.ix_sysvar)?;
        if ctx.accounts.chain.sign_block(
            (*ctx.accounts.sender.key).into(),
            &signature.into(),
            &verifier,
        )? {
            ctx.accounts.chain.maybe_generate_block(&provable, None)?;
        }
        Ok(())
    }

    /// Changes stake of a guest validator.
    ///
    /// Sender’s stake will be set to the given amount.  Note that if sender is
    /// a validator in current epoch, their stake in current epoch won’t change.
    /// This also means that reducing stake takes effect only after the epoch
    /// changes.
    ///
    /// TODO(mina86): At the moment we’re operating on pretend tokens and each
    /// validator can set whatever stake they want.  This is purely for testing
    /// and not intended for production use.
    pub fn set_stake(ctx: Context<Chain>, amount: u128) -> Result<()> {
        let provable = storage::get_provable_from(&ctx.accounts.trie, "trie")?;
        ctx.accounts.chain.maybe_generate_block(&provable, None)?;
        ctx.accounts.chain.set_stake((*ctx.accounts.sender.key).into(), amount)
    }

    pub fn deliver(
        ctx: Context<Deliver>,
        message: ibc::core::MsgEnvelope,
    ) -> Result<()> {
        // msg!("Called deliver method: {:?}", message);
        let _sender = ctx.accounts.sender.to_account_info();

        let private: &mut storage::PrivateStorage = &mut ctx.accounts.storage;
        // msg!("This is private: {:?}", private);
        let provable = storage::get_provable_from(&ctx.accounts.trie, "trie")?;
        let packets = &mut ctx.accounts.packets;
        let host_head = host::Head::get()?;

        // Before anything else, try generating a new guest block.  However, if
        // that fails it’s not an error condition.  We do this at the beginning
        // of any request.
        // ctx.accounts.chain.maybe_generate_block(&provable, Some(host_head))?;

        let mut store = storage::IbcStorage::new(storage::IbcStorageInner {
            private,
            provable,
            packets,
            accounts: ctx.remaining_accounts.to_vec(),
            host_head,
        });

        {
            let mut router = store.clone();
            ibc::core::dispatch(&mut store, &mut router, message.clone())
                .map_err(error::Error::RouterError)
                .map_err(|err| error!((&err)))?;
        }
        if let MsgEnvelope::Packet(packet) = message {
            // store the packet if not exists
            // TODO(dhruvja) Store in a PDA with channelId, portId and Sequence
            let mut store = store.borrow_mut();
            let packets = &mut store.packets.0;
            if !packets.iter().any(|pack| &packet == pack) {
                packets.push(packet);
            }
        }

        // `store` is the only reference to inner storage making refcount == 1
        // which means try_into_inner will succeed.
        // let inner = store.try_into_inner().unwrap();

        // msg!("This is final structure {:?}", inner.private);

        // msg!("this is length {}", TrieKey::ClientState{ client_id: String::from("hello")}.into());

        Ok(())
    }

    /// This method is called to set up connection, channel and store the next sequence. Will panic if called without `[mocks]` feature
    #[allow(unused_variables)]
    pub fn mock_deliver(
        ctx: Context<MockDeliver>,
        port_id: PortId,
        channel_id_on_b: ChannelId,
        base_denom: String,
        commitment_prefix: CommitmentPrefix,
        client_id: ClientId,
        counterparty_client_id: ClientId,
    ) -> Result<()> {
        #[cfg(feature = "mocks")]
        {
            mock_deliver_impl(
                ctx,
                port_id,
                channel_id_on_b,
                base_denom,
                commitment_prefix,
                client_id,
                counterparty_client_id,
            )
            .unwrap();
            Ok(())
        }
        #[cfg(not(feature = "mocks"))]
        panic!("This method is only for mocks");
    }
}

#[derive(Accounts)]
pub struct Chain<'info> {
    #[account(mut)]
    sender: Signer<'info>,

    /// The guest blockchain data.
    #[account(init_if_needed, payer = sender, seeds = [CHAIN_SEED], bump, space = 10240)]
    chain: Account<'info, chain::ChainData>,

    /// The account holding the trie which corresponds to guest blockchain’s
    /// state root.
    ///
    /// CHECK: Account’s owner is checked by [`storage::get_provable_from`]
    /// function.
    #[account(init_if_needed, payer = sender, seeds = [TRIE_SEED], bump, space = 10240)]
    trie: UncheckedAccount<'info>,

    system_program: Program<'info, System>,
}

#[derive(Accounts)]
pub struct ChainWithVerifier<'info> {
    #[account(mut)]
    sender: Signer<'info>,

    /// The guest blockchain data.
    #[account(init_if_needed, payer = sender, seeds = [CHAIN_SEED], bump, space = 10240)]
    chain: Account<'info, chain::ChainData>,

    /// The account holding the trie which corresponds to guest blockchain’s
    /// state root.
    ///
    /// CHECK: Account’s owner is checked by [`storage::get_provable_from`]
    /// function.
    #[account(init_if_needed, payer = sender, seeds = [TRIE_SEED], bump, space = 10240)]
    trie: UncheckedAccount<'info>,

    #[account(address = solana_program::sysvar::instructions::ID)]
    /// CHECK:
    ix_sysvar: AccountInfo<'info>,

    system_program: Program<'info, System>,
}

#[derive(Accounts)]
pub struct Deliver<'info> {
    #[account(mut)]
    sender: Signer<'info>,

    /// The account holding private IBC storage.
    #[account(init_if_needed, payer = sender, seeds = [SOLANA_IBC_STORAGE_SEED], bump, space = 10240)]
    storage: Account<'info, storage::PrivateStorage>,

    /// The account holding provable IBC storage, i.e. the trie.
    ///
    /// CHECK: Account’s owner is checked by [`storage::get_provable_from`]
    /// function.
    #[account(init_if_needed, payer = sender, seeds = [TRIE_SEED], bump, space = 10240)]
    trie: UncheckedAccount<'info>,

    /// The account holding packets.
    #[account(init_if_needed, payer = sender, seeds = [PACKET_SEED], bump, space = 10240)]
    packets: Account<'info, storage::IbcPackets>,

    /// The guest blockchain data.
    #[account(init_if_needed, payer = sender, seeds = [CHAIN_SEED], bump, space = 10240)]
    chain: Box<Account<'info, chain::ChainData>>,
    system_program: Program<'info, System>,
}

#[derive(Accounts)]
#[instruction(port_id: PortId, channel_id_on_b: ChannelId, base_denom: String)]
pub struct MockDeliver<'info> {
    #[account(mut)]
    sender: Signer<'info>,

    /// CHECK:
    receiver: AccountInfo<'info>,

    /// The account holding private IBC storage.
    #[account(mut, seeds = [SOLANA_IBC_STORAGE_SEED],bump, realloc = 10240, realloc::payer = sender, realloc::zero = false)]
    storage: Box<Account<'info, storage::PrivateStorage>>,

    /// The account holding provable IBC storage, i.e. the trie.
    ///
    /// CHECK: Account’s owner is checked by [`storage::get_provable_from`]
    /// function.
    #[account(init_if_needed, payer = sender, seeds = [TRIE_SEED], bump, space = 10240)]
    trie: UncheckedAccount<'info>,

    /// The account holding packets.
    #[account(init_if_needed, payer = sender, seeds = [PACKET_SEED], bump, space = 10240)]
    packets: Box<Account<'info, IbcPackets>>,

    /// The below accounts are being created for testing purposes only.
    /// In real, we would run conditionally create an escrow account when the channel is created.
    /// And we could have another method that can create a mint given the denom.
    #[account(init_if_needed, payer = sender, seeds = [MINT_ESCROW_SEED], bump, space = 100)]
    /// CHECK:
    mint_authority: UncheckedAccount<'info>,
    #[account(init_if_needed, payer = sender, seeds = [base_denom.as_bytes()], bump, mint::decimals = 6, mint::authority = mint_authority)]
    token_mint: Box<Account<'info, Mint>>,
    #[account(init_if_needed, payer = sender, seeds = [port_id.as_bytes(), channel_id_on_b.as_bytes()], bump, token::mint = token_mint, token::authority = mint_authority)]
    escrow_account: Box<Account<'info, TokenAccount>>,
    #[account(init_if_needed, payer = sender, associated_token::mint = token_mint, associated_token::authority = sender)]
    sender_token_account: Box<Account<'info, TokenAccount>>,
    #[account(init_if_needed, payer = sender, associated_token::mint = token_mint, associated_token::authority = receiver)]
    receiver_token_account: Box<Account<'info, TokenAccount>>,

    associated_token_program: Program<'info, AssociatedToken>,
    token_program: Program<'info, Token>,
    system_program: Program<'info, System>,
}

impl Router for storage::IbcStorage<'_, '_, '_> {
    //
    fn get_route(&self, module_id: &ModuleId) -> Option<&dyn Module> {
        let module_id = core::borrow::Borrow::borrow(module_id);
        match module_id {
            ibc::applications::transfer::MODULE_ID_STR => Some(self),
            _ => None,
        }
    }
    //
    fn get_route_mut(
        &mut self,
        module_id: &ModuleId,
    ) -> Option<&mut dyn Module> {
        let module_id = core::borrow::Borrow::borrow(module_id);
        match module_id {
            ibc::applications::transfer::MODULE_ID_STR => Some(self),
            _ => None,
        }
    }
    //
    fn lookup_module(&self, port_id: &PortId) -> Option<ModuleId> {
        match port_id.as_str() {
            ibc::applications::transfer::PORT_ID_STR => Some(ModuleId::new(
                ibc::applications::transfer::MODULE_ID_STR.to_string(),
            )),
            _ => None,
        }
    }
}<|MERGE_RESOLUTION|>--- conflicted
+++ resolved
@@ -18,18 +18,11 @@
 use mocks::mock_deliver_impl;
 use storage::IbcPackets;
 
-<<<<<<< HEAD
 const CHAIN_SEED: &[u8] = b"chain";
 const PACKET_SEED: &[u8] = b"packet";
 const SOLANA_IBC_STORAGE_SEED: &[u8] = b"private";
 const TRIE_SEED: &[u8] = b"trie";
 const MINT_ESCROW_SEED: &[u8] = b"mint_escrow";
-=======
-pub const CHAIN_SEED: &[u8] = b"chain";
-pub const PACKET_SEED: &[u8] = b"packet";
-pub const SOLANA_IBC_STORAGE_SEED: &[u8] = b"private";
-pub const TRIE_SEED: &[u8] = b"trie";
->>>>>>> 31ab994d
 
 declare_id!("EnfDJsAK7BGgetnmKzBx86CsgC5kfSPcsktFCQ4YLC81");
 
@@ -41,13 +34,9 @@
 pub mod events;
 mod execution_context;
 mod host;
-<<<<<<< HEAD
 #[cfg(feature = "mocks")]
 mod mocks;
 mod storage;
-=======
-pub mod storage;
->>>>>>> 31ab994d
 #[cfg(test)]
 mod tests;
 mod transfer;
