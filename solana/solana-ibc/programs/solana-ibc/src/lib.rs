#![allow(clippy::enum_variant_names)]
// anchor_lang::error::Error and anchor_lang::Result is ≥ 160 bytes and there’s
// not much we can do about it.
#![allow(clippy::result_large_err)]

extern crate alloc;

use anchor_lang::prelude::*;
<<<<<<< HEAD
use anchor_spl::associated_token::AssociatedToken;
use anchor_spl::token::{Mint, Token, TokenAccount};
use borsh::{BorshDeserialize, BorshSerialize};
use ibc::core::ics03_connection::connection::{
    ConnectionEnd, Counterparty, State as ConnState,
};
use ibc::core::ics03_connection::version::Version;
use ibc::core::ics04_channel::channel::{
    ChannelEnd, Counterparty as ChanCounterparty, Order, State as ChannelState,
};
use ibc::core::ics04_channel::Version as ChanVersion;
use ibc::core::ics23_commitment::commitment::CommitmentPrefix;
use ibc::core::ics24_host::identifier::{
    ChannelId, ClientId, ConnectionId, PortId,
};
use ibc::core::ics24_host::path::{
    ChannelEndPath, ConnectionPath, SeqRecvPath, SeqSendPath,
};
use ibc::core::router::{Module, ModuleId, Router};
use ibc::core::ExecutionContext;

const SOLANA_IBC_STORAGE_SEED: &[u8] = b"solana_ibc_storage";
const MINT_ESCROW_SEED: &[u8] = b"mint_escrow";
const TRIE_SEED: &[u8] = b"trie";
=======
use anchor_lang::solana_program;
use ibc::core::ics24_host::identifier::PortId;
use ibc::core::router::{Module, ModuleId, Router};
use ibc::core::MsgEnvelope;

const CHAIN_SEED: &[u8] = b"chain";
>>>>>>> 4d969cfa
const PACKET_SEED: &[u8] = b"packet";
const SOLANA_IBC_STORAGE_SEED: &[u8] = b"private";
const TRIE_SEED: &[u8] = b"trie";

const CONNECTION_ID_PREFIX: &str = "connection-";
const CHANNEL_ID_PREFIX: &str = "channel-";

use crate::storage::IBCPackets;

declare_id!("EnfDJsAK7BGgetnmKzBx86CsgC5kfSPcsktFCQ4YLC81");

mod chain;
mod client_state;
mod consensus_state;
mod ed25519;
mod error;
mod events;
mod execution_context;
mod storage;
#[cfg(test)]
mod tests;
mod transfer;
mod trie_key;
mod validation_context;
// mod client_context;

#[cfg(feature = "mocks")]
const TEST: bool = true;
#[cfg(not(feature = "mocks"))]
const TEST: bool = false;

#[anchor_lang::program]
pub mod solana_ibc {

    use anchor_spl::token::MintTo;

    use super::*;

    /// Initialises the guest blockchain with given configuration and genesis
    /// epoch.
    pub fn initialise(
        ctx: Context<Chain>,
        config: chain::Config,
        genesis_epoch: chain::Epoch,
    ) -> Result<()> {
        let mut provable =
            storage::get_provable_from(&ctx.accounts.trie, "trie")?;
        ctx.accounts.chain.initialise(&mut provable, config, genesis_epoch)
    }

    /// Attempts to generate a new guest block.
    ///
    /// The request fails if there’s a pending guest block or conditions for
    /// creating a new block haven’t been met.
    ///
    /// TODO(mina86): Per the guest blockchain paper, generating a guest block
    /// should offer rewards to account making the generate block call.  This is
    /// currently not implemented and will be added at a later time.
    pub fn generate_block(ctx: Context<Chain>) -> Result<()> {
        let provable = storage::get_provable_from(&ctx.accounts.trie, "trie")?;
        ctx.accounts.chain.generate_block(&provable)
    }

    /// Accepts pending block’s signature from the validator.
    ///
    /// Sender of the transaction is the validator of the guest blockchain.
    /// Their Solana key is used as the key in the guest blockchain.
    ///
    /// `signature` is signature of the pending guest block made with private
    /// key corresponding to the sender account’s public key.
    ///
    /// TODO(mina86): At the moment the call doesn’t provide rewards and doesn’t
    /// allow to submit signatures for finalised guest blocks.  Those features
    /// will be added at a later time.
    pub fn sign_block(
        ctx: Context<ChainWithVerifier>,
        signature: [u8; ed25519::Signature::LENGTH],
    ) -> Result<()> {
        let provable = storage::get_provable_from(&ctx.accounts.trie, "trie")?;
        let verifier = ed25519::Verifier::new(&ctx.accounts.ix_sysvar)?;
        if ctx.accounts.chain.sign_block(
            (*ctx.accounts.sender.key).into(),
            &signature.into(),
            &verifier,
        )? {
            ctx.accounts.chain.maybe_generate_block(&provable)?;
        }
        Ok(())
    }

    /// Changes stake of a guest validator.
    ///
    /// Sender’s stake will be set to the given amount.  Note that if sender is
    /// a validator in current epoch, their stake in current epoch won’t change.
    /// This also means that reducing stake takes effect only after the epoch
    /// changes.
    ///
    /// TODO(mina86): At the moment we’re operating on pretend tokens and each
    /// validator can set whatever stake they want.  This is purely for testing
    /// and not intended for production use.
    pub fn set_stake(ctx: Context<Chain>, amount: u128) -> Result<()> {
        let provable = storage::get_provable_from(&ctx.accounts.trie, "trie")?;
        ctx.accounts.chain.maybe_generate_block(&provable)?;
        ctx.accounts.chain.set_stake((*ctx.accounts.sender.key).into(), amount)
    }

    pub fn deliver(
        ctx: Context<Deliver>,
        message: ibc::core::MsgEnvelope,
    ) -> Result<()> {
        msg!("Called deliver method: {:?}", message);
        let _sender = ctx.accounts.sender.to_account_info();

        let private: &mut storage::PrivateStorage = &mut ctx.accounts.storage;
        msg!("This is private: {:?}", private);
        let provable = storage::get_provable_from(&ctx.accounts.trie, "trie")?;
        let packets: &mut IBCPackets = &mut ctx.accounts.packets;
        let accounts = ctx.remaining_accounts;

        msg!("These are remaining accounts {:?}", accounts);

        // Before anything else, try generating a new guest block.  However, if
        // that fails it’s not an error condition.  We do this at the beginning
        // of any request.
        ctx.accounts.chain.maybe_generate_block(&provable)?;

        let mut store = storage::IbcStorage::new(storage::IbcStorageInner {
            private,
            provable,
            packets,
            accounts: accounts.to_vec(),
        });

        {
            let mut router = store.clone();
            ibc::core::dispatch(&mut store, &mut router, message.clone())
                .map_err(error::Error::RouterError)
                .map_err(|err| error!((&err)))?;
        }
        if let MsgEnvelope::Packet(packet) = message {
            // store the packet if not exists
            // TODO(dhruvja) Store in a PDA with channelId, portId and Sequence
            let mut store = store.borrow_mut();
            let packets = &mut store.packets.0;
            if !packets.iter().any(|pack| &packet == pack) {
                packets.push(packet);
            }
        }

        // `store` is the only reference to inner storage making refcount == 1
        // which means try_into_inner will succeed.
        let inner = store.try_into_inner().unwrap();

        msg!("This is final structure {:?}", inner.private);

        // msg!("this is length {}", TrieKey::ClientState{ client_id: String::from("hello")}.into());

        Ok(())
    }

    /// This method is called to set up connection, channel and store the next sequence. Will panic if called without `[mocks]` feature
    pub fn mock_deliver(
        ctx: Context<MockDeliver>,
        port_id: PortId,
        _channel_id: ChannelId,
        _base_denom: String,
        commitment_prefix: CommitmentPrefix,
        client_id: ClientId,
        counterparty_client_id: ClientId,
    ) -> Result<()> {
        if !TEST {
            panic!();
        }
        let private: &mut storage::PrivateStorage = &mut ctx.accounts.storage;
        msg!("This is private: {private:?}");
        let provable = storage::get_provable_from(&ctx.accounts.trie, "trie")?;
        let packets: &mut IBCPackets = &mut ctx.accounts.packets;
        let accounts = ctx.remaining_accounts;

        let mut store = storage::IbcStorage::new(storage::IbcStorageInner {
            private,
            provable,
            packets,
            accounts: accounts.to_vec(),
        });

        let connection_id_on_a = ConnectionId::new(0);
        let connection_id_on_b = ConnectionId::new(1);
        let delay_period = core::time::Duration::from_nanos(0);
        let connection_counterparty = Counterparty::new(
            counterparty_client_id.clone(),
            Some(connection_id_on_b.clone()),
            commitment_prefix,
        );
        let connection_end_on_a = ConnectionEnd::new(
            ConnState::Open,
            client_id,
            connection_counterparty.clone(),
            vec![Version::default()],
            delay_period,
        )
        .unwrap();
        let connection_end_on_b = ConnectionEnd::new(
            ConnState::Open,
            counterparty_client_id,
            connection_counterparty,
            vec![Version::default()],
            delay_period,
        )
        .unwrap();

        let counterparty =
            ChanCounterparty::new(port_id.clone(), Some(ChannelId::new(0)));
        let channel_end_on_a = ChannelEnd::new(
            ChannelState::Open,
            Order::Unordered,
            counterparty.clone(),
            vec![connection_id_on_a.clone()],
            ChanVersion::new(ibc::applications::transfer::VERSION.to_string()),
        )
        .unwrap();
        let channel_end_on_b = ChannelEnd::new(
            ChannelState::Open,
            Order::Unordered,
            counterparty,
            vec![connection_id_on_b.clone()],
            ChanVersion::new(ibc::applications::transfer::VERSION.to_string()),
        )
        .unwrap();
        let channel_id_on_a = ChannelId::new(0);
        let channel_id_on_b = ChannelId::new(1);

        // For Client on Chain A
        store
            .store_connection(
                &ConnectionPath(connection_id_on_a),
                connection_end_on_a,
            )
            .unwrap();
        store
            .store_channel(
                &ChannelEndPath(port_id.clone(), channel_id_on_a.clone()),
                channel_end_on_a,
            )
            .unwrap();
        store
            .store_next_sequence_send(
                &SeqSendPath(port_id.clone(), channel_id_on_a.clone()),
                1.into(),
            )
            .unwrap();
        store
            .store_next_sequence_recv(
                &SeqRecvPath(port_id.clone(), channel_id_on_a),
                1.into(),
            )
            .unwrap();

        // For Client on chain b
        store
            .store_connection(
                &ConnectionPath(connection_id_on_b),
                connection_end_on_b,
            )
            .unwrap();
        store
            .store_channel(
                &ChannelEndPath(port_id.clone(), channel_id_on_b.clone()),
                channel_end_on_b,
            )
            .unwrap();
        store
            .store_next_sequence_send(
                &SeqSendPath(port_id.clone(), channel_id_on_b.clone()),
                1.into(),
            )
            .unwrap();
        store
            .store_next_sequence_recv(
                &SeqRecvPath(port_id, channel_id_on_b),
                1.into(),
            )
            .unwrap();

        // Minting some tokens to the authority so that he can do the transfer
        let bump_vector =
            ctx.bumps.get("mint_authority").unwrap().to_le_bytes();
        let inner = vec![MINT_ESCROW_SEED, bump_vector.as_ref()];
        let outer = vec![inner.as_slice()];

        // Mint some tokens to escrow account
        let mint_instruction = MintTo {
            mint: ctx.accounts.token_mint.to_account_info(),
            to: ctx.accounts.sender_token_account.to_account_info(),
            authority: ctx.accounts.mint_authority.to_account_info(),
        };
        let cpi_ctx = CpiContext::new_with_signer(
            ctx.accounts.token_program.to_account_info(),
            mint_instruction,
            outer.as_slice(), //signer PDA
        );
        anchor_spl::token::mint_to(cpi_ctx, 10000000)?;

        Ok(())
    }
}

#[derive(Accounts)]
pub struct Chain<'info> {
    #[account(mut)]
    sender: Signer<'info>,

    /// The guest blockchain data.
    #[account(init_if_needed, payer = sender, seeds = [CHAIN_SEED], bump, space = 10000)]
    chain: Account<'info, chain::ChainData>,

    /// The account holding the trie which corresponds to guest blockchain’s
    /// state root.
    ///
    /// CHECK: Account’s owner is checked by [`storage::get_provable_from`]
    /// function.
    #[account(init_if_needed, payer = sender, seeds = [TRIE_SEED], bump, space = 1000)]
    trie: UncheckedAccount<'info>,

    system_program: Program<'info, System>,
}

#[derive(Accounts)]
pub struct ChainWithVerifier<'info> {
    #[account(mut)]
    sender: Signer<'info>,

    /// The guest blockchain data.
    #[account(init_if_needed, payer = sender, seeds = [CHAIN_SEED], bump, space = 10000)]
    chain: Account<'info, chain::ChainData>,

    /// The account holding the trie which corresponds to guest blockchain’s
    /// state root.
    ///
    /// CHECK: Account’s owner is checked by [`storage::get_provable_from`]
    /// function.
    #[account(init_if_needed, payer = sender, seeds = [TRIE_SEED], bump, space = 1000)]
    trie: UncheckedAccount<'info>,

    #[account(address = solana_program::sysvar::instructions::ID)]
    ix_sysvar: AccountInfo<'info>,

    system_program: Program<'info, System>,
}

#[derive(Accounts)]
pub struct Deliver<'info> {
    #[account(mut)]
    sender: Signer<'info>,

    /// The account holding private IBC storage.
    #[account(init_if_needed, payer = sender, seeds = [SOLANA_IBC_STORAGE_SEED], bump, space = 10000)]
    storage: Account<'info, storage::PrivateStorage>,

    /// The account holding provable IBC storage, i.e. the trie.
    ///
    /// CHECK: Account’s owner is checked by [`storage::get_provable_from`]
    /// function.
    #[account(init_if_needed, payer = sender, seeds = [TRIE_SEED], bump, space = 1000)]
    trie: UncheckedAccount<'info>,

    /// The account holding packets.
    #[account(init_if_needed, payer = sender, seeds = [PACKET_SEED], bump, space = 1000)]
    packets: Account<'info, IBCPackets>,

<<<<<<< HEAD
    system_program: Program<'info, System>,
}

#[derive(Accounts)]
#[instruction(port_id: PortId, channel_id: ChannelId, base_denom: String)]
pub struct MockDeliver<'info> {
    #[account(mut)]
    sender: Signer<'info>,

    /// The account holding private IBC storage.
    #[account(init_if_needed, payer = sender, seeds = [SOLANA_IBC_STORAGE_SEED],bump, space = 10000)]
    storage: Account<'info, storage::PrivateStorage>,

    /// The account holding provable IBC storage, i.e. the trie.
    ///
    /// CHECK: Account’s owner is checked by [`storage::get_provable_from`]
    /// function.
    #[account(init_if_needed, payer = sender, seeds = [TRIE_SEED], bump, space = 1000)]
    trie: UncheckedAccount<'info>,

    /// The account holding packets.
    #[account(init_if_needed, payer = sender, seeds = [PACKET_SEED], bump, space = 1000)]
    packets: Box<Account<'info, IBCPackets>>,

    /// The below accounts are being created for testing purposes only.
    /// In real, we would run conditionally create an escrow account when the channel is created.
    /// And we could have another method that can create a mint given the denom.
    #[account(init_if_needed, payer = sender, seeds = [MINT_ESCROW_SEED], bump, space = 100)]
    /// CHECK:
    mint_authority: UncheckedAccount<'info>,
    #[account(init_if_needed, payer = sender, seeds = [base_denom.as_bytes().as_ref()], bump, mint::decimals = 6, mint::authority = mint_authority)]
    token_mint: Account<'info, Mint>,
    #[account(init_if_needed, payer = sender, seeds = [port_id.as_bytes().as_ref(), channel_id.as_bytes().as_ref()], bump, token::mint = token_mint, token::authority = sender)]
    escrow_account: Box<Account<'info, TokenAccount>>,
    #[account(init_if_needed, payer = sender, associated_token::mint = token_mint, associated_token::authority = sender)]
    sender_token_account: Box<Account<'info, TokenAccount>>,

    associated_token_program: Program<'info, AssociatedToken>,
    token_program: Program<'info, Token>,
    system_program: Program<'info, System>,
}

/// Error returned when handling a request.
#[derive(Clone, strum::AsRefStr, strum::EnumDiscriminants)]
#[strum_discriminants(repr(u32))]
pub enum Error<'a> {
    RouterError(&'a ibc::core::RouterError),
}

impl Error<'_> {
    pub fn name(&self) -> String { self.as_ref().into() }
}

impl core::fmt::Display for Error<'_> {
    fn fmt(&self, fmtr: &mut core::fmt::Formatter<'_>) -> core::fmt::Result {
        match self {
            Self::RouterError(err) => write!(fmtr, "{err}"),
        }
    }
}
=======
    /// The guest blockchain data.
    #[account(init_if_needed, payer = sender, seeds = [CHAIN_SEED], bump, space = 10000)]
    chain: Account<'info, chain::ChainData>,
>>>>>>> 4d969cfa

    system_program: Program<'info, System>,
}

impl Router for storage::IbcStorage<'_, '_, '_> {
    //
    fn get_route(&self, module_id: &ModuleId) -> Option<&dyn Module> {
        let module_id = core::borrow::Borrow::borrow(module_id);
        match module_id {
            ibc::applications::transfer::MODULE_ID_STR => Some(self),
            _ => None,
        }
    }
    //
    fn get_route_mut(
        &mut self,
        module_id: &ModuleId,
    ) -> Option<&mut dyn Module> {
        let module_id = core::borrow::Borrow::borrow(module_id);
        match module_id {
            ibc::applications::transfer::MODULE_ID_STR => Some(self),
            _ => None,
        }
    }
    //
    fn lookup_module(&self, port_id: &PortId) -> Option<ModuleId> {
        match port_id.as_str() {
            ibc::applications::transfer::PORT_ID_STR => Some(ModuleId::new(
                ibc::applications::transfer::MODULE_ID_STR.to_string(),
            )),
            _ => None,
        }
    }
}<|MERGE_RESOLUTION|>--- conflicted
+++ resolved
@@ -6,7 +6,6 @@
 extern crate alloc;
 
 use anchor_lang::prelude::*;
-<<<<<<< HEAD
 use anchor_spl::associated_token::AssociatedToken;
 use anchor_spl::token::{Mint, Token, TokenAccount};
 use borsh::{BorshDeserialize, BorshSerialize};
@@ -28,20 +27,14 @@
 use ibc::core::router::{Module, ModuleId, Router};
 use ibc::core::ExecutionContext;
 
-const SOLANA_IBC_STORAGE_SEED: &[u8] = b"solana_ibc_storage";
-const MINT_ESCROW_SEED: &[u8] = b"mint_escrow";
-const TRIE_SEED: &[u8] = b"trie";
-=======
 use anchor_lang::solana_program;
-use ibc::core::ics24_host::identifier::PortId;
-use ibc::core::router::{Module, ModuleId, Router};
 use ibc::core::MsgEnvelope;
 
 const CHAIN_SEED: &[u8] = b"chain";
->>>>>>> 4d969cfa
 const PACKET_SEED: &[u8] = b"packet";
 const SOLANA_IBC_STORAGE_SEED: &[u8] = b"private";
 const TRIE_SEED: &[u8] = b"trie";
+const MINT_ESCROW_SEED: &[u8] = b"mint_escrow";
 
 const CONNECTION_ID_PREFIX: &str = "connection-";
 const CHANNEL_ID_PREFIX: &str = "channel-";
@@ -163,7 +156,7 @@
         // Before anything else, try generating a new guest block.  However, if
         // that fails it’s not an error condition.  We do this at the beginning
         // of any request.
-        ctx.accounts.chain.maybe_generate_block(&provable)?;
+        // ctx.accounts.chain.maybe_generate_block(&provable)?;
 
         let mut store = storage::IbcStorage::new(storage::IbcStorageInner {
             private,
@@ -384,6 +377,7 @@
     trie: UncheckedAccount<'info>,
 
     #[account(address = solana_program::sysvar::instructions::ID)]
+    /// CHECK:
     ix_sysvar: AccountInfo<'info>,
 
     system_program: Program<'info, System>,
@@ -409,7 +403,10 @@
     #[account(init_if_needed, payer = sender, seeds = [PACKET_SEED], bump, space = 1000)]
     packets: Account<'info, IBCPackets>,
 
-<<<<<<< HEAD
+    /// The guest blockchain data.
+    #[account(init_if_needed, payer = sender, seeds = [CHAIN_SEED], bump, space = 10000)]
+    chain: Box<Account<'info, chain::ChainData>>,
+
     system_program: Program<'info, System>,
 }
 
@@ -470,13 +467,17 @@
         }
     }
 }
-=======
-    /// The guest blockchain data.
-    #[account(init_if_needed, payer = sender, seeds = [CHAIN_SEED], bump, space = 10000)]
-    chain: Account<'info, chain::ChainData>,
->>>>>>> 4d969cfa
-
-    system_program: Program<'info, System>,
+
+impl From<Error<'_>> for u32 {
+    fn from(err: Error<'_>) -> u32 {
+        let code = ErrorDiscriminants::from(err) as u32;
+        anchor_lang::error::ERROR_CODE_OFFSET + code
+    }
+}
+
+#[event]
+pub struct EmitIBCEvent {
+    pub ibc_event: Vec<u8>,
 }
 
 impl Router for storage::IbcStorage<'_, '_, '_> {
