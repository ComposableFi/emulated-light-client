--- conflicted
+++ resolved
@@ -11,11 +11,8 @@
 
 const CHAIN_SEED: &[u8] = b"chain";
 const PACKET_SEED: &[u8] = b"packet";
-<<<<<<< HEAD
 const SOLANA_IBC_STORAGE_SEED: &[u8] = b"private";
 const TRIE_SEED: &[u8] = b"trie";
-=======
->>>>>>> fb2bcd57
 
 const CONNECTION_ID_PREFIX: &str = "connection-";
 const CHANNEL_ID_PREFIX: &str = "channel-";
@@ -29,10 +26,7 @@
 mod consensus_state;
 mod ed25519;
 mod error;
-<<<<<<< HEAD
-=======
 mod events;
->>>>>>> fb2bcd57
 mod execution_context;
 mod storage;
 #[cfg(test)]
@@ -229,7 +223,6 @@
     #[account(init_if_needed, payer = sender, seeds = [PACKET_SEED], bump, space = 1000)]
     packets: Account<'info, IBCPackets>,
 
-<<<<<<< HEAD
     /// The guest blockchain data.
     #[account(init_if_needed, payer = sender, seeds = [CHAIN_SEED], bump, space = 10000)]
     chain: Account<'info, chain::ChainData>,
@@ -237,16 +230,6 @@
     system_program: Program<'info, System>,
 }
 
-#[event]
-pub struct EmitIBCEvent {
-    pub ibc_event: Vec<u8>,
-}
-
-=======
-    system_program: Program<'info, System>,
-}
-
->>>>>>> fb2bcd57
 impl Router for storage::IbcStorage<'_, '_> {
     //
     fn get_route(&self, module_id: &ModuleId) -> Option<&dyn Module> {
