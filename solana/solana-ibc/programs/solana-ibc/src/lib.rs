#![allow(clippy::enum_variant_names)]
// anchor_lang::error::Error and anchor_lang::Result is ≥ 160 bytes and there’s
// not much we can do about it.
#![allow(clippy::result_large_err)]

extern crate alloc;

use ::ibc::core::client::types::error::ClientError;
use anchor_lang::prelude::*;
use anchor_lang::solana_program;
use anchor_spl::associated_token::AssociatedToken;
use anchor_spl::token::{Mint, Token, TokenAccount};
use borsh::BorshDeserialize;
use lib::hash::CryptoHash;
use storage::TransferAccounts;
use trie_ids::PortChannelPK;

use crate::ibc::{ClientStateValidation, SendPacketValidationContext};

pub const CHAIN_SEED: &[u8] = b"chain";
pub const PACKET_SEED: &[u8] = b"packet";
pub const SOLANA_IBC_STORAGE_SEED: &[u8] = b"private";
pub const TRIE_SEED: &[u8] = b"trie";
pub const MINT_ESCROW_SEED: &[u8] = b"mint_escrow";
pub const MINT: &[u8] = b"mint";
pub const ESCROW: &[u8] = b"escrow";

pub const FEE_SEED: &[u8] = b"fee";

pub const FEE_AMOUNT_IN_LAMPORTS: u64 = 10_000_000; // 0.01 SOL
pub const MINIMUM_FEE_TO_COLLECT: u64 = 1_000_000_000; // 1 SOL

declare_id!("9fd7GDygnAmHhXDVWgzsfR6kSRvwkxVnsY8SaSpSH4SX");

mod allocator;
pub mod chain;
pub mod client_state;
pub mod consensus_state;
mod error;
pub mod events;
mod execution_context;
mod ibc;
pub mod ix_data_account;
#[cfg_attr(not(feature = "mocks"), path = "no-mocks.rs")]
mod mocks;
pub mod storage;
#[cfg(test)]
mod tests;
mod transfer;
mod validation_context;

#[allow(unused_imports)]
pub(crate) use allocator::global;

/// Solana smart contract entrypoint.
///
/// We’re using a custom entrypoint which has special handling for instruction
/// data account.  See [`ix_data_account`] module.
///
/// # Safety
///
/// Must be called with pointer to properly serialised instruction such as done
/// by the Solana runtime.  See [`solana_program::entrypoint::deserialize`].
#[cfg(not(feature = "no-entrypoint"))]
#[no_mangle]
pub unsafe extern "C" fn entrypoint(input: *mut u8) -> u64 {
    let (program_id, mut accounts, mut instruction_data) =
        unsafe { solana_program::entrypoint::deserialize(input) };

    // If instruction data is empty, the actual instruction data comes from the
    // last account passed in the call.
    if instruction_data.is_empty() {
        match ix_data_account::get_ix_data(&mut accounts) {
            Ok(data) => instruction_data = data,
            Err(err) => return err.into(),
        }
    }

    // `entry` function is defined by Anchor via `program` macro.
    match entry(program_id, &accounts, instruction_data) {
        Ok(()) => solana_program::entrypoint::SUCCESS,
        Err(error) => error.into(),
    }
}

#[cfg(not(feature = "no-entrypoint"))]
solana_program::custom_panic_default!();

#[anchor_lang::program]
pub mod solana_ibc {
    use super::*;

    /// Initialises the guest blockchain with given configuration and genesis
    /// epoch.
    pub fn initialise(
        ctx: Context<Initialise>,
        config: chain::Config,
        genesis_epoch: chain::Epoch,
        staking_program_id: Pubkey,
        sig_verify_program_id: Pubkey,
    ) -> Result<()> {
        let mut provable = storage::get_provable_from(
            &ctx.accounts.trie,
            &ctx.accounts.sender,
        )?;
        ctx.accounts.chain.initialise(
            &mut provable,
            config,
            genesis_epoch,
            staking_program_id,
            sig_verify_program_id,
        )
    }

    /// Attempts to generate a new guest block.
    ///
    /// The request fails if there’s a pending guest block or conditions for
    /// creating a new block haven’t been met.
    ///
    /// TODO(mina86): Per the guest blockchain paper, generating a guest block
    /// should offer rewards to account making the generate block call.  This is
    /// currently not implemented and will be added at a later time.
    pub fn generate_block(ctx: Context<Chain>) -> Result<()> {
        let provable = storage::get_provable_from(
            &ctx.accounts.trie,
            &ctx.accounts.sender,
        )?;
        ctx.accounts.chain.generate_block(&provable)
    }

    /// Accepts pending block’s signature from the validator.
    ///
    /// Sender of the transaction is the validator of the guest blockchain.
    /// Their Solana key is used as the key in the guest blockchain.
    ///
    /// `signature` is signature of the pending guest block made with private
    /// key corresponding to the sender account’s public key.
    ///
    /// TODO(mina86): At the moment the call doesn’t provide rewards and doesn’t
    /// allow to submit signatures for finalised guest blocks.  Those features
    /// will be added at a later time.
    pub fn sign_block(
        ctx: Context<ChainWithVerifier>,
        // Note: 64 = ed25519::Signature::LENGTH.  `anchor build` doesn’t like
        // non-literals in array sizes.  Yeah, it’s dumb.
        signature: [u8; 64],
    ) -> Result<()> {
        let provable = storage::get_provable_from(
            &ctx.accounts.trie,
            &ctx.accounts.sender,
        )?;
        let mut verifier = sigverify::Verifier::default();
        verifier.set_ix_sysvar(&ctx.accounts.ix_sysvar)?;
        if ctx.accounts.chain.sign_block(
            (*ctx.accounts.sender.key).into(),
            &signature.into(),
            &verifier,
        )? {
            ctx.accounts.chain.maybe_generate_block(&provable)?;
        }
        Ok(())
    }

    /// Changes stake of a guest validator.
    ///
    /// Sender’s stake will be set to the given amount.  Note that if sender is
    /// a validator in current epoch, their stake in current epoch won’t change.
    /// This also means that reducing stake takes effect only after the epoch
    /// changes.
    ///
    /// TODO(mina86): At the moment we’re operating on pretend tokens and each
    /// validator can set whatever stake they want.  This is purely for testing
    /// and not intended for production use.
    ///
    /// Can only be called through CPI from our staking program whose
    /// id is stored in chain account.
    pub fn set_stake(
        ctx: Context<SetStake>,
        validator: Pubkey,
        amount: u128,
    ) -> Result<()> {
        let chain = &mut ctx.accounts.chain;
        let caller_program_id =
            solana_program::sysvar::instructions::get_instruction_relative(
                0,
                &ctx.accounts.instruction,
            )?
            .program_id;
        chain.check_staking_program(&caller_program_id)?;
        let provable = storage::get_provable_from(
            &ctx.accounts.trie,
            &ctx.accounts.sender,
        )?;
        chain.maybe_generate_block(&provable)?;
        chain.set_stake((validator).into(), amount)
    }

    /// Sets up new fee collector proposal which wont be changed until the new fee collector
    /// calls `accept_fee_collector_change`. If the method is called for the first time, the fee
    /// collector would just be set without needing for any approval.
    ///
    pub fn setup_fee_collector<'a, 'info>(
        ctx: Context<'a, 'a, 'a, 'info, SetupFeeCollector<'info>>,
        new_fee_collector: Pubkey,
    ) -> Result<()> {
        let private_storage = &mut ctx.accounts.storage;

        let signer = ctx.accounts.fee_collector.key();

        if private_storage.fee_collector == Pubkey::default() {
            private_storage.fee_collector = new_fee_collector;
        } else if signer == private_storage.fee_collector {
            private_storage.new_fee_collector_proposal = Some(new_fee_collector)
        } else {
            return Err(error!(error::Error::InvalidFeeCollector));
        }

        Ok(())
    }

    pub fn accept_fee_collector_change<'a, 'info>(
        ctx: Context<'a, 'a, 'a, 'info, SetupFeeCollector<'info>>,
    ) -> Result<()> {
        let private_storage = &mut ctx.accounts.storage;

        let signer = ctx.accounts.fee_collector.key();

        if let Some(new_admin) = private_storage.new_fee_collector_proposal {
            if signer != new_admin {
                return Err(error::Error::InvalidFeeCollector)
                    .map_err(|err| error!((&err)));
            }
            private_storage.fee_collector = new_admin;
            private_storage.new_fee_collector_proposal = None;
        } else {
            return Err(error!(error::Error::FeeCollectorChangeProposalNotSet));
        }

        Ok(())
    }

    pub fn collect_fees<'a, 'info>(
        ctx: Context<'a, 'a, 'a, 'info, CollectFees<'info>>,
    ) -> Result<()> {
        let fee_collector_balance = ctx.accounts.fee_account.lamports();

        if fee_collector_balance < MINIMUM_FEE_TO_COLLECT {
            return Err(error!(error::Error::InsufficientFeesToCollect));
        }

        let total_fees_collected =
            fee_collector_balance - MINIMUM_FEE_TO_COLLECT;

        **ctx.accounts.fee_account.try_borrow_mut_lamports().unwrap() -=
            total_fees_collected;
        **ctx.accounts.fee_collector.try_borrow_mut_lamports().unwrap() +=
            total_fees_collected;

        Ok(())
    }

    /// Called to set up escrow and mint accounts for given channel
    /// and denom.
    ///
    /// The body of this method is empty since it is called to
    /// initialise the accounts only.  Anchor sets up the accounts
    /// given in this call’s context before the body of the method is
    /// executed.
    #[allow(unused_variables)]
    pub fn init_mint<'a, 'info>(
        ctx: Context<'a, 'a, 'a, 'info, InitMint<'info>>,
        port_id: ibc::PortId,
        channel_id_on_b: ibc::ChannelId,
        hashed_base_denom: CryptoHash,
    ) -> Result<()> {
        Ok(())
    }

    #[allow(unused_variables)]
    pub fn deliver<'a, 'info>(
        mut ctx: Context<'a, 'a, 'a, 'info, Deliver<'info>>,
        message: ibc::MsgEnvelope,
    ) -> Result<()> {
        let sig_verify_program_id =
            ctx.accounts.chain.sig_verify_program_id()?;

        let mut store = storage::from_ctx!(ctx, with accounts);
        let mut router = store.clone();

        if let Some((last, rest)) = ctx.remaining_accounts.split_last() {
            let mut verifier = sigverify::Verifier::default();
            if verifier
                .set_sigverify_account(
                    unsafe { core::mem::transmute(last) },
                    &sig_verify_program_id,
                )
                .is_ok()
            {
                global().set_verifier(verifier);
                ctx.remaining_accounts = rest;
            }
        }
        let height = store.borrow().chain.head()?.block_height;
        // height just before the data is added to the trie.
        msg!("Current Block height {}", height);

        ::ibc::core::entrypoint::dispatch(&mut store, &mut router, message)
            .map_err(error::Error::ContextError)
            .map_err(move |err| error!((&err)))?;

        // Log client state only when it is updated which is when `UpdateClient` message
        // sent.
        if ctx.remaining_accounts.split_last().is_some() {
            let storage = &store.borrow().private;
            let client_state = &storage.clients[0].client_state;
            msg!("This is updated client state {:?}", client_state.as_bytes());
        }
        Ok(())
    }

    /// Called to set up a connection, channel and store the next
    /// sequence.  Will panic if called without `mocks` feature.
    pub fn mock_deliver<'a, 'info>(
        ctx: Context<'a, 'a, 'a, 'info, MockDeliver<'info>>,
        port_id: ibc::PortId,
        commitment_prefix: ibc::CommitmentPrefix,
        client_id: ibc::ClientId,
        counterparty_client_id: ibc::ClientId,
    ) -> Result<()> {
        mocks::mock_deliver(
            ctx,
            port_id,
            commitment_prefix,
            client_id,
            counterparty_client_id,
        )
    }

    /// Should be called after setting up client, connection and channels.
    pub fn send_packet<'a, 'info>(
        ctx: Context<'a, 'a, 'a, 'info, SendPacket<'info>>,
        port_id: ibc::PortId,
        channel_id: ibc::ChannelId,
        data: Vec<u8>,
        timeout_height: ibc::TimeoutHeight,
        timeout_timestamp: ibc::Timestamp,
    ) -> Result<()> {
        let mut store = storage::from_ctx!(ctx);

        // Check if atleast one of the timeouts is non zero.
        if !timeout_height.is_set() && !timeout_timestamp.is_set() {
            return Err(error::Error::InvalidTimeout.into());
        }

        let sequence = store
            .get_next_sequence_send(&ibc::path::SeqSendPath::new(
                &port_id,
                &channel_id,
            ))
            .map_err(error::Error::ContextError)
            .map_err(|err| error!((&err)))?;

        let port_channel_pk = PortChannelPK::try_from(&port_id, &channel_id)
            .map_err(|e| error::Error::ContextError(e.into()))?;

        let channel_end = store
            .borrow()
            .private
            .port_channel
            .get(&port_channel_pk)
            .ok_or(error::Error::Internal("Port channel not found"))?
            .channel_end()
            .map_err(|e| error::Error::ContextError(e.into()))?
            .ok_or(error::Error::Internal("Channel end doesnt exist"))?;

        channel_end
            .verify_not_closed()
            .map_err(|e| error::Error::ContextError(e.into()))?;

        let conn_id_on_a = &channel_end.connection_hops()[0];

        let conn_end_on_a = store
            .connection_end(conn_id_on_a)
            .map_err(error::Error::ContextError)?;

        let client_id_on_a = conn_end_on_a.client_id();

        let client_state_of_b_on_a = store
            .client_state(client_id_on_a)
            .map_err(error::Error::ContextError)?;

        let status = client_state_of_b_on_a
            .status(store.get_client_validation_context(), client_id_on_a)
            .map_err(|e| error::Error::ContextError(e.into()))?;
        if !status.is_active() {
            return Err(error::Error::ContextError(
                ClientError::ClientNotActive { status }.into(),
            )
            .into());
        }

        let packet = ibc::Packet {
            seq_on_a: sequence,
            port_id_on_a: port_id,
            chan_id_on_a: channel_id,
            port_id_on_b: channel_end.remote.port_id,
            chan_id_on_b: channel_end.remote.channel_id.ok_or(
                error::Error::Internal("Counterparty channel id doesnt exist"),
            )?,
            data,
            timeout_height_on_b: timeout_height,
            timeout_timestamp_on_b: timeout_timestamp,
        };

        if cfg!(test) || cfg!(feature = "mocks") {
            ::ibc::core::channel::handler::send_packet_validate(
                &store, &packet,
            )
            .map_err(error::Error::ContextError)
            .map_err(|err| error!((&err)))?;
        }

        // Since we do all the checks present in validate above, there is no
        // need to call validate again.  Hence validate is only called during
        // tests.
        ::ibc::core::channel::handler::send_packet_execute(&mut store, packet)
            .map_err(error::Error::ContextError)
            .map_err(|err| error!((&err)))
    }

    #[allow(unused_variables)]
    pub fn send_transfer(
        ctx: Context<SendTransfer>,
        port_id: ibc::PortId,
        channel_id: ibc::ChannelId,
        hashed_base_denom: CryptoHash,
        msg: ibc::MsgTransfer,
    ) -> Result<()> {
        let mut store = storage::from_ctx!(ctx, with accounts);
        let mut token_ctx = store.clone();

        // Check if atleast one of the timeouts is non zero.
        if !msg.timeout_height_on_b.is_set() &&
            !msg.timeout_timestamp_on_b.is_set()
        {
            return Err(error::Error::InvalidTimeout.into());
        }

        let height = store.borrow().chain.head()?.block_height;
        // height just before the data is added to the trie.
        msg!("Current Block height {}", height);

        let fee_collector =
            ctx.accounts.fee_collector.as_ref().unwrap().to_account_info();
        let sender = ctx.accounts.sender.to_account_info();
        let system_program = ctx.accounts.system_program.to_account_info();

        solana_program::program::invoke(
            &solana_program::system_instruction::transfer(
                &sender.key(),
                &fee_collector.key(),
                FEE_AMOUNT_IN_LAMPORTS,
            ),
            &[sender.clone(), fee_collector.clone(), system_program.clone()],
        )?;



        ibc::apps::transfer::handler::send_transfer(
            &mut store,
            &mut token_ctx,
            msg,
        )
        .map_err(error::Error::TokenTransferError)
        .map_err(|err| error!((&err)))
    }
}

/// All the storage accounts are initialized here since it is only called once
/// in the lifetime of the program.
#[derive(Accounts)]
pub struct Initialise<'info> {
    #[account(mut)]
    sender: Signer<'info>,

    /// The account holding private IBC storage.
    ///
    /// This account isn’t used directly by the instruction.  It is however
    /// initialised.
    #[account(init, payer = sender, seeds = [SOLANA_IBC_STORAGE_SEED],
    bump, space = 10240)]
    storage: Account<'info, storage::PrivateStorage>,

    /// The guest blockchain data.
    #[account(init, payer = sender, seeds = [CHAIN_SEED], bump, space = 10240)]
    chain: Account<'info, chain::ChainData>,

    /// The account holding the trie which corresponds to guest blockchain’s
    /// state root.
    ///
    /// CHECK: Account’s owner is checked by [`storage::get_provable_from`]
    /// function.
    #[account(init, payer = sender, seeds = [TRIE_SEED], bump, space = 10240)]
    trie: UncheckedAccount<'info>,

    system_program: Program<'info, System>,
}

#[derive(Accounts)]
pub struct Chain<'info> {
    #[account(mut)]
    sender: Signer<'info>,

    /// The guest blockchain data.
    #[account(mut, seeds = [CHAIN_SEED], bump)]
    chain: Account<'info, chain::ChainData>,

    /// The account holding the trie which corresponds to guest blockchain’s
    /// state root.
    ///
    /// CHECK: Account’s owner is checked by [`storage::get_provable_from`]
    /// function.
    #[account(mut, seeds = [TRIE_SEED], bump)]
    trie: UncheckedAccount<'info>,

    system_program: Program<'info, System>,
}

#[derive(Accounts)]
pub struct SetStake<'info> {
    #[account(mut)]
    sender: Signer<'info>,

    /// The guest blockchain data.
    #[account(mut, seeds = [CHAIN_SEED], bump)]
    chain: Account<'info, chain::ChainData>,

    /// The account holding the trie which corresponds to guest blockchain’s
    /// state root.
    ///
    /// CHECK: Account’s owner is checked by [`storage::get_provable_from`]
    /// function.
    #[account(mut, seeds = [TRIE_SEED], bump)]
    trie: UncheckedAccount<'info>,

    system_program: Program<'info, System>,

    #[account(address = solana_program::sysvar::instructions::ID)]
    /// CHECK: Used for getting the caller program id to verify if the right
    /// program is calling the method.
    instruction: UncheckedAccount<'info>,
}

#[derive(Accounts)]
pub struct ChainWithVerifier<'info> {
    #[account(mut)]
    sender: Signer<'info>,

    /// The guest blockchain data.
    #[account(mut, seeds = [CHAIN_SEED], bump)]
    chain: Account<'info, chain::ChainData>,

    /// The account holding the trie which corresponds to guest blockchain’s
    /// state root.
    ///
    /// CHECK: Account’s owner is checked by [`storage::get_provable_from`]
    /// function.
    #[account(mut, seeds = [TRIE_SEED], bump)]
    trie: UncheckedAccount<'info>,

    #[account(address = solana_program::sysvar::instructions::ID)]
    /// CHECK:
    ix_sysvar: AccountInfo<'info>,

    system_program: Program<'info, System>,
}

#[derive(Accounts)]
pub struct SetupFeeCollector<'info> {
    #[account(mut)]
    fee_collector: Signer<'info>,

    /// The account holding private IBC storage.
    #[account(mut, seeds = [SOLANA_IBC_STORAGE_SEED],
    bump)]
    storage: Account<'info, storage::PrivateStorage>,
}

#[derive(Accounts)]
pub struct CollectFees<'info> {
    #[account(mut)]
    fee_collector: Signer<'info>,

    /// The account holding private IBC storage.
    #[account(mut, seeds = [SOLANA_IBC_STORAGE_SEED],
    bump, has_one = fee_collector)]
    storage: Account<'info, storage::PrivateStorage>,

    #[account(mut, seeds = [FEE_SEED], bump)]
    /// CHECK:
    fee_account: UncheckedAccount<'info>,

    pub rent: Sysvar<'info, Rent>,
}

#[derive(Accounts)]
#[instruction(port_id: ibc::PortId, channel_id_on_b: ibc::ChannelId, hashed_base_denom: CryptoHash)]
pub struct InitMint<'info> {
    #[account(mut)]
    sender: Signer<'info>,

    /// CHECK:
    #[account(init_if_needed, payer = sender, seeds = [MINT_ESCROW_SEED],
    bump, space = 100)]
    mint_authority: UncheckedAccount<'info>,

    #[account(init_if_needed, payer = sender,
              seeds = [MINT, port_id.as_bytes(), channel_id_on_b.as_bytes(),
                       hashed_base_denom.as_ref()],
              bump, mint::decimals = 6, mint::authority = mint_authority)]
    token_mint: Account<'info, Mint>,

    token_program: Program<'info, Token>,
    system_program: Program<'info, System>,
}

#[derive(Accounts, Clone)]
pub struct Deliver<'info> {
    #[account(mut)]
    sender: Signer<'info>,

    #[account(mut)]
    receiver: Option<AccountInfo<'info>>,

    /// The account holding private IBC storage.
    #[account(mut, seeds = [SOLANA_IBC_STORAGE_SEED],
    bump)]
    storage: Account<'info, storage::PrivateStorage>,

    /// The account holding provable IBC storage, i.e. the trie.
    ///
    /// CHECK: Account’s owner is checked by [`storage::get_provable_from`]
    /// function.
    #[account(mut, seeds = [TRIE_SEED],
    bump)]
    trie: UncheckedAccount<'info>,

    /// The guest blockchain data.
    #[account(mut, seeds = [CHAIN_SEED], bump)]
    chain: Box<Account<'info, chain::ChainData>>,
    #[account(mut, seeds = [MINT_ESCROW_SEED], bump)]
    /// CHECK:
    mint_authority: Option<UncheckedAccount<'info>>,
    #[account(mut)]
    token_mint: Option<Box<Account<'info, Mint>>>,
    #[account(mut, token::mint = token_mint, token::authority = mint_authority)]
    escrow_account: Option<Box<Account<'info, TokenAccount>>>,
    #[account(init_if_needed, payer = sender,
    associated_token::mint = token_mint,
    associated_token::authority = receiver)]
    receiver_token_account: Option<Box<Account<'info, TokenAccount>>>,

    #[account(mut, seeds = [FEE_SEED], bump)]
    /// CHECK:
    fee_collector: Option<UncheckedAccount<'info>>,

    associated_token_program: Option<Program<'info, AssociatedToken>>,
    token_program: Option<Program<'info, Token>>,
    system_program: Program<'info, System>,
}

#[derive(Accounts)]
pub struct MockDeliver<'info> {
    #[account(mut)]
    sender: Signer<'info>,

    /// The account holding private IBC storage.
    #[account(mut, seeds = [SOLANA_IBC_STORAGE_SEED], bump)]
    storage: Box<Account<'info, storage::PrivateStorage>>,

    /// The account holding provable IBC storage, i.e. the trie.
    ///
    /// CHECK: Account’s owner is checked by [`storage::get_provable_from`]
    /// function.
    #[account(mut, seeds = [TRIE_SEED], bump)]
    trie: UncheckedAccount<'info>,

    /// The guest blockchain data.
    #[account(mut, seeds = [CHAIN_SEED], bump)]
    chain: Account<'info, chain::ChainData>,

    system_program: Program<'info, System>,
}

/// Has the same structure as `Deliver` though we expect for accounts to be already initialized here.
#[derive(Accounts)]
pub struct SendPacket<'info> {
    #[account(mut)]
    sender: Signer<'info>,

    /// The account holding private IBC storage.
    #[account(mut, seeds = [SOLANA_IBC_STORAGE_SEED], bump)]
    storage: Account<'info, storage::PrivateStorage>,

    /// The account holding provable IBC storage, i.e. the trie.
    ///
    /// CHECK: Account’s owner is checked by [`storage::get_provable_from`]
    /// function.
    #[account(mut, seeds = [TRIE_SEED], bump)]
    trie: UncheckedAccount<'info>,

    /// The guest blockchain data.
    #[account(mut, seeds = [CHAIN_SEED], bump)]
    chain: Account<'info, chain::ChainData>,

    system_program: Program<'info, System>,
}

#[derive(Accounts)]
#[instruction(port_id: ibc::PortId, channel_id: ibc::ChannelId, hashed_base_denom: CryptoHash)]
pub struct SendTransfer<'info> {
    #[account(mut)]
    sender: Signer<'info>,

    #[account(mut)]
    receiver: Option<AccountInfo<'info>>,

    /// The account holding private IBC storage.
    #[account(mut, seeds = [SOLANA_IBC_STORAGE_SEED], bump)]
    storage: Account<'info, storage::PrivateStorage>,

    /// The account holding provable IBC storage, i.e. the trie.
    ///
    /// CHECK: Account’s owner is checked by [`storage::get_provable_from`]
    /// function.
    #[account(mut, seeds = [TRIE_SEED], bump)]
    trie: UncheckedAccount<'info>,

    /// The guest blockchain data.
    #[account(mut, seeds = [CHAIN_SEED], bump)]
    chain: Box<Account<'info, chain::ChainData>>,
    #[account(mut, seeds = [MINT_ESCROW_SEED], bump)]
    /// CHECK:
    mint_authority: Option<UncheckedAccount<'info>>,
    #[account(mut)]
    token_mint: Option<Box<Account<'info, Mint>>>,
    #[account(init_if_needed, payer = sender, seeds = [
        ESCROW, port_id.as_bytes(), channel_id.as_bytes(), hashed_base_denom.as_ref()
    ], bump, token::mint = token_mint, token::authority = mint_authority)]
    escrow_account: Option<Box<Account<'info, TokenAccount>>>,
    #[account(mut)]
    receiver_token_account: Option<Box<Account<'info, TokenAccount>>>,

<<<<<<< HEAD
    #[account(init_if_needed, payer = sender, seeds = [FEE_SEED], bump, space = 0)]
    /// CHECK:
    fee_collector: Option<UncheckedAccount<'info>>,

    associated_token_program: Option<Program<'info, AssociatedToken>>,
=======
>>>>>>> 7396162b
    token_program: Option<Program<'info, Token>>,
    system_program: Program<'info, System>,
}

impl ibc::Router for storage::IbcStorage<'_, '_> {
    //
    fn get_route(&self, module_id: &ibc::ModuleId) -> Option<&dyn ibc::Module> {
        let module_id = core::borrow::Borrow::borrow(module_id);
        match module_id {
            ibc::apps::transfer::types::MODULE_ID_STR => Some(self),
            _ => None,
        }
    }
    //
    fn get_route_mut(
        &mut self,
        module_id: &ibc::ModuleId,
    ) -> Option<&mut dyn ibc::Module> {
        let module_id = core::borrow::Borrow::borrow(module_id);
        match module_id {
            ibc::apps::transfer::types::MODULE_ID_STR => Some(self),
            _ => None,
        }
    }
    //
    fn lookup_module(&self, port_id: &ibc::PortId) -> Option<ibc::ModuleId> {
        match port_id.as_str() {
            ibc::apps::transfer::types::PORT_ID_STR => {
                Some(ibc::ModuleId::new(
                    ibc::apps::transfer::types::MODULE_ID_STR.to_string(),
                ))
            }
            _ => None,
        }
    }
}<|MERGE_RESOLUTION|>--- conflicted
+++ resolved
@@ -751,14 +751,10 @@
     #[account(mut)]
     receiver_token_account: Option<Box<Account<'info, TokenAccount>>>,
 
-<<<<<<< HEAD
     #[account(init_if_needed, payer = sender, seeds = [FEE_SEED], bump, space = 0)]
     /// CHECK:
     fee_collector: Option<UncheckedAccount<'info>>,
 
-    associated_token_program: Option<Program<'info, AssociatedToken>>,
-=======
->>>>>>> 7396162b
     token_program: Option<Program<'info, Token>>,
     system_program: Program<'info, System>,
 }
