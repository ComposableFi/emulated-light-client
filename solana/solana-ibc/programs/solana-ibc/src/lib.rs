#![allow(clippy::enum_variant_names)]
// anchor_lang::error::Error and anchor_lang::Result is ≥ 160 bytes and there’s
// not much we can do about it.
#![allow(clippy::result_large_err)]

extern crate alloc;

use anchor_lang::prelude::*;
use anchor_lang::solana_program;
use anchor_spl::associated_token::AssociatedToken;
#[cfg(feature = "mocks")]
use anchor_spl::token::MintTo;
use anchor_spl::token::{Mint, Token, TokenAccount};
use borsh::BorshDeserialize;
#[cfg(feature = "mocks")]
use ibc::core::ics03_connection::connection::{
    ConnectionEnd, Counterparty, State as ConnState,
};
#[cfg(feature = "mocks")]
use ibc::core::ics03_connection::version::Version;
#[cfg(feature = "mocks")]
use ibc::core::ics04_channel::channel::{
    ChannelEnd, Counterparty as ChanCounterparty, Order, State as ChannelState,
};
#[cfg(feature = "mocks")]
use ibc::core::ics04_channel::Version as ChanVersion;
use ibc::core::ics23_commitment::commitment::CommitmentPrefix;
#[cfg(feature = "mocks")]
use ibc::core::ics24_host::identifier::ConnectionId;
use ibc::core::ics24_host::identifier::{ChannelId, ClientId, PortId};
#[cfg(feature = "mocks")]
use ibc::core::ics24_host::path::{
    ChannelEndPath, ConnectionPath, SeqRecvPath, SeqSendPath,
};
use ibc::core::router::{Module, ModuleId, Router};
#[cfg(feature = "mocks")]
use ibc::core::ExecutionContext;
use ibc::core::MsgEnvelope;
#[cfg(feature = "mocks")]
use ibc::{
    core::{ics02_client::ClientExecutionContext, ValidationContext},
    mock::client_state::MockClientState,
};
use storage::IbcPackets;

const CHAIN_SEED: &[u8] = b"chain";
const PACKET_SEED: &[u8] = b"packet";
const SOLANA_IBC_STORAGE_SEED: &[u8] = b"private";
const TRIE_SEED: &[u8] = b"trie";
const MINT_ESCROW_SEED: &[u8] = b"mint_escrow";

declare_id!("EnfDJsAK7BGgetnmKzBx86CsgC5kfSPcsktFCQ4YLC81");

mod chain;
mod client_state;
mod consensus_state;
mod ed25519;
mod error;
mod events;
mod execution_context;
mod host;
mod storage;
#[cfg(test)]
mod tests;
mod transfer;
mod validation_context;
// mod client_context;

#[anchor_lang::program]
pub mod solana_ibc {
    use super::*;

    /// Initialises the guest blockchain with given configuration and genesis
    /// epoch.
    pub fn initialise(
        ctx: Context<Chain>,
        config: chain::Config,
        genesis_epoch: chain::Epoch,
    ) -> Result<()> {
        let mut provable =
            storage::get_provable_from(&ctx.accounts.trie, "trie")?;
        ctx.accounts.chain.initialise(&mut provable, config, genesis_epoch)
    }

    /// Attempts to generate a new guest block.
    ///
    /// The request fails if there’s a pending guest block or conditions for
    /// creating a new block haven’t been met.
    ///
    /// TODO(mina86): Per the guest blockchain paper, generating a guest block
    /// should offer rewards to account making the generate block call.  This is
    /// currently not implemented and will be added at a later time.
    pub fn generate_block(ctx: Context<Chain>) -> Result<()> {
        let provable = storage::get_provable_from(&ctx.accounts.trie, "trie")?;
        ctx.accounts.chain.generate_block(&provable)
    }

    /// Accepts pending block’s signature from the validator.
    ///
    /// Sender of the transaction is the validator of the guest blockchain.
    /// Their Solana key is used as the key in the guest blockchain.
    ///
    /// `signature` is signature of the pending guest block made with private
    /// key corresponding to the sender account’s public key.
    ///
    /// TODO(mina86): At the moment the call doesn’t provide rewards and doesn’t
    /// allow to submit signatures for finalised guest blocks.  Those features
    /// will be added at a later time.
    pub fn sign_block(
        ctx: Context<ChainWithVerifier>,
        signature: [u8; ed25519::Signature::LENGTH],
    ) -> Result<()> {
        let provable = storage::get_provable_from(&ctx.accounts.trie, "trie")?;
        let verifier = ed25519::Verifier::new(&ctx.accounts.ix_sysvar)?;
        if ctx.accounts.chain.sign_block(
            (*ctx.accounts.sender.key).into(),
            &signature.into(),
            &verifier,
        )? {
            ctx.accounts.chain.maybe_generate_block(&provable, None)?;
        }
        Ok(())
    }

    /// Changes stake of a guest validator.
    ///
    /// Sender’s stake will be set to the given amount.  Note that if sender is
    /// a validator in current epoch, their stake in current epoch won’t change.
    /// This also means that reducing stake takes effect only after the epoch
    /// changes.
    ///
    /// TODO(mina86): At the moment we’re operating on pretend tokens and each
    /// validator can set whatever stake they want.  This is purely for testing
    /// and not intended for production use.
    pub fn set_stake(ctx: Context<Chain>, amount: u128) -> Result<()> {
        let provable = storage::get_provable_from(&ctx.accounts.trie, "trie")?;
        ctx.accounts.chain.maybe_generate_block(&provable, None)?;
        ctx.accounts.chain.set_stake((*ctx.accounts.sender.key).into(), amount)
    }

    pub fn deliver(
        ctx: Context<Deliver>,
        message: ibc::core::MsgEnvelope,
    ) -> Result<()> {
        // msg!("Called deliver method: {:?}", message);
        let _sender = ctx.accounts.sender.to_account_info();

        let private: &mut storage::PrivateStorage = &mut ctx.accounts.storage;
        // msg!("This is private: {:?}", private);
        let provable = storage::get_provable_from(&ctx.accounts.trie, "trie")?;
        let packets = &mut ctx.accounts.packets;
        let host_head = host::Head::get()?;

        // Before anything else, try generating a new guest block.  However, if
        // that fails it’s not an error condition.  We do this at the beginning
        // of any request.
        // ctx.accounts.chain.maybe_generate_block(&provable, Some(host_head))?;

        let mut store = storage::IbcStorage::new(storage::IbcStorageInner {
            private,
            provable,
            packets,
            accounts: ctx.remaining_accounts.to_vec(),
            host_head,
        });

        {
            let mut router = store.clone();
            ibc::core::dispatch(&mut store, &mut router, message.clone())
                .map_err(error::Error::RouterError)
                .map_err(|err| error!((&err)))?;
        }
        if let MsgEnvelope::Packet(packet) = message {
            // store the packet if not exists
            // TODO(dhruvja) Store in a PDA with channelId, portId and Sequence
            let mut store = store.borrow_mut();
            let packets = &mut store.packets.0;
            if !packets.iter().any(|pack| &packet == pack) {
                packets.push(packet);
            }
        }

        // `store` is the only reference to inner storage making refcount == 1
        // which means try_into_inner will succeed.
        // let inner = store.try_into_inner().unwrap();

        // msg!("This is final structure {:?}", inner.private);

        // msg!("this is length {}", TrieKey::ClientState{ client_id: String::from("hello")}.into());

        Ok(())
    }

    /// This method is called to set up connection, channel and store the next sequence. Will panic if called without `[mocks]` feature
    #[allow(unused_variables)]
    pub fn mock_deliver(
        ctx: Context<MockDeliver>,
        port_id: PortId,
        channel_id: ChannelId,
        base_denom: String,
        commitment_prefix: CommitmentPrefix,
        client_id: ClientId,
        counterparty_client_id: ClientId,
    ) -> Result<()> {
        #[cfg(feature = "mocks")]
        {
            let private: &mut storage::PrivateStorage =
                &mut ctx.accounts.storage;
            // msg!("This is private: {private:?}");
            let provable =
                storage::get_provable_from(&ctx.accounts.trie, "trie")?;
            let packets: &mut IbcPackets = &mut ctx.accounts.packets;
            let accounts = ctx.remaining_accounts;

            let host_head = host::Head::get()?;
            let (host_timestamp, host_height) = host_head
                .ibc_timestamp()
                .and_then(|ts| host_head.ibc_height().map(|h| (ts, h)))
                .map_err(error::Error::from)
                .map_err(|err| error!((&err)))?;

            let mut store =
                storage::IbcStorage::new(storage::IbcStorageInner {
                    private,
                    provable,
                    packets,
                    accounts: accounts.to_vec(),
                    host_head,
                });

            let any_client_state = store.client_state(&client_id).unwrap();
            let client_state: MockClientState = match any_client_state {
                client_state::AnyClientState::Tendermint(_) => {
                    panic!("Only for mocks")
                }
                client_state::AnyClientState::Mock(mock) => mock,
            };


            // Store update time since its not called during mocks
            store
                .store_update_time(
                    client_id.clone(),
                    client_state.latest_height(),
                    host_timestamp,
                )
                .unwrap();
            store
                .store_update_height(
                    client_id.clone(),
                    client_state.latest_height(),
                    host_height,
                )
                .unwrap();

            let connection_id_on_a = ConnectionId::new(0);
            let connection_id_on_b = ConnectionId::new(1);
            let delay_period = core::time::Duration::from_nanos(0);
            let connection_counterparty = Counterparty::new(
                counterparty_client_id.clone(),
                Some(connection_id_on_b.clone()),
                commitment_prefix,
            );
            let connection_end_on_a = ConnectionEnd::new(
                ConnState::Open,
                client_id.clone(),
                connection_counterparty.clone(),
                vec![Version::default()],
                delay_period,
            )
            .unwrap();
            let connection_end_on_b = ConnectionEnd::new(
                ConnState::Open,
                client_id,
                connection_counterparty,
                vec![Version::default()],
                delay_period,
            )
            .unwrap();

            let counterparty =
                ChanCounterparty::new(port_id.clone(), Some(ChannelId::new(0)));
            let channel_end_on_a = ChannelEnd::new(
                ChannelState::Open,
                Order::Unordered,
                counterparty.clone(),
                vec![connection_id_on_a.clone()],
                ChanVersion::new(
                    ibc::applications::transfer::VERSION.to_string(),
                ),
            )
            .unwrap();
            let channel_end_on_b = ChannelEnd::new(
                ChannelState::Open,
                Order::Unordered,
                counterparty,
                vec![connection_id_on_b.clone()],
                ChanVersion::new(
                    ibc::applications::transfer::VERSION.to_string(),
                ),
            )
            .unwrap();
            let channel_id_on_a = ChannelId::new(0);
            let channel_id_on_b = ChannelId::new(1);

            // For Client on Chain A
            store
                .store_connection(
                    &ConnectionPath(connection_id_on_a),
                    connection_end_on_a,
                )
                .unwrap();
            store
                .store_channel(
                    &ChannelEndPath(port_id.clone(), channel_id_on_a.clone()),
                    channel_end_on_a,
                )
                .unwrap();
            store
                .store_next_sequence_send(
                    &SeqSendPath(port_id.clone(), channel_id_on_a.clone()),
                    1.into(),
                )
                .unwrap();
            store
                .store_next_sequence_recv(
                    &SeqRecvPath(port_id.clone(), channel_id_on_a),
                    1.into(),
                )
                .unwrap();

            // For Client on chain b
            store
                .store_connection(
                    &ConnectionPath(connection_id_on_b),
                    connection_end_on_b,
                )
                .unwrap();
            store
                .store_channel(
                    &ChannelEndPath(port_id.clone(), channel_id_on_b.clone()),
                    channel_end_on_b,
                )
                .unwrap();
            store
                .store_next_sequence_send(
                    &SeqSendPath(port_id.clone(), channel_id_on_b.clone()),
                    1.into(),
                )
                .unwrap();
            store
                .store_next_sequence_recv(
                    &SeqRecvPath(port_id, channel_id_on_b),
                    1.into(),
                )
                .unwrap();

            // Minting some tokens to the authority so that he can do the transfer
            let bump_vector =
                ctx.bumps.get("mint_authority").unwrap().to_le_bytes();
            let inner = vec![MINT_ESCROW_SEED, bump_vector.as_ref()];
            let outer = vec![inner.as_slice()];

            // Mint some tokens to escrow account
            let mint_instruction = MintTo {
                mint: ctx.accounts.token_mint.to_account_info(),
                to: ctx.accounts.sender_token_account.to_account_info(),
                authority: ctx.accounts.mint_authority.to_account_info(),
            };
            let cpi_ctx = CpiContext::new_with_signer(
                ctx.accounts.token_program.to_account_info(),
                mint_instruction,
                outer.as_slice(), //signer PDA
            );
            anchor_spl::token::mint_to(cpi_ctx, 10000000)?;
        }
        Ok(())
    }
}

#[derive(Accounts)]
pub struct Chain<'info> {
    #[account(mut)]
    sender: Signer<'info>,

    /// The guest blockchain data.
    #[account(init_if_needed, payer = sender, seeds = [CHAIN_SEED], bump, space = 10240)]
    chain: Account<'info, chain::ChainData>,

    /// The account holding the trie which corresponds to guest blockchain’s
    /// state root.
    ///
    /// CHECK: Account’s owner is checked by [`storage::get_provable_from`]
    /// function.
<<<<<<< HEAD
    #[account(init_if_needed, payer = sender, seeds = [TRIE_SEED], bump, space = 10000)]
=======
    #[account(init_if_needed, payer = sender, seeds = [TRIE_SEED], bump, space = 10240)]
>>>>>>> 7f4abfbf
    trie: UncheckedAccount<'info>,

    system_program: Program<'info, System>,
}

#[derive(Accounts)]
pub struct ChainWithVerifier<'info> {
    #[account(mut)]
    sender: Signer<'info>,

    /// The guest blockchain data.
    #[account(init_if_needed, payer = sender, seeds = [CHAIN_SEED], bump, space = 10240)]
    chain: Account<'info, chain::ChainData>,

    /// The account holding the trie which corresponds to guest blockchain’s
    /// state root.
    ///
    /// CHECK: Account’s owner is checked by [`storage::get_provable_from`]
    /// function.
<<<<<<< HEAD
    #[account(init_if_needed, payer = sender, seeds = [TRIE_SEED], bump, space = 10000)]
=======
    #[account(init_if_needed, payer = sender, seeds = [TRIE_SEED], bump, space = 10240)]
>>>>>>> 7f4abfbf
    trie: UncheckedAccount<'info>,

    #[account(address = solana_program::sysvar::instructions::ID)]
    /// CHECK:
    ix_sysvar: AccountInfo<'info>,

    system_program: Program<'info, System>,
}

#[derive(Accounts)]
pub struct Deliver<'info> {
    #[account(mut)]
    sender: Signer<'info>,

    /// The account holding private IBC storage.
    #[account(init_if_needed, payer = sender, seeds = [SOLANA_IBC_STORAGE_SEED], bump, space = 10240)]
    storage: Account<'info, storage::PrivateStorage>,

    /// The account holding provable IBC storage, i.e. the trie.
    ///
    /// CHECK: Account’s owner is checked by [`storage::get_provable_from`]
    /// function.
<<<<<<< HEAD
    #[account(init_if_needed, payer = sender, seeds = [TRIE_SEED], bump, space = 10000)]
=======
    #[account(init_if_needed, payer = sender, seeds = [TRIE_SEED], bump, space = 10240)]
>>>>>>> 7f4abfbf
    trie: UncheckedAccount<'info>,

    /// The account holding packets.
    #[account(init_if_needed, payer = sender, seeds = [PACKET_SEED], bump, space = 10240)]
    packets: Account<'info, storage::IbcPackets>,

<<<<<<< HEAD
    // /// The guest blockchain data.
    #[account(init_if_needed, payer = sender, seeds = [CHAIN_SEED], bump, space = 10000)]
=======
    /// The guest blockchain data.
    #[account(init_if_needed, payer = sender, seeds = [CHAIN_SEED], bump, space = 10240)]
>>>>>>> 7f4abfbf
    chain: Box<Account<'info, chain::ChainData>>,
    system_program: Program<'info, System>,
}

#[derive(Accounts)]
#[instruction(port_id: PortId, channel_id: ChannelId, base_denom: String)]
pub struct MockDeliver<'info> {
    #[account(mut)]
    sender: Signer<'info>,

    /// CHECK:
    receiver: AccountInfo<'info>,

    /// The account holding private IBC storage.
    #[account(mut, seeds = [SOLANA_IBC_STORAGE_SEED],bump, realloc = 10000, realloc::payer = sender, realloc::zero = false)]
    storage: Box<Account<'info, storage::PrivateStorage>>,

    /// The account holding provable IBC storage, i.e. the trie.
    ///
    /// CHECK: Account’s owner is checked by [`storage::get_provable_from`]
    /// function.
    #[account(init_if_needed, payer = sender, seeds = [TRIE_SEED], bump, space = 10000)]
    trie: UncheckedAccount<'info>,

    /// The account holding packets.
    #[account(init_if_needed, payer = sender, seeds = [PACKET_SEED], bump, space = 1000)]
    packets: Box<Account<'info, IbcPackets>>,

    /// The below accounts are being created for testing purposes only.
    /// In real, we would run conditionally create an escrow account when the channel is created.
    /// And we could have another method that can create a mint given the denom.
    #[account(init_if_needed, payer = sender, seeds = [MINT_ESCROW_SEED], bump, space = 100)]
    /// CHECK:
    mint_authority: UncheckedAccount<'info>,
    #[account(init_if_needed, payer = sender, seeds = [base_denom.as_bytes()], bump, mint::decimals = 6, mint::authority = mint_authority)]
    token_mint: Box<Account<'info, Mint>>,
    #[account(init_if_needed, payer = sender, seeds = [port_id.as_bytes(), channel_id.as_bytes()], bump, token::mint = token_mint, token::authority = sender)]
    escrow_account: Box<Account<'info, TokenAccount>>,
    #[account(init_if_needed, payer = sender, associated_token::mint = token_mint, associated_token::authority = sender)]
    sender_token_account: Box<Account<'info, TokenAccount>>,
    #[account(init_if_needed, payer = sender, associated_token::mint = token_mint, associated_token::authority = receiver)]
    receiver_token_account: Box<Account<'info, TokenAccount>>,

    associated_token_program: Program<'info, AssociatedToken>,
    token_program: Program<'info, Token>,
    system_program: Program<'info, System>,
}

impl Router for storage::IbcStorage<'_, '_, '_> {
    //
    fn get_route(&self, module_id: &ModuleId) -> Option<&dyn Module> {
        let module_id = core::borrow::Borrow::borrow(module_id);
        match module_id {
            ibc::applications::transfer::MODULE_ID_STR => Some(self),
            _ => None,
        }
    }
    //
    fn get_route_mut(
        &mut self,
        module_id: &ModuleId,
    ) -> Option<&mut dyn Module> {
        let module_id = core::borrow::Borrow::borrow(module_id);
        match module_id {
            ibc::applications::transfer::MODULE_ID_STR => Some(self),
            _ => None,
        }
    }
    //
    fn lookup_module(&self, port_id: &PortId) -> Option<ModuleId> {
        match port_id.as_str() {
            ibc::applications::transfer::PORT_ID_STR => Some(ModuleId::new(
                ibc::applications::transfer::MODULE_ID_STR.to_string(),
            )),
            _ => None,
        }
    }
}<|MERGE_RESOLUTION|>--- conflicted
+++ resolved
@@ -392,11 +392,7 @@
     ///
     /// CHECK: Account’s owner is checked by [`storage::get_provable_from`]
     /// function.
-<<<<<<< HEAD
-    #[account(init_if_needed, payer = sender, seeds = [TRIE_SEED], bump, space = 10000)]
-=======
     #[account(init_if_needed, payer = sender, seeds = [TRIE_SEED], bump, space = 10240)]
->>>>>>> 7f4abfbf
     trie: UncheckedAccount<'info>,
 
     system_program: Program<'info, System>,
@@ -416,11 +412,7 @@
     ///
     /// CHECK: Account’s owner is checked by [`storage::get_provable_from`]
     /// function.
-<<<<<<< HEAD
-    #[account(init_if_needed, payer = sender, seeds = [TRIE_SEED], bump, space = 10000)]
-=======
     #[account(init_if_needed, payer = sender, seeds = [TRIE_SEED], bump, space = 10240)]
->>>>>>> 7f4abfbf
     trie: UncheckedAccount<'info>,
 
     #[account(address = solana_program::sysvar::instructions::ID)]
@@ -443,24 +435,15 @@
     ///
     /// CHECK: Account’s owner is checked by [`storage::get_provable_from`]
     /// function.
-<<<<<<< HEAD
-    #[account(init_if_needed, payer = sender, seeds = [TRIE_SEED], bump, space = 10000)]
-=======
     #[account(init_if_needed, payer = sender, seeds = [TRIE_SEED], bump, space = 10240)]
->>>>>>> 7f4abfbf
     trie: UncheckedAccount<'info>,
 
     /// The account holding packets.
     #[account(init_if_needed, payer = sender, seeds = [PACKET_SEED], bump, space = 10240)]
     packets: Account<'info, storage::IbcPackets>,
 
-<<<<<<< HEAD
-    // /// The guest blockchain data.
-    #[account(init_if_needed, payer = sender, seeds = [CHAIN_SEED], bump, space = 10000)]
-=======
     /// The guest blockchain data.
     #[account(init_if_needed, payer = sender, seeds = [CHAIN_SEED], bump, space = 10240)]
->>>>>>> 7f4abfbf
     chain: Box<Account<'info, chain::ChainData>>,
     system_program: Program<'info, System>,
 }
