#![allow(clippy::enum_variant_names)]
// anchor_lang::error::Error and anchor_lang::Result is ≥ 160 bytes and there’s
// not much we can do about it.
#![allow(clippy::result_large_err)]

extern crate alloc;

use anchor_lang::prelude::*;
use anchor_lang::solana_program;
use anchor_spl::associated_token::AssociatedToken;
use anchor_spl::token::{Mint, Token, TokenAccount};
use borsh::BorshDeserialize;
<<<<<<< HEAD
use storage::IbcPackets;
=======
use ibc::core::ics23_commitment::commitment::CommitmentPrefix;
use ibc::core::ics24_host::identifier::{ChannelId, ClientId, PortId};
use ibc::core::router::{Module, ModuleId, Router};
#[cfg(feature = "mocks")]
use mocks::mock_deliver_impl;
>>>>>>> 0462a067

pub const CHAIN_SEED: &[u8] = b"chain";
pub const PACKET_SEED: &[u8] = b"packet";
pub const SOLANA_IBC_STORAGE_SEED: &[u8] = b"private";
pub const TRIE_SEED: &[u8] = b"trie";
pub const MINT_ESCROW_SEED: &[u8] = b"mint_escrow";

declare_id!("EnfDJsAK7BGgetnmKzBx86CsgC5kfSPcsktFCQ4YLC81");

pub mod chain;
pub mod client_state;
pub mod consensus_state;
mod ed25519;
mod error;
pub mod events;
mod execution_context;
mod host;
mod ibc;
#[cfg(feature = "mocks")]
mod mocks;
pub mod storage;
#[cfg(test)]
mod tests;
mod transfer;
mod validation_context;

#[anchor_lang::program]
pub mod solana_ibc {
    use super::*;

    /// Initialises the guest blockchain with given configuration and genesis
    /// epoch.
    pub fn initialise(
        ctx: Context<Chain>,
        config: chain::Config,
        genesis_epoch: chain::Epoch,
    ) -> Result<()> {
        let mut provable =
            storage::get_provable_from(&ctx.accounts.trie, "trie")?;
        ctx.accounts.chain.initialise(&mut provable, config, genesis_epoch)
    }

    /// Attempts to generate a new guest block.
    ///
    /// The request fails if there’s a pending guest block or conditions for
    /// creating a new block haven’t been met.
    ///
    /// TODO(mina86): Per the guest blockchain paper, generating a guest block
    /// should offer rewards to account making the generate block call.  This is
    /// currently not implemented and will be added at a later time.
    pub fn generate_block(ctx: Context<Chain>) -> Result<()> {
        let provable = storage::get_provable_from(&ctx.accounts.trie, "trie")?;
        ctx.accounts.chain.generate_block(&provable)
    }

    /// Accepts pending block’s signature from the validator.
    ///
    /// Sender of the transaction is the validator of the guest blockchain.
    /// Their Solana key is used as the key in the guest blockchain.
    ///
    /// `signature` is signature of the pending guest block made with private
    /// key corresponding to the sender account’s public key.
    ///
    /// TODO(mina86): At the moment the call doesn’t provide rewards and doesn’t
    /// allow to submit signatures for finalised guest blocks.  Those features
    /// will be added at a later time.
    pub fn sign_block(
        ctx: Context<ChainWithVerifier>,
        signature: [u8; ed25519::Signature::LENGTH],
    ) -> Result<()> {
        let provable = storage::get_provable_from(&ctx.accounts.trie, "trie")?;
        let verifier = ed25519::Verifier::new(&ctx.accounts.ix_sysvar)?;
        if ctx.accounts.chain.sign_block(
            (*ctx.accounts.sender.key).into(),
            &signature.into(),
            &verifier,
        )? {
            ctx.accounts.chain.maybe_generate_block(&provable, None)?;
        }
        Ok(())
    }

    /// Changes stake of a guest validator.
    ///
    /// Sender’s stake will be set to the given amount.  Note that if sender is
    /// a validator in current epoch, their stake in current epoch won’t change.
    /// This also means that reducing stake takes effect only after the epoch
    /// changes.
    ///
    /// TODO(mina86): At the moment we’re operating on pretend tokens and each
    /// validator can set whatever stake they want.  This is purely for testing
    /// and not intended for production use.
    pub fn set_stake(ctx: Context<Chain>, amount: u128) -> Result<()> {
        let provable = storage::get_provable_from(&ctx.accounts.trie, "trie")?;
        ctx.accounts.chain.maybe_generate_block(&provable, None)?;
        ctx.accounts.chain.set_stake((*ctx.accounts.sender.key).into(), amount)
    }

    pub fn deliver(
        ctx: Context<Deliver>,
        message: ibc::MsgEnvelope,
    ) -> Result<()> {
        // msg!("Called deliver method: {:?}", message);
        let _sender = ctx.accounts.sender.to_account_info();

        let private: &mut storage::PrivateStorage = &mut ctx.accounts.storage;
        // msg!("This is private: {:?}", private);
        let provable = storage::get_provable_from(&ctx.accounts.trie, "trie")?;
        let host_head = host::Head::get()?;

        // Before anything else, try generating a new guest block.  However, if
        // that fails it’s not an error condition.  We do this at the beginning
        // of any request.
        ctx.accounts.chain.maybe_generate_block(&provable, Some(host_head))?;

        let mut store = storage::IbcStorage::new(storage::IbcStorageInner {
            private,
            provable,
            accounts: ctx.remaining_accounts.to_vec(),
            host_head,
        });

        {
            let mut router = store.clone();
<<<<<<< HEAD
            ::ibc::core::entrypoint::dispatch(
                &mut store,
                &mut router,
                message.clone(),
            )
            .map_err(error::Error::ContextError)
            .map_err(|err| error!((&err)))?;
        }
        if let ibc::MsgEnvelope::Packet(packet) = message {
            // store the packet if not exists
            // TODO(dhruvja) Store in a PDA with channelId, portId and Sequence
            let mut store = store.borrow_mut();
            let packets = &mut store.packets.0;
            if !packets.iter().any(|pack| &packet == pack) {
                packets.push(packet);
            }
        }
=======
            ibc::core::dispatch(&mut store, &mut router, message)
                .map_err(error::Error::RouterError)
                .map_err(|err| error!((&err)))?;
        }
>>>>>>> 0462a067

        // `store` is the only reference to inner storage making refcount == 1
        // which means try_into_inner will succeed.
        // let inner = store.try_into_inner().unwrap();

        // msg!("This is final structure {:?}", inner.private);

        // msg!("this is length {}", TrieKey::ClientState{ client_id: String::from("hello")}.into());

        Ok(())
    }

    /// Called to set up a connection, channel and store the next
    /// sequence.  Will panic if called without `mocks` feature.
    #[allow(unused_variables)]
    pub fn mock_deliver(
        ctx: Context<MockDeliver>,
        port_id: ibc::PortId,
        channel_id_on_b: ibc::ChannelId,
        base_denom: String,
        commitment_prefix: ibc::CommitmentPrefix,
        client_id: ibc::ClientId,
        counterparty_client_id: ibc::ClientId,
    ) -> Result<()> {
        #[cfg(feature = "mocks")]
        return mocks::mock_deliver_impl(
            ctx,
            port_id,
            channel_id_on_b,
            base_denom,
            commitment_prefix,
            client_id,
            counterparty_client_id,
        );
        #[cfg(not(feature = "mocks"))]
        panic!("This method is only for mocks");
    }
}

#[derive(Accounts)]
pub struct Chain<'info> {
    #[account(mut)]
    sender: Signer<'info>,

    /// The guest blockchain data.
    #[account(init_if_needed, payer = sender, seeds = [CHAIN_SEED], bump, space = 10240)]
    chain: Account<'info, chain::ChainData>,

    /// The account holding the trie which corresponds to guest blockchain’s
    /// state root.
    ///
    /// CHECK: Account’s owner is checked by [`storage::get_provable_from`]
    /// function.
    #[account(init_if_needed, payer = sender, seeds = [TRIE_SEED], bump, space = 10240)]
    trie: UncheckedAccount<'info>,

    system_program: Program<'info, System>,
}

#[derive(Accounts)]
pub struct ChainWithVerifier<'info> {
    #[account(mut)]
    sender: Signer<'info>,

    /// The guest blockchain data.
    #[account(init_if_needed, payer = sender, seeds = [CHAIN_SEED], bump, space = 10240)]
    chain: Account<'info, chain::ChainData>,

    /// The account holding the trie which corresponds to guest blockchain’s
    /// state root.
    ///
    /// CHECK: Account’s owner is checked by [`storage::get_provable_from`]
    /// function.
    #[account(init_if_needed, payer = sender, seeds = [TRIE_SEED], bump, space = 10240)]
    trie: UncheckedAccount<'info>,

    #[account(address = solana_program::sysvar::instructions::ID)]
    /// CHECK:
    ix_sysvar: AccountInfo<'info>,

    system_program: Program<'info, System>,
}

#[derive(Accounts)]
pub struct Deliver<'info> {
    #[account(mut)]
    sender: Signer<'info>,

    /// The account holding private IBC storage.
    #[account(init_if_needed, payer = sender, seeds = [SOLANA_IBC_STORAGE_SEED],
              bump, space = 10240)]
    storage: Account<'info, storage::PrivateStorage>,

    /// The account holding provable IBC storage, i.e. the trie.
    ///
    /// CHECK: Account’s owner is checked by [`storage::get_provable_from`]
    /// function.
    #[account(init_if_needed, payer = sender, seeds = [TRIE_SEED],
              bump, space = 10240)]
    trie: UncheckedAccount<'info>,

<<<<<<< HEAD
    /// The account holding packets.
    #[account(init_if_needed, payer = sender, seeds = [PACKET_SEED],
              bump, space = 10240)]
    packets: Account<'info, storage::IbcPackets>,

=======
>>>>>>> 0462a067
    /// The guest blockchain data.
    #[account(init_if_needed, payer = sender, seeds = [CHAIN_SEED],
              bump, space = 10240)]
    chain: Box<Account<'info, chain::ChainData>>,
    system_program: Program<'info, System>,
}

#[derive(Accounts)]
#[instruction(port_id: ibc::PortId, channel_id_on_b: ibc::ChannelId, base_denom: String)]
pub struct MockDeliver<'info> {
    #[account(mut)]
    sender: Signer<'info>,

    /// CHECK:
    receiver: AccountInfo<'info>,

    /// The account holding private IBC storage.
    #[account(mut, seeds = [SOLANA_IBC_STORAGE_SEED],bump)]
    storage: Box<Account<'info, storage::PrivateStorage>>,

    /// The account holding provable IBC storage, i.e. the trie.
    ///
    /// CHECK: Account’s owner is checked by [`storage::get_provable_from`]
    /// function.
    #[account(mut , seeds = [TRIE_SEED], bump)]
    trie: UncheckedAccount<'info>,

<<<<<<< HEAD
    /// The account holding packets.
    #[account(mut , seeds = [PACKET_SEED], bump)]
    packets: Box<Account<'info, IbcPackets>>,

    /// The below accounts are being created for testing purposes only.  In
    /// real, we would run conditionally create an escrow account when the
    /// channel is created.  And we could have another method that can create
    /// a mint given the denom.
    #[account(init_if_needed, payer = sender, seeds = [MINT_ESCROW_SEED],
              bump, space = 100)]
=======
    /// The below accounts are being created for testing purposes only.
    /// In real, we would run conditionally create an escrow account when the channel is created.
    /// And we could have another method that can create a mint given the denom.
    #[account(init_if_needed, payer = sender, seeds = [MINT_ESCROW_SEED], bump, space = 100)]
>>>>>>> 0462a067
    /// CHECK:
    mint_authority: UncheckedAccount<'info>,
    #[account(init_if_needed, payer = sender, seeds = [base_denom.as_bytes()],
              bump, mint::decimals = 6, mint::authority = mint_authority)]
    token_mint: Box<Account<'info, Mint>>,
    #[account(init_if_needed, payer = sender, seeds = [
        port_id.as_bytes(), channel_id_on_b.as_bytes(), base_denom.as_bytes()
    ], bump, token::mint = token_mint, token::authority = mint_authority)]
    escrow_account: Box<Account<'info, TokenAccount>>,
    #[account(init_if_needed, payer = sender,
              associated_token::mint = token_mint,
              associated_token::authority = sender)]
    sender_token_account: Box<Account<'info, TokenAccount>>,
    #[account(init_if_needed, payer = sender,
              associated_token::mint = token_mint,
              associated_token::authority = receiver)]
    receiver_token_account: Box<Account<'info, TokenAccount>>,

    associated_token_program: Program<'info, AssociatedToken>,
    token_program: Program<'info, Token>,
    system_program: Program<'info, System>,
}

impl ibc::Router for storage::IbcStorage<'_, '_, '_> {
    //
    fn get_route(&self, module_id: &ibc::ModuleId) -> Option<&dyn ibc::Module> {
        let module_id = core::borrow::Borrow::borrow(module_id);
        match module_id {
            ibc::apps::transfer::types::MODULE_ID_STR => Some(self),
            _ => None,
        }
    }
    //
    fn get_route_mut(
        &mut self,
        module_id: &ibc::ModuleId,
    ) -> Option<&mut dyn ibc::Module> {
        let module_id = core::borrow::Borrow::borrow(module_id);
        match module_id {
            ibc::apps::transfer::types::MODULE_ID_STR => Some(self),
            _ => None,
        }
    }
    //
    fn lookup_module(&self, port_id: &ibc::PortId) -> Option<ibc::ModuleId> {
        match port_id.as_str() {
            ibc::apps::transfer::types::PORT_ID_STR => {
                Some(ibc::ModuleId::new(
                    ibc::apps::transfer::types::MODULE_ID_STR.to_string(),
                ))
            }
            _ => None,
        }
    }
}<|MERGE_RESOLUTION|>--- conflicted
+++ resolved
@@ -10,15 +10,6 @@
 use anchor_spl::associated_token::AssociatedToken;
 use anchor_spl::token::{Mint, Token, TokenAccount};
 use borsh::BorshDeserialize;
-<<<<<<< HEAD
-use storage::IbcPackets;
-=======
-use ibc::core::ics23_commitment::commitment::CommitmentPrefix;
-use ibc::core::ics24_host::identifier::{ChannelId, ClientId, PortId};
-use ibc::core::router::{Module, ModuleId, Router};
-#[cfg(feature = "mocks")]
-use mocks::mock_deliver_impl;
->>>>>>> 0462a067
 
 pub const CHAIN_SEED: &[u8] = b"chain";
 pub const PACKET_SEED: &[u8] = b"packet";
@@ -141,42 +132,10 @@
             host_head,
         });
 
-        {
-            let mut router = store.clone();
-<<<<<<< HEAD
-            ::ibc::core::entrypoint::dispatch(
-                &mut store,
-                &mut router,
-                message.clone(),
-            )
+        let mut router = store.clone();
+        ::ibc::core::entrypoint::dispatch(&mut store, &mut router, message)
             .map_err(error::Error::ContextError)
-            .map_err(|err| error!((&err)))?;
-        }
-        if let ibc::MsgEnvelope::Packet(packet) = message {
-            // store the packet if not exists
-            // TODO(dhruvja) Store in a PDA with channelId, portId and Sequence
-            let mut store = store.borrow_mut();
-            let packets = &mut store.packets.0;
-            if !packets.iter().any(|pack| &packet == pack) {
-                packets.push(packet);
-            }
-        }
-=======
-            ibc::core::dispatch(&mut store, &mut router, message)
-                .map_err(error::Error::RouterError)
-                .map_err(|err| error!((&err)))?;
-        }
->>>>>>> 0462a067
-
-        // `store` is the only reference to inner storage making refcount == 1
-        // which means try_into_inner will succeed.
-        // let inner = store.try_into_inner().unwrap();
-
-        // msg!("This is final structure {:?}", inner.private);
-
-        // msg!("this is length {}", TrieKey::ClientState{ client_id: String::from("hello")}.into());
-
-        Ok(())
+            .map_err(|err| error!((&err)))
     }
 
     /// Called to set up a connection, channel and store the next
@@ -268,14 +227,6 @@
               bump, space = 10240)]
     trie: UncheckedAccount<'info>,
 
-<<<<<<< HEAD
-    /// The account holding packets.
-    #[account(init_if_needed, payer = sender, seeds = [PACKET_SEED],
-              bump, space = 10240)]
-    packets: Account<'info, storage::IbcPackets>,
-
-=======
->>>>>>> 0462a067
     /// The guest blockchain data.
     #[account(init_if_needed, payer = sender, seeds = [CHAIN_SEED],
               bump, space = 10240)]
@@ -302,11 +253,6 @@
     /// function.
     #[account(mut , seeds = [TRIE_SEED], bump)]
     trie: UncheckedAccount<'info>,
-
-<<<<<<< HEAD
-    /// The account holding packets.
-    #[account(mut , seeds = [PACKET_SEED], bump)]
-    packets: Box<Account<'info, IbcPackets>>,
 
     /// The below accounts are being created for testing purposes only.  In
     /// real, we would run conditionally create an escrow account when the
@@ -314,12 +260,6 @@
     /// a mint given the denom.
     #[account(init_if_needed, payer = sender, seeds = [MINT_ESCROW_SEED],
               bump, space = 100)]
-=======
-    /// The below accounts are being created for testing purposes only.
-    /// In real, we would run conditionally create an escrow account when the channel is created.
-    /// And we could have another method that can create a mint given the denom.
-    #[account(init_if_needed, payer = sender, seeds = [MINT_ESCROW_SEED], bump, space = 100)]
->>>>>>> 0462a067
     /// CHECK:
     mint_authority: UncheckedAccount<'info>,
     #[account(init_if_needed, payer = sender, seeds = [base_denom.as_bytes()],
