#![allow(clippy::enum_variant_names)]
// anchor_lang::error::Error and anchor_lang::Result is ≥ 160 bytes and there’s
// not much we can do about it.
#![allow(clippy::result_large_err)]

extern crate alloc;

use alloc::boxed::Box;

use anchor_lang::prelude::*;
use anchor_lang::solana_program;
use anchor_spl::associated_token::AssociatedToken;
use anchor_spl::metadata::Metadata;
use anchor_spl::token::{Mint, Token, TokenAccount};
use borsh::BorshDeserialize;
use guestchain::config::UpdateConfig;
use lib::hash::CryptoHash;
use storage::{PrivateStorage, TransferAccounts};

pub const CHAIN_SEED: &[u8] = b"chain";
pub const PACKET_SEED: &[u8] = b"packet";
pub const SOLANA_IBC_STORAGE_SEED: &[u8] = b"private";
pub const TRIE_SEED: &[u8] = b"trie";
#[cfg(feature = "witness")]
pub const WITNESS_SEED: &[u8] = b"witness";
pub const MINT_ESCROW_SEED: &[u8] = b"mint_escrow";
pub const MINT: &[u8] = b"mint";
pub const MINT_EXTRA: &[u8] = b"mint_extra";
pub const ESCROW: &[u8] = b"escrow";
pub const METADATA: &[u8] = b"metadata";

pub const FEE_SEED: &[u8] = b"fee";

pub const WSOL_ADDRESS: &str = "So11111111111111111111111111111111111111112";

pub const MINIMUM_FEE_ACCOUNT_BALANCE: u64 =
    solana_program::native_token::LAMPORTS_PER_SOL;

declare_id!("2HLLVco5HvwWriNbUhmVwA2pCetRkpgrqwnjcsZdyTKT");

#[cfg(not(feature = "mocks"))]
mod relayer {
    anchor_lang::declare_id!("Ao2wBFe6VzG5B1kQKkNw4grnPRQZNpP4wwQW86vXGxpY");
}

#[cfg(not(feature = "mocks"))]
mod authority {
    anchor_lang::declare_id!("3nA8J7SUqG7DQ7RRGqjZq2J4PgsD5PAJzFftTMUEPRvw");
}

mod allocator;
pub mod chain;
pub mod client_state;
pub mod consensus_state;
mod error;
pub mod events;
mod execution_context;
mod ibc;
pub mod ix_data_account;
#[cfg_attr(not(feature = "mocks"), path = "no-mocks.rs")]
mod mocks;
pub mod storage;
#[cfg(test)]
mod tests;
mod transfer;
mod validation_context;

#[allow(unused_imports)]
pub(crate) use allocator::global;

/// Solana smart contract entrypoint.
///
/// We’re using a custom entrypoint which has special handling for instruction
/// data account.  See [`ix_data_account`] module.
///
/// # Safety
///
/// Must be called with pointer to properly serialised instruction such as done
/// by the Solana runtime.  See [`solana_program::entrypoint::deserialize`].
#[cfg(not(feature = "no-entrypoint"))]
#[no_mangle]
pub unsafe extern "C" fn entrypoint(input: *mut u8) -> u64 {
    let (program_id, mut accounts, mut instruction_data) =
        unsafe { solana_program::entrypoint::deserialize(input) };

    // If instruction data is empty, the actual instruction data comes from the
    // last account passed in the call.
    if instruction_data.is_empty() {
        match ix_data_account::get_ix_data(&mut accounts) {
            Ok(data) => instruction_data = data,
            Err(err) => return err.into(),
        }
    }

    // `entry` function is defined by Anchor via `program` macro.
    match entry(program_id, &accounts, instruction_data) {
        Ok(()) => solana_program::entrypoint::SUCCESS,
        Err(error) => error.into(),
    }
}

#[cfg(not(feature = "no-entrypoint"))]
solana_program::custom_panic_default!();

#[anchor_lang::program]
pub mod solana_ibc {
    use std::time::Duration;
    use anchor_spl::metadata::mpl_token_metadata::types::DataV2;
    use anchor_spl::metadata::{
        create_metadata_accounts_v3, CreateMetadataAccountsV3,
    };
    use spl_token::solana_program::program::invoke_signed;
    use spl_token::state::MintWithRebase;
    use crate::solana_program::program_pack::Pack;
    use super::*;
    use crate::ibc::{ExecutionContext, ValidationContext};

    /// Initialises the guest blockchain with given configuration and genesis
    /// epoch.
    pub fn initialise(
        ctx: Context<Initialise>,
        config: chain::Config,
        genesis_epoch: chain::Epoch,
        sig_verify_program_id: Pubkey,
    ) -> Result<()> {
        let mut provable = storage::get_provable_from(
            &ctx.accounts.trie,
            #[cfg(feature = "witness")]
            &ctx.accounts.witness,
            &ctx.accounts.sender,
        )?;
        #[cfg(feature = "witness")]
        {
            let storage = &mut ctx.accounts.storage;
            let clock = Clock::get()?;
            let slot = clock.slot;
            let timestamp = clock.unix_timestamp as u64;
            storage
                .add_local_consensus_state(slot, timestamp, *provable.hash())
                .unwrap();
        }
        ctx.accounts.chain.initialise(
            &mut provable,
            config,
            genesis_epoch,
            sig_verify_program_id,
        )
    }

    /// Attempts to generate a new guest block.
    ///
    /// The request fails if there’s a pending guest block or conditions for
    /// creating a new block haven’t been met.
    ///
    /// TODO(mina86): Per the guest blockchain paper, generating a guest block
    /// should offer rewards to account making the generate block call.  This is
    /// currently not implemented and will be added at a later time.
    pub fn generate_block(ctx: Context<Chain>) -> Result<()> {
        let provable = storage::get_provable_from(
            &ctx.accounts.trie,
            #[cfg(feature = "witness")]
            &ctx.accounts.witness,
            &ctx.accounts.sender,
        )?;
        ctx.accounts.chain.generate_block(&provable)
    }

    /// Accepts pending block’s signature from the validator.
    ///
    /// Sender of the transaction is the validator of the guest blockchain.
    /// Their Solana key is used as the key in the guest blockchain.
    ///
    /// `signature` is signature of the pending guest block made with private
    /// key corresponding to the sender account’s public key.
    ///
    /// TODO(mina86): At the moment the call doesn’t provide rewards and doesn’t
    /// allow to submit signatures for finalised guest blocks.  Those features
    /// will be added at a later time.
    pub fn sign_block(
        ctx: Context<ChainWithVerifier>,
        // Note: 64 = ed25519::Signature::LENGTH.  `anchor build` doesn’t like
        // non-literals in array sizes.  Yeah, it’s dumb.
        signature: [u8; 64],
    ) -> Result<()> {
        let provable = storage::get_provable_from(
            &ctx.accounts.trie,
            #[cfg(feature = "witness")]
            &ctx.accounts.witness,
            &ctx.accounts.sender,
        )?;
        let mut verifier = sigverify::Verifier::default();
        verifier.set_ix_sysvar(&ctx.accounts.ix_sysvar)?;
        if ctx.accounts.chain.sign_block(
            (*ctx.accounts.sender.key).into(),
            &signature.into(),
            &verifier,
        )? {
            ctx.accounts.chain.maybe_generate_block(&provable)?;
        }
        Ok(())
    }

    /// Changes stake of a guest validator.
    ///
    /// Sender’s stake will be set to the given amount.  Note that if sender is
    /// a validator in current epoch, their stake in current epoch won’t change.
    /// This also means that reducing stake takes effect only after the epoch
    /// changes.
    ///
    /// Can only be called through CPI from our staking program which is mentioned
    /// in the method below.
    pub fn set_stake(
        ctx: Context<SetStake>,
        validator: Pubkey,
        amount: u128,
    ) -> Result<()> {
        check_staking_caller(&ctx.accounts.instruction)?;
        let chain = &mut ctx.accounts.chain;
        let provable = storage::get_provable_from(
            &ctx.accounts.trie,
            #[cfg(feature = "witness")]
            &ctx.accounts.witness,
            &ctx.accounts.sender,
        )?;
        chain.maybe_generate_block(&provable)?;
        chain.set_stake(validator.into(), amount)
    }

    /// Changes stake of multiple guest chain validators
    ///
    /// Sender’s stake will be set to the given amount.  Note that if sender is
    /// a validator in current epoch, their stake in current epoch won’t change.
    /// This also means that reducing stake takes effect only after the epoch
    /// changes.
    ///
    /// Can only be called through CPI from another staking program whose
    /// id is mentioned below.
    pub fn update_stake(
        ctx: Context<SetStake>,
        stake_changes: Vec<(sigverify::ed25519::PubKey, i128)>,
    ) -> Result<()> {
        check_staking_caller(&ctx.accounts.instruction)?;
        let chain = &mut ctx.accounts.chain;
        let provable = storage::get_provable_from(
            &ctx.accounts.trie,
            #[cfg(feature = "witness")]
            &ctx.accounts.witness,
            &ctx.accounts.sender,
        )?;
        chain.maybe_generate_block(&provable)?;
        chain.update_stake(stake_changes)
    }

    pub fn set_fee_amount<'a, 'info>(
        ctx: Context<'a, 'a, 'a, 'info, SetFeeAmount<'info>>,
        new_amount: u64,
    ) -> Result<()> {
        let private_storage = &mut ctx.accounts.storage;

        let previous_fees = private_storage.fee_in_lamports;
        private_storage.fee_in_lamports = new_amount;

        msg!("Fee updated to {} from {}", new_amount, previous_fees);

        Ok(())
    }

    /// Sets up new fee collector proposal which wont be changed until the new
    /// fee collector calls `accept_fee_collector_change`. If the method is
    /// called for the first time, the fee collector would just be set without
    /// needing for any approval.
    pub fn setup_fee_collector<'a, 'info>(
        ctx: Context<'a, 'a, 'a, 'info, SetupFeeCollector<'info>>,
        new_fee_collector: Pubkey,
    ) -> Result<()> {
        let private_storage = &mut ctx.accounts.storage;

        let signer = ctx.accounts.fee_collector.key();

        if private_storage.fee_collector == Pubkey::default() {
            private_storage.fee_collector = new_fee_collector;
        } else if signer == private_storage.fee_collector {
            private_storage.new_fee_collector_proposal = Some(new_fee_collector)
        } else {
            return Err(error!(error::Error::InvalidFeeCollector));
        }

        Ok(())
    }

    pub fn accept_fee_collector_change<'a, 'info>(
        ctx: Context<'a, 'a, 'a, 'info, SetupFeeCollector<'info>>,
    ) -> Result<()> {
        let private_storage = &mut ctx.accounts.storage;

        let signer = ctx.accounts.fee_collector.key();

        if let Some(new_admin) = private_storage.new_fee_collector_proposal {
            if signer != new_admin {
                return Err(error!(error::Error::InvalidFeeCollector));
            }
            private_storage.fee_collector = new_admin;
            private_storage.new_fee_collector_proposal = None;
        } else {
            return Err(error!(error::Error::FeeCollectorChangeProposalNotSet));
        }

        Ok(())
    }

    pub fn collect_fees<'a, 'info>(
        ctx: Context<'a, 'a, 'a, 'info, CollectFees<'info>>,
    ) -> Result<()> {
        let fee_account = &ctx.accounts.fee_account;
        let minimum_balance = Rent::get()?
            .minimum_balance(fee_account.data_len()) +
            MINIMUM_FEE_ACCOUNT_BALANCE;
        let mut available_balance = fee_account.try_borrow_mut_lamports()?;
        if **available_balance > minimum_balance {
            **ctx.accounts.fee_collector.try_borrow_mut_lamports()? +=
                **available_balance - minimum_balance;
            **available_balance = minimum_balance;
        } else {
            return Err(error!(error::Error::InsufficientFeesToCollect));
        }

        Ok(())
    }

    /// Called to create token mint for wrapped tokens
    ///
    /// It has to be ensured that the right denom is hashed
    /// and proper decimals are passed.
    ///
    /// Note: The denom will always contain port and channel id
    /// of solana.
    pub fn init_mint<'a, 'info>(
        ctx: Context<'a, 'a, 'a, 'info, InitMint<'info>>,
        effective_decimals: u8,
        hashed_full_denom: CryptoHash,
        original_decimals: u8,
        token_name: String,
        token_symbol: String,
        token_uri: String,
    ) -> Result<()> {
        let private_storage = &mut ctx.accounts.storage;

        if effective_decimals > original_decimals {
            return Err(error!(error::Error::InvalidDecimals));
        }

        if !private_storage.assets.contains_key(&hashed_full_denom) {
            private_storage.assets.insert(hashed_full_denom, storage::Asset {
                original_decimals,
                effective_decimals_on_sol: effective_decimals,
            });
        } else {
            return Err(error!(error::Error::AssetAlreadyExists));
        }

        let bump = ctx.bumps.mint_authority;
        let seeds = [MINT_ESCROW_SEED, core::slice::from_ref(&bump)];
        let seeds = seeds.as_ref();
        let seeds = core::slice::from_ref(&seeds);

        let token_data: DataV2 = DataV2 {
            name: token_name,
            symbol: token_symbol,
            uri: token_uri,
            seller_fee_basis_points: 0,
            creators: None,
            collection: None,
            uses: None,
        };

        let metadata_ctx = CpiContext::new_with_signer(
            ctx.accounts.token_metadata_program.to_account_info(),
            CreateMetadataAccountsV3 {
                payer: ctx.accounts.sender.to_account_info(),
                update_authority: ctx.accounts.mint_authority.to_account_info(),
                mint: ctx.accounts.token_mint.to_account_info(),
                metadata: ctx.accounts.metadata.to_account_info(),
                mint_authority: ctx.accounts.mint_authority.to_account_info(),
                system_program: ctx.accounts.system_program.to_account_info(),
                rent: ctx.accounts.rent.to_account_info(),
            },
            seeds,
        );

        create_metadata_accounts_v3(
            metadata_ctx,
            token_data,
            true,
            true,
            None,
        )?;

        Ok(())
    }

    /// Called to create token mint for wrapped rebasing tokens
    ///
    /// It has to be ensured that the right denom is hashed
    /// and proper decimals are passed.
    ///
    /// Note: The denom will always contain port and channel id
    /// of solana.
    pub fn init_rebasing_mint<'a, 'info>(
        ctx: Context<'a, 'a, 'a, 'info, InitRebasingMint<'info>>,
        effective_decimals: u8,
        hashed_full_denom: CryptoHash,
        original_decimals: u8,
        token_name: String,
        token_symbol: String,
        token_uri: String,
    ) -> Result<()> {
        let private_storage = &mut ctx.accounts.storage;

        if effective_decimals > original_decimals {
            return Err(error!(error::Error::InvalidDecimals));
        }

        if !private_storage.assets.contains_key(&hashed_full_denom) {
            private_storage.assets.insert(hashed_full_denom, storage::Asset {
                original_decimals,
                effective_decimals_on_sol: effective_decimals,
            });
        } else {
            return Err(error!(error::Error::AssetAlreadyExists));
        }

        let bump = ctx.bumps.mint_authority;
        let seeds = [MINT_ESCROW_SEED, core::slice::from_ref(&bump)];
        let seeds = seeds.as_ref();
        let seeds = core::slice::from_ref(&seeds);

        let (token_mint_address, token_mint_bump) =
            Pubkey::find_program_address(
                &[MINT, hashed_full_denom.as_ref()],
                &crate::ID,
            );
        if &token_mint_address != ctx.accounts.token_mint.key {
            return Err(ProgramError::InvalidSeeds.into());
        }

        let token_mint_seeds = [
            MINT,
            hashed_full_denom.as_ref(),
            core::slice::from_ref(&token_mint_bump),
        ];
        let token_mint_seeds = token_mint_seeds.as_ref();
        let token_mint_seeds = core::slice::from_ref(&token_mint_seeds);

        // initialize the account
        let rent = Rent::get()?;
        let lamports = rent.minimum_balance(<MintWithRebase as Pack>::LEN);
        let ix =
            solana_program::system_instruction::create_account(
                &ctx.accounts.sender.key,
                &ctx.accounts.token_mint.key,
                lamports,
                <MintWithRebase as Pack>::LEN as _,
                &spl_token::ID,
            );
        let accounts = [
            ctx.accounts.sender.to_account_info(),
            ctx.accounts.token_mint.to_account_info(),
        ];
        invoke_signed(&ix, accounts.as_slice(), token_mint_seeds)?;

        let ix = spl_token::instruction::initialize_mint2_with_rebasing(
            &spl_token::ID,
            ctx.accounts.token_mint.key,
            ctx.accounts.mint_authority.key,
            None,
            effective_decimals,
        )
        .unwrap();

        let accounts = [ctx.accounts.token_mint.to_account_info()];

        invoke_signed(
            &ix,
            accounts.as_slice(),
            seeds,
        )?;

        let token_data: DataV2 = DataV2 {
            name: token_name,
            symbol: token_symbol,
            uri: token_uri,
            seller_fee_basis_points: 0,
            creators: None,
            collection: None,
            uses: None,
        };

        let metadata_ctx = CpiContext::new_with_signer(
            ctx.accounts.token_metadata_program.to_account_info(),
            CreateMetadataAccountsV3 {
                payer: ctx.accounts.sender.to_account_info(),
                update_authority: ctx.accounts.mint_authority.to_account_info(),
                mint: ctx.accounts.token_mint.to_account_info(),
                metadata: ctx.accounts.metadata.to_account_info(),
                mint_authority: ctx.accounts.mint_authority.to_account_info(),
                system_program: ctx.accounts.system_program.to_account_info(),
                rent: ctx.accounts.rent.to_account_info(),
            },
            seeds,
        );

        create_metadata_accounts_v3(
            metadata_ctx,
            token_data,
            true,
            true,
            None,
        )?;

        Ok(())
    }

    /// Mint the given token to an account with the given amount
    pub fn mint_tokens<'a, 'info>(
        ctx: Context<'a, 'a, 'a, 'info, MintTokens<'info>>,
        amount: u64,
    ) -> Result<()> {
        #[cfg(not(feature = "mocks"))]
        if !authority::check_id(ctx.accounts.sender.key) {
            msg!("Only authority {} can call this method", authority::ID);
            return Err(error!(error::Error::InvalidSigner));
        }
        /*
        if cfg!(not(feature = "mocks")) {
            msg!("Mint tokens is disabled");
            return Ok(());
        }
         */

        // CPI Context for minting tokens
        let cpi_accounts = anchor_spl::token::MintTo {
            mint: ctx.accounts.token_mint.to_account_info(),
            to: ctx.accounts.token_account.to_account_info(),
            authority: ctx.accounts.mint_authority.to_account_info(),
        };
        let cpi_program = ctx.accounts.token_program.to_account_info();
        let seeds = &[MINT_ESCROW_SEED, &[ctx.bumps.mint_authority]];
        let signer_seeds = &[&seeds[..]];

        let cpi_ctx = CpiContext::new_with_signer(
            cpi_program,
            cpi_accounts,
            signer_seeds,
        );

        // Use the mint_to instruction to mint tokens
        anchor_spl::token::mint_to(cpi_ctx, amount)?;

        Ok(())
    }

    /// Burn the given token to an account with the given amount
    pub fn burn_tokens<'a, 'info>(
        ctx: Context<'a, 'a, 'a, 'info, MintTokens<'info>>,
        amount: u64,
    ) -> Result<()> {
        #[cfg(not(feature = "mocks"))]
        if !authority::check_id(ctx.accounts.sender.key) {
            msg!("Only authority {} can call this method", authority::ID);
            return Err(error!(error::Error::InvalidSigner));
        }
        /*
        if cfg!(not(feature = "mocks")) {
            msg!("Burn tokens is disabled");
            return Ok(());
        }
        */

        let cpi_accounts = anchor_spl::token::Burn {
            mint: ctx.accounts.token_mint.to_account_info(),
            from: ctx.accounts.token_account.to_account_info(),
            authority: ctx.accounts.mint_authority.to_account_info(),
        };
        let cpi_program = ctx.accounts.token_program.to_account_info();
        let seeds = &[MINT_ESCROW_SEED, &[ctx.bumps.mint_authority]];
        let signer_seeds = &[&seeds[..]];

        let cpi_ctx = CpiContext::new_with_signer(
            cpi_program,
            cpi_accounts,
            signer_seeds,
        );

        anchor_spl::token::burn(cpi_ctx, amount)?;

        Ok(())
    }

    #[allow(unused_variables)]
    pub fn deliver<'a, 'info>(
        mut ctx: Context<'a, 'a, 'a, 'info, Deliver<'info>>,
        message: ibc::MsgEnvelope,
    ) -> Result<()> {
        #[cfg(not(feature = "mocks"))]
        if !relayer::check_id(ctx.accounts.sender.key) {
            msg!("Only {} can call this method", relayer::ID);
            return Err(error!(error::Error::InvalidSigner));
        }

        let sig_verify_program_id =
            ctx.accounts.chain.sig_verify_program_id()?;

        let mut store = storage::from_ctx!(ctx, with accounts);
        let mut router = store.clone();

        if let Some((last, rest)) = ctx.remaining_accounts.split_last() {
            let mut verifier = sigverify::Verifier::default();
            if verifier
                .set_sigverify_account(
                    unsafe { core::mem::transmute(last) },
                    &sig_verify_program_id,
                )
                .is_ok()
            {
                global().set_verifier(verifier);
                ctx.remaining_accounts = rest;
            }
        }
        let height = store.borrow().chain.head()?.block_height;
        // height just before the data is added to the trie.
        msg!("Current Block height {}", height);
        let previous_root = *store.borrow().provable.hash();

        ::ibc::core::entrypoint::dispatch(&mut store, &mut router, message)
            .map_err(error::Error::ContextError)
            .map_err(move |err| error!((&err)))?;

        #[cfg(feature = "witness")]
        {
            let root = *store.borrow().provable.hash();
            if previous_root != root {
                msg!("Writing local consensus state");
                let clock = Clock::get()?;
                let slot = clock.slot;
                let timestamp = clock.unix_timestamp as u64;
                store
                    .borrow_mut()
                    .private
                    .add_local_consensus_state(slot, timestamp, root)
                    .unwrap();
            }
        }

        Ok(())
    }

    /// Called to set up a connection, channel and store the next
    /// sequence.  Will panic if called without `mocks` feature.
    pub fn mock_deliver<'a, 'info>(
        ctx: Context<'a, 'a, 'a, 'info, MockDeliver<'info>>,
        port_id: ibc::PortId,
        commitment_prefix: ibc::CommitmentPrefix,
        client_id: ibc::ClientId,
        counterparty_client_id: ibc::ClientId,
    ) -> Result<()> {
        mocks::mock_deliver(
            ctx,
            port_id,
            commitment_prefix,
            client_id,
            counterparty_client_id,
        )
    }

    /// The hashed_full_denom are passed
    /// so that they can be used to create ESCROW account if it
    /// doesnt exists.
    ///
    /// Would panic if it doesnt match the one that is in the packet
    pub fn send_transfer(
        ctx: Context<SendTransfer>,
        hashed_full_denom: CryptoHash,
        msg: ibc::MsgTransfer,
    ) -> Result<()> {
        let full_denom = CryptoHash::digest(
            msg.packet_data.token.denom.to_string().as_bytes(),
        );
        if full_denom != hashed_full_denom {
            return Err(error!(error::Error::InvalidSendTransferParams));
        }

        let fee_amount = ctx.accounts.storage.fee_in_lamports;

        let mut store = storage::from_ctx!(ctx, with accounts);
        let mut token_ctx = store.clone();

        // Check if atleast one of the timeouts is non zero.
        if !msg.timeout_height_on_b.is_set() &&
            !msg.timeout_timestamp_on_b.is_set()
        {
            return Err(error::Error::InvalidTimeout.into());
        }

        let height = store.borrow().chain.head()?.block_height;
        // height just before the data is added to the trie.
        msg!("Current Block height {}", height);

        let fee_collector =
            ctx.accounts.fee_collector.as_ref().unwrap().to_account_info();
        let sender = ctx.accounts.sender.to_account_info();
        let system_program = ctx.accounts.system_program.to_account_info();

        solana_program::program::invoke(
            &solana_program::system_instruction::transfer(
                &sender.key(),
                &fee_collector.key(),
                fee_amount,
            ),
            &[sender.clone(), fee_collector.clone(), system_program.clone()],
        )?;

        ibc::apps::transfer::handler::send_transfer(
            &mut store,
            &mut token_ctx,
            msg,
        )
        .map_err(error::Error::TokenTransferError)
        .map_err(|err| error!((&err)))
    }

    /// Reallocates the specified account to the new length.
    ///
    /// Would fail if the account is not owned by the program.
    pub fn realloc_accounts(
        ctx: Context<ReallocAccounts>,
        new_length: usize,
    ) -> Result<()> {
        let payer = &ctx.accounts.payer.to_account_info();
        let account = &ctx.accounts.account.to_account_info();
        let new_length = new_length.max(account.data_len());
        let old_length = account.data_len();
        let rent = Rent::get()?;
        let old_rent = rent.minimum_balance(old_length);
        let new_rent = rent.minimum_balance(new_length);
        solana_program::program::invoke(
            &solana_program::system_instruction::transfer(
                &payer.key(),
                &account.key(),
                new_rent - old_rent,
            ),
            &[payer.clone(), account.clone()],
        )?;
        Ok(account.realloc(new_length, false)?)
    }

    pub fn update_chain_config(
        ctx: Context<UpdateChainConfig>,
        config_payload: UpdateConfig,
    ) -> Result<()> {
        let chain = &mut ctx.accounts.chain;
        chain.update_chain_config(config_payload)
    }

    /// Method which updates the connection delay of a particular connection
    ///
    /// Fails if the connection doesnt exist.
    /// Can only be called by fee collector.
    pub fn update_connection_delay_period(
        ctx: Context<UpdateConnectionDelay>,
        connection_id_idx: u16,
        delay_period_in_ns: u64,
    ) -> Result<()> {
        let storage = &mut ctx.accounts.storage;

        let connection_id = ibc::ConnectionId::new(connection_id_idx.into());

        // Panic if connection_id doenst exist
        if storage.connections.len() <= usize::from(connection_id_idx) {
            return Err(error!(error::Error::ContextError(
                ibc::ContextError::ConnectionError(
                    ibc::ConnectionError::ConnectionNotFound {
                        connection_id: connection_id.clone()
                    }
                )
            )));
        }

        let mut store = storage::from_ctx!(ctx);

        let connection_end = store
            .connection_end(&connection_id)
            .map_err(error::Error::ContextError)
            .map_err(move |err| error!((&err)))?;

        let updated_connection = ibc::ConnectionEnd::new(
            connection_end.state,
            connection_end.client_id().clone(),
            connection_end.counterparty().clone(),
            connection_end.versions().to_vec(),
            Duration::from_nanos(delay_period_in_ns),
        )
        .map_err(|err| {
            error::Error::ContextError(ibc::ContextError::ConnectionError(err))
        })
        .map_err(move |err| error!((&err)))?;

        store
            .store_connection(
                &ibc::path::ConnectionPath(connection_id),
                updated_connection,
            )
            .map_err(error::Error::ContextError)
            .map_err(move |err| error!((&err)))?;

        Ok(())
    }

    #[allow(unused_variables)]
    pub fn set_l1_rewards<'a, 'info>(
        ctx: Context<'a, 'a, 'a, 'info, UpdateL1Supply<'info>>,
        amount: u64,
    ) -> Result<()> {
        #[cfg(not(feature = "mocks"))]
        if !authority::check_id(ctx.accounts.sender.key) {
            msg!("Only authority {} can call this method", authority::ID);
            return Err(error!(error::Error::InvalidSigner));
        }

        let seeds = &[MINT_ESCROW_SEED, &[ctx.bumps.mint_authority]];
        let signer_seeds = &[&seeds[..]];

        let ix = spl_token::instruction::increase_l1_token_rewards(
            &ctx.accounts.token_program.key(),
            ctx.accounts.token_mint.key,
            &[&ctx.accounts.mint_authority.key()],
            amount,
        )?;
        invoke_signed(
            &ix,
            &[
                ctx.accounts.token_mint.to_account_info(),
                ctx.accounts.mint_authority.to_account_info(),
            ],
            signer_seeds,
        )?;
        Ok(())
    }

    #[allow(unused_variables)]
    pub fn increase_l1_rewards<'a, 'info>(
        ctx: Context<'a, 'a, 'a, 'info, UpdateL1Supply<'info>>,
        increase_by: u64,
    ) -> Result<()> {
        #[cfg(not(feature = "mocks"))]
        if !authority::check_id(ctx.accounts.sender.key) {
            msg!("Only authority {} can call this method", authority::ID);
            return Err(error!(error::Error::InvalidSigner));
        }

        let seeds = &[MINT_ESCROW_SEED, &[ctx.bumps.mint_authority]];
        let signer_seeds = &[&seeds[..]];

        let ix = spl_token::instruction::increase_l1_token_rewards(
            &ctx.accounts.token_program.key(),
            ctx.accounts.token_mint.key,
            &[&ctx.accounts.mint_authority.key()],
            increase_by,
        )?;
        invoke_signed(
            &ix,
            &[
                ctx.accounts.token_mint.to_account_info(),
                ctx.accounts.mint_authority.to_account_info(),
            ],
            signer_seeds,
        )?;
        Ok(())
    }
}

/// All the storage accounts are initialized here since it is only called once
/// in the lifetime of the program.
#[derive(Accounts)]
pub struct Initialise<'info> {
    #[account(mut)]
    sender: Signer<'info>,

    /// The account holding private IBC storage.
    ///
    /// This account isn’t used directly by the instruction.  It is however
    /// initialised.
    #[account(init, payer = sender, seeds = [SOLANA_IBC_STORAGE_SEED],
              bump, space = 10240)]
    storage: Account<'info, storage::PrivateStorage>,

    /// The guest blockchain data.
    #[account(init, payer = sender, seeds = [CHAIN_SEED], bump, space = 10240)]
    chain: Account<'info, chain::ChainData>,

    /// The account holding the trie which corresponds to guest blockchain’s
    /// state root.
    ///
    /// CHECK: Account’s owner is checked by [`storage::get_provable_from`]
    /// function.
    #[account(init, payer = sender, seeds = [TRIE_SEED], bump, space = 10240)]
    trie: UncheckedAccount<'info>,

    /// The witness account holding trie’s state root.
    ///
    /// CHECK: Account’s owner and address is checked by
    /// [`storage::get_provable_from`] function.
    #[cfg(feature = "witness")]
    #[account(init, payer = sender, space = 40,
              seeds = [WITNESS_SEED, trie.key().as_ref()], bump)]
    witness: UncheckedAccount<'info>,

    system_program: Program<'info, System>,
}

#[derive(Accounts)]
pub struct Chain<'info> {
    sender: Signer<'info>,

    /// The guest blockchain data.
    #[account(mut, seeds = [CHAIN_SEED], bump)]
    chain: Account<'info, chain::ChainData>,

    /// The account holding the trie which corresponds to guest blockchain’s
    /// state root.
    ///
    /// CHECK: Account’s owner is checked by [`storage::get_provable_from`]
    /// function.
    #[account(mut, seeds = [TRIE_SEED], bump)]
    trie: UncheckedAccount<'info>,

    /// The witness account holding trie’s state root.
    ///
    /// CHECK: Account’s owner and address is checked by
    /// [`storage::get_provable_from`] function.
    #[cfg(feature = "witness")]
    #[account(mut, seeds = [WITNESS_SEED, trie.key().as_ref()], bump)]
    witness: UncheckedAccount<'info>,

    system_program: Program<'info, System>,
}

#[derive(Accounts)]
pub struct SetStake<'info> {
    sender: Signer<'info>,

    /// The guest blockchain data.
    #[account(mut, seeds = [CHAIN_SEED], bump)]
    chain: Account<'info, chain::ChainData>,

    /// The account holding the trie which corresponds to guest blockchain’s
    /// state root.
    ///
    /// CHECK: Account’s owner is checked by [`storage::get_provable_from`]
    /// function.
    #[account(mut, seeds = [TRIE_SEED], bump)]
    trie: UncheckedAccount<'info>,

    /// The witness account holding trie’s state root.
    ///
    /// CHECK: Account’s owner and address is checked by
    /// [`storage::get_provable_from`] function.
    #[cfg(feature = "witness")]
    #[account(mut, seeds = [WITNESS_SEED, trie.key().as_ref()], bump)]
    witness: UncheckedAccount<'info>,

    system_program: Program<'info, System>,

    #[account(address = solana_program::sysvar::instructions::ID)]
    /// CHECK: Used for getting the caller program id to verify if the right
    /// program is calling the method.
    instruction: UncheckedAccount<'info>,
}

#[derive(Accounts)]
pub struct ChainWithVerifier<'info> {
    sender: Signer<'info>,

    /// The guest blockchain data.
    #[account(mut, seeds = [CHAIN_SEED], bump)]
    chain: Account<'info, chain::ChainData>,

    /// The account holding the trie which corresponds to guest blockchain’s
    /// state root.
    ///
    /// CHECK: Account’s owner is checked by [`storage::get_provable_from`]
    /// function.
    #[account(mut, seeds = [TRIE_SEED], bump)]
    trie: UncheckedAccount<'info>,

    /// The witness account holding trie’s state root.
    ///
    /// CHECK: Account’s owner and address is checked by
    /// [`storage::get_provable_from`] function.
    #[cfg(feature = "witness")]
    #[account(mut, seeds = [WITNESS_SEED, trie.key().as_ref()], bump)]
    witness: UncheckedAccount<'info>,

    #[account(address = solana_program::sysvar::instructions::ID)]
    /// CHECK:
    ix_sysvar: AccountInfo<'info>,

    system_program: Program<'info, System>,
}

#[derive(Accounts)]
pub struct SetFeeAmount<'info> {
    fee_collector: Signer<'info>,

    /// The account holding private IBC storage.
    #[account(mut, seeds = [SOLANA_IBC_STORAGE_SEED], bump, has_one = fee_collector)]
    storage: Account<'info, storage::PrivateStorage>,
}

#[derive(Accounts)]
pub struct SetupFeeCollector<'info> {
    fee_collector: Signer<'info>,

    /// The account holding private IBC storage.
    #[account(mut, seeds = [SOLANA_IBC_STORAGE_SEED], bump)]
    storage: Account<'info, storage::PrivateStorage>,
}

#[derive(Accounts)]
pub struct CollectFees<'info> {
    fee_collector: Signer<'info>,

    /// The account holding private IBC storage.
    #[account(mut, seeds = [SOLANA_IBC_STORAGE_SEED], bump,
              has_one = fee_collector)]
    storage: Account<'info, storage::PrivateStorage>,

    #[account(mut, seeds = [FEE_SEED], bump)]
    /// CHECK:
    fee_account: UncheckedAccount<'info>,
}

#[derive(Accounts)]
#[instruction(decimals: u8, hashed_full_denom: CryptoHash)]
pub struct InitMint<'info> {
    #[account(mut, constraint = sender.key == &storage.fee_collector)]
    sender: Signer<'info>,

    #[account(
        mut,
        seeds = [
            METADATA,
            token_metadata_program.key().as_ref(),
            token_mint.key().as_ref(),
        ],
        bump,
        seeds::program = token_metadata_program.key()
    )]
    /// CHECK:
    pub metadata: UncheckedAccount<'info>,

    /// CHECK:
    #[account(init_if_needed, payer = sender, seeds = [MINT_ESCROW_SEED],
              bump, space = 0)]
    mint_authority: UncheckedAccount<'info>,

    #[account(mut, seeds = [SOLANA_IBC_STORAGE_SEED], bump)]
    storage: Account<'info, PrivateStorage>,

    #[account(init, payer = sender,
              seeds = [MINT, hashed_full_denom.as_ref()],
              bump, mint::decimals = decimals, mint::authority = mint_authority)]
    token_mint: Account<'info, Mint>,

    token_program: Program<'info, Token>,
    system_program: Program<'info, System>,

    rent: Sysvar<'info, Rent>,
    token_metadata_program: Program<'info, Metadata>,
}

#[derive(Accounts)]
#[instruction(decimals: u8, hashed_full_denom: CryptoHash)]
pub struct InitRebasingMint<'info> {
    #[account(mut, constraint = sender.key == &storage.fee_collector)]
    sender: Signer<'info>,

    #[account(
        mut,
        seeds = [
            METADATA,
            token_metadata_program.key().as_ref(),
            token_mint.key().as_ref(),
        ],
        bump,
        seeds::program = token_metadata_program.key()
    )]
    /// CHECK:
    pub metadata: UncheckedAccount<'info>,

    /// CHECK:
    #[account(init_if_needed, payer = sender, seeds = [MINT_ESCROW_SEED],
              bump, space = 0)]
    mint_authority: UncheckedAccount<'info>,

    #[account(mut, seeds = [SOLANA_IBC_STORAGE_SEED], bump)]
    storage: Account<'info, PrivateStorage>,

    /// CHECK:
    #[account(mut)]
    token_mint: UncheckedAccount<'info>,

    token_program: Program<'info, Token>,
    system_program: Program<'info, System>,

    rent: Sysvar<'info, Rent>,
    token_metadata_program: Program<'info, Metadata>,
}

#[derive(Accounts)]
pub struct MintTokens<'info> {
    sender: Signer<'info>,
    #[account(mut)]
    pub token_mint: UncheckedAccount<'info>, // Mint account
    #[account(mut)]
    pub token_account: Account<'info, TokenAccount>, // Destination token account
    #[account(
        seeds = [MINT_ESCROW_SEED],  // Replace this with your seed for mint authority
        bump
    )]
    /// CHECK: This is the mint authority
    pub mint_authority: UncheckedAccount<'info>, // Mint authority (from the program)
    pub token_program: Program<'info, Token>, // Token program
}

#[derive(Accounts)]
pub struct UpdateL1Supply<'info> {
    sender: Signer<'info>,

    #[account(mut)]
    pub token_mint: UncheckedAccount<'info>, // Mint account
    #[account(
        seeds = [MINT_ESCROW_SEED],  // Replace this with your seed for mint authority
        bump
    )]
    /// CHECK: This is the mint authority
    pub mint_authority: UncheckedAccount<'info>, // Mint authority (from the program)
    pub token_program: Program<'info, Token>, // Token program
}

#[derive(Accounts, Clone)]
pub struct Deliver<'info> {
    #[account(mut)]
    sender: Signer<'info>,

    #[account(mut)]
    receiver: Option<AccountInfo<'info>>,

    /// The account holding private IBC storage.
    #[account(mut, seeds = [SOLANA_IBC_STORAGE_SEED],
              bump)]
    storage: Account<'info, storage::PrivateStorage>,

    /// The account holding provable IBC storage, i.e. the trie.
    ///
    /// CHECK: Account’s owner is checked by [`storage::get_provable_from`]
    /// function.
    #[account(mut, seeds = [TRIE_SEED], bump)]
    trie: UncheckedAccount<'info>,

    /// The witness account holding trie’s state root.
    ///
    /// CHECK: Account’s owner and address is checked by
    /// [`storage::get_provable_from`] function.
    #[cfg(feature = "witness")]
    #[account(mut, seeds = [WITNESS_SEED, trie.key().as_ref()], bump)]
    witness: UncheckedAccount<'info>,

    /// The guest blockchain data.
    #[account(mut, seeds = [CHAIN_SEED], bump)]
    chain: Box<Account<'info, chain::ChainData>>,
    #[account(mut, seeds = [MINT_ESCROW_SEED], bump)]
    /// CHECK:
    mint_authority: Option<UncheckedAccount<'info>>,
    #[account(mut)]
    token_mint: Option<UncheckedAccount<'info>>,
    #[account(mut)]
    escrow_account: Option<UncheckedAccount<'info>>,
    #[account(init_if_needed, payer = sender,
        associated_token::mint = token_mint,
        associated_token::authority = receiver)]
    receiver_token_account: Option<Box<Account<'info, TokenAccount>>>,

    #[account(mut, seeds = [FEE_SEED], bump)]
    /// CHECK:
    fee_collector: Option<UncheckedAccount<'info>>,

    associated_token_program: Option<Program<'info, AssociatedToken>>,
    token_program: Option<Program<'info, Token>>,
    system_program: Program<'info, System>,
}

#[derive(Accounts)]
pub struct MockDeliver<'info> {
    #[account(mut)]
    sender: Signer<'info>,

    /// The account holding private IBC storage.
    #[account(mut, seeds = [SOLANA_IBC_STORAGE_SEED], bump)]
    storage: Box<Account<'info, storage::PrivateStorage>>,

    /// The account holding provable IBC storage, i.e. the trie.
    ///
    /// CHECK: Account’s owner is checked by [`storage::get_provable_from`]
    /// function.
    #[account(mut, seeds = [TRIE_SEED], bump)]
    trie: UncheckedAccount<'info>,

    /// The witness account holding trie’s state root.
    ///
    /// CHECK: Account’s owner and address is checked by
    /// [`storage::get_provable_from`] function.
    #[cfg(feature = "witness")]
    #[account(mut, seeds = [WITNESS_SEED, trie.key().as_ref()], bump)]
    witness: UncheckedAccount<'info>,

    /// The guest blockchain data.
    #[account(mut, seeds = [CHAIN_SEED], bump)]
    chain: Account<'info, chain::ChainData>,

    system_program: Program<'info, System>,
}

#[derive(Accounts)]
#[instruction(hashed_full_denom: CryptoHash)]
pub struct SendTransfer<'info> {
    #[account(mut)]
    sender: Signer<'info>,

    #[account(mut)]
    receiver: Option<AccountInfo<'info>>,

    /// The account holding private IBC storage.
    #[account(mut, seeds = [SOLANA_IBC_STORAGE_SEED], bump)]
    storage: Account<'info, storage::PrivateStorage>,

    /// The account holding provable IBC storage, i.e. the trie.
    ///
    /// CHECK: Account’s owner is checked by [`storage::get_provable_from`]
    /// function.
    #[account(mut, seeds = [TRIE_SEED], bump)]
    trie: UncheckedAccount<'info>,

    /// The witness account holding trie’s state root.
    ///
    /// CHECK: Account’s owner and address is checked by
    /// [`storage::get_provable_from`] function.
    #[cfg(feature = "witness")]
    #[account(mut, seeds = [WITNESS_SEED, trie.key().as_ref()], bump)]
    witness: UncheckedAccount<'info>,

    /// The guest blockchain data.
    #[account(mut, seeds = [CHAIN_SEED], bump)]
    chain: Box<Account<'info, chain::ChainData>>,
    #[account(mut, seeds = [MINT_ESCROW_SEED], bump)]
    /// CHECK:
    mint_authority: Option<UncheckedAccount<'info>>,
    #[account(mut)]
    token_mint: Option<UncheckedAccount<'info>>,
    #[account(init_if_needed, payer = sender, seeds = [
        ESCROW, hashed_full_denom.as_ref()
    ], bump, token::mint = token_mint, token::authority = mint_authority)]
    escrow_account: Option<Box<Account<'info, TokenAccount>>>,
    #[account(mut, associated_token::mint = token_mint, associated_token::authority = sender)]
    receiver_token_account: Option<Box<Account<'info, TokenAccount>>>,

    #[account(init_if_needed, payer = sender, seeds = [FEE_SEED], bump, space = 0)]
    /// CHECK:
    fee_collector: Option<UncheckedAccount<'info>>,

    token_program: Option<Program<'info, Token>>,
    system_program: Program<'info, System>,
}

#[derive(Accounts)]
pub struct UpdateChainConfig<'info> {
    pub fee_collector: Signer<'info>,

    // The account holding private IBC storage.
    #[account(mut, seeds = [SOLANA_IBC_STORAGE_SEED], bump, has_one = fee_collector)]
    storage: Account<'info, storage::PrivateStorage>,

    /// The guest blockchain data.
    #[account(mut, seeds = [CHAIN_SEED], bump)]
    chain: Account<'info, chain::ChainData>,
}

#[derive(Accounts)]
#[instruction(new_length: usize)]
pub struct ReallocAccounts<'info> {
    payer: Signer<'info>,

    #[account(mut)]
    /// CHECK:
    account: UncheckedAccount<'info>,

    system_program: Program<'info, System>,
}

#[derive(Accounts)]
pub struct UpdateConnectionDelay<'info> {
    pub sender: Signer<'info>,

    // The account holding private IBC storage.
    #[account(mut, seeds = [SOLANA_IBC_STORAGE_SEED], bump, constraint = storage.fee_collector == *sender.key)]
    storage: Account<'info, storage::PrivateStorage>,

    /// The guest blockchain data.
    #[account(mut, seeds = [CHAIN_SEED], bump)]
    chain: Account<'info, chain::ChainData>,

    /// The account holding provable IBC storage, i.e. the trie.
    ///
    /// CHECK: Account’s owner is checked by [`storage::get_provable_from`]
    /// function.
    #[account(mut, seeds = [TRIE_SEED], bump)]
    trie: UncheckedAccount<'info>,

    /// The witness account holding trie’s state root.
    ///
    /// CHECK: Account’s owner and address is checked by
    /// [`storage::get_provable_from`] function.
    #[cfg(feature = "witness")]
    #[account(mut, seeds = [WITNESS_SEED, trie.key().as_ref()], bump)]
    witness: UncheckedAccount<'info>,
}

impl ibc::Router for storage::IbcStorage<'_, '_> {
    //
    fn get_route(&self, module_id: &ibc::ModuleId) -> Option<&dyn ibc::Module> {
        let module_id = core::borrow::Borrow::borrow(module_id);
        match module_id {
            ibc::apps::transfer::types::MODULE_ID_STR => Some(self),
            _ => None,
        }
    }
    //
    fn get_route_mut(
        &mut self,
        module_id: &ibc::ModuleId,
    ) -> Option<&mut dyn ibc::Module> {
        let module_id = core::borrow::Borrow::borrow(module_id);
        match module_id {
            ibc::apps::transfer::types::MODULE_ID_STR => Some(self),
            _ => None,
        }
    }
    //
    fn lookup_module(&self, port_id: &ibc::PortId) -> Option<ibc::ModuleId> {
        match port_id.as_str() {
            ibc::apps::transfer::types::PORT_ID_STR => {
                Some(ibc::ModuleId::new(
                    ibc::apps::transfer::types::MODULE_ID_STR.to_string(),
                ))
            }
            _ => None,
        }
    }
}

/// Checks whether current instruction is a CPI whose caller is a staking
/// program.
///
/// `ix_sysvar` is the account of the instruction sysvar which is used to get
/// the program id of the current instruction.  If the id is not of a staking
/// program, returns `InvalidCPICall` error.
fn check_staking_caller(ix_sysvar: &AccountInfo) -> Result<()> {
    let caller_program_id =
        solana_program::sysvar::instructions::get_instruction_relative(
            0, ix_sysvar,
        )?
        .program_id;
    check_staking_program(&caller_program_id)
}

/// Checks whether given `program_id` matches expected staking program id.
///
/// Various CPI calls which affect stake and rewards can only be made from that
/// program.  This method checks whether program id given as argument matches
/// a staking program we expect.  If it doesn’t, returns `InvalidCPICall`.
fn check_staking_program(program_id: &Pubkey) -> Result<()> {
    // solana_program::pubkey! doesn’t work so we’re using hex instead.  See
    // https://github.com/coral-xyz/anchor/pull/3021 for more context.
    // TODO(mina86): Use pubkey macro once we upgrade to anchor lang with it.
    let expected_program_ids = [
        Pubkey::new_from_array(hex_literal::hex!(
            "738b7c23e23543d25ac128b2ed4c676194c0bb20fad0154e1a5b1e639c9c4de0"
        )),
        Pubkey::new_from_array(hex_literal::hex!(
            "79890dbcf24e48972b57e5094e5889be2742ed560c8e8d4842a6fea84b5e9c37"
        )),
        Pubkey::new_from_array(hex_literal::hex!(
            "d52008b8539f6fcf99629e0bc4c7b240123b3dd1e6f195c200f95758204934e4"
        )),
    ];
    match expected_program_ids.contains(program_id) {
        false => Err(error::Error::InvalidCPICall.into()),
        true => Ok(()),
    }
}

#[test]
fn test_staking_program() {
    const GOOD_ONE: &str = "8n3FHwYxFgQCQc2FNFkwDUf9mcqupxXcCvgfHbApMLv3";
<<<<<<< HEAD
    const GOOD_TWO: &str = "9BRYTakYsrFkSNr5VPYWnM1bQV5yZnX5uM8Ny2q5Nixv";
=======
    const GOOD_TWO: &str = "BtegF7pQSriyP7gSkDpAkPDMvTS8wfajHJSmvcVoC7kg";
    const GOOD_THREE: &str = "FLxAuGfjKZFFBjxYSTYcgJ1W5LJSUU1NrAViRNAskRfq";
>>>>>>> 360e64e1
    const BAD: &str = "75pAU4CJcp8Z9eoXcL6pSU8sRK5vn3NEpgvV9VJtc5hy";
    check_staking_program(&GOOD_ONE.parse().unwrap()).unwrap();
    check_staking_program(&GOOD_TWO.parse().unwrap()).unwrap();
    check_staking_program(&GOOD_THREE.parse().unwrap()).unwrap();
    check_staking_program(&BAD.parse().unwrap()).unwrap_err();
}<|MERGE_RESOLUTION|>--- conflicted
+++ resolved
@@ -1411,12 +1411,8 @@
 #[test]
 fn test_staking_program() {
     const GOOD_ONE: &str = "8n3FHwYxFgQCQc2FNFkwDUf9mcqupxXcCvgfHbApMLv3";
-<<<<<<< HEAD
     const GOOD_TWO: &str = "9BRYTakYsrFkSNr5VPYWnM1bQV5yZnX5uM8Ny2q5Nixv";
-=======
-    const GOOD_TWO: &str = "BtegF7pQSriyP7gSkDpAkPDMvTS8wfajHJSmvcVoC7kg";
     const GOOD_THREE: &str = "FLxAuGfjKZFFBjxYSTYcgJ1W5LJSUU1NrAViRNAskRfq";
->>>>>>> 360e64e1
     const BAD: &str = "75pAU4CJcp8Z9eoXcL6pSU8sRK5vn3NEpgvV9VJtc5hy";
     check_staking_program(&GOOD_ONE.parse().unwrap()).unwrap();
     check_staking_program(&GOOD_TWO.parse().unwrap()).unwrap();
