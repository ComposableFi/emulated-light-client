--- conflicted
+++ resolved
@@ -32,17 +32,10 @@
     solana_program::native_token::LAMPORTS_PER_SOL / 100;
 pub const REFUND_FEE_AMOUNT_IN_LAMPORTS: u64 =
     solana_program::native_token::LAMPORTS_PER_SOL / 100;
-<<<<<<< HEAD
 pub const MINIMUM_FEE_TO_COLLECT: u64 =
     solana_program::native_token::LAMPORTS_PER_SOL;
 
 declare_id!("2HLLVco5HvwWriNbUhmVwA2pCetRkpgrqwnjcsZdyTKT");
-=======
-pub const MINIMUM_FEE_ACCOUNT_BALANCE: u64 =
-    solana_program::native_token::LAMPORTS_PER_SOL;
-
-declare_id!("9fd7GDygnAmHhXDVWgzsfR6kSRvwkxVnsY8SaSpSH4SX");
->>>>>>> 922ae3f0
 
 mod allocator;
 pub mod chain;
@@ -100,7 +93,6 @@
 
 #[anchor_lang::program]
 pub mod solana_ibc {
-<<<<<<< HEAD
     use anchor_spl::metadata::mpl_token_metadata::types::DataV2;
     use anchor_spl::metadata::{
         create_metadata_accounts_v3, CreateMetadataAccountsV3,
@@ -109,8 +101,6 @@
     use ::ibc::core::client::types::msgs::ClientMsg;
     use spl_token::solana_program::system_instruction;
 
-=======
->>>>>>> 922ae3f0
     use super::*;
 
     /// Initialises the guest blockchain with given configuration and genesis
@@ -264,7 +254,6 @@
     pub fn collect_fees<'a, 'info>(
         ctx: Context<'a, 'a, 'a, 'info, CollectFees<'info>>,
     ) -> Result<()> {
-<<<<<<< HEAD
         let fee_collector_balance = ctx.accounts.fee_account.lamports();
 
         if fee_collector_balance < MINIMUM_FEE_TO_COLLECT {
@@ -279,21 +268,6 @@
         **ctx.accounts.fee_collector.try_borrow_mut_lamports().unwrap() +=
             total_fees_collected;
 
-=======
-        let fee_account = &ctx.accounts.fee_account;
-        let minimum_balance = Rent::get()?
-            .minimum_balance(fee_account.data_len()) +
-            MINIMUM_FEE_ACCOUNT_BALANCE;
-        let mut available_balance = fee_account.try_borrow_mut_lamports()?;
-        if **available_balance > minimum_balance {
-            **ctx.accounts.fee_collector.try_borrow_mut_lamports()? +=
-                **available_balance - minimum_balance;
-            **available_balance = minimum_balance;
-        } else {
-            return Err(error!(error::Error::InsufficientFeesToCollect));
-        }
-
->>>>>>> 922ae3f0
         Ok(())
     }
 
@@ -322,25 +296,25 @@
             return Err(error!(error::Error::InvalidDecimals));
         }
 
-        // if private_storage
-        //     .assets
-        //     .iter()
-        //     .find(|asset| asset.hashed_base_denom == hashed_base_denom)
-        //     .is_none()
-        // {
-        //     private_storage.assets.push(storage::Asset {
-        //         hashed_base_denom,
-        //         port_channel: trie_ids::PortChannelPK::try_from(
-        //             port_id,
-        //             channel_id_on_b,
-        //         )
-        //         .unwrap(),
-        //         original_decimals,
-        //         effective_decimals_on_sol: effective_decimals,
-        //     })
-        // } else {
-        //     return Err(error!(error::Error::AssetAlreadyExists));
-        // }
+        if private_storage
+            .assets
+            .iter()
+            .find(|asset| asset.hashed_base_denom == hashed_base_denom)
+            .is_none()
+        {
+            private_storage.assets.push(storage::Asset {
+                hashed_base_denom,
+                port_channel: trie_ids::PortChannelPK::try_from(
+                    port_id,
+                    channel_id_on_b,
+                )
+                .unwrap(),
+                original_decimals,
+                effective_decimals_on_sol: effective_decimals,
+            })
+        } else {
+            return Err(error!(error::Error::AssetAlreadyExists));
+        }
 
         let bump = ctx.bumps.mint_authority;
         let seeds = [MINT_ESCROW_SEED, core::slice::from_ref(&bump)];
@@ -570,11 +544,6 @@
             &[sender.clone(), fee_collector.clone(), system_program.clone()],
         )?;
 
-<<<<<<< HEAD
-
-
-=======
->>>>>>> 922ae3f0
         ibc::apps::transfer::handler::send_transfer(
             &mut store,
             &mut token_ctx,
@@ -584,16 +553,9 @@
         .map_err(|err| error!((&err)))
     }
 
-<<<<<<< HEAD
-    /// The body of this method is empty since it is called to
-    /// realloc the accounts only.  Anchor sets up the accounts
-    /// given in this call’s context before the body of the method is
-    /// executed.
-=======
     /// Reallocates the specified account to the new length.
     ///
     /// Would fail if the account is not owned by the program.
->>>>>>> 922ae3f0
     pub fn realloc_accounts(
         ctx: Context<ReallocAccounts>,
         new_length: usize,
@@ -601,7 +563,6 @@
         let payer = &ctx.accounts.payer.to_account_info();
         let account = &ctx.accounts.account.to_account_info();
         let new_length = new_length.max(account.data_len());
-<<<<<<< HEAD
         let lamports = Rent::get()?
             .minimum_balance(new_length)
             .saturating_sub(account.lamports());
@@ -623,7 +584,7 @@
         let consensus_states = &mut private_storage.clients[client_idx as usize].consensus_states;
 
         for (key, value) in consensus_states.clone().iter() {
-             if key < &ibc::Height::new(1, 4940143).unwrap() {
+             if key < &ibc::Height::new(1, 50040143).unwrap() {
                 msg!("Removed {:?}", key.revision_height());
                 consensus_states.remove(&key); 
              }
@@ -632,22 +593,6 @@
         Ok(())
     }
 
-=======
-        let old_length = account.data_len();
-        let rent = Rent::get()?;
-        let old_rent = rent.minimum_balance(old_length);
-        let new_rent = rent.minimum_balance(new_length);
-        solana_program::program::invoke(
-            &solana_program::system_instruction::transfer(
-                &payer.key(),
-                &account.key(),
-                new_rent - old_rent,
-            ),
-            &[payer.clone(), account.clone()],
-        )?;
-        Ok(account.realloc(new_length, false)?)
-    }
->>>>>>> 922ae3f0
 }
 
 /// All the storage accounts are initialized here since it is only called once
@@ -751,35 +696,6 @@
 
 #[derive(Accounts)]
 pub struct SetupFeeCollector<'info> {
-<<<<<<< HEAD
-=======
-    #[account(mut)]
-    fee_collector: Signer<'info>,
-
-    /// The account holding private IBC storage.
-    #[account(mut, seeds = [SOLANA_IBC_STORAGE_SEED], bump)]
-    storage: Account<'info, storage::PrivateStorage>,
-}
-
-#[derive(Accounts)]
-pub struct CollectFees<'info> {
-    #[account(mut)]
-    fee_collector: Signer<'info>,
-
-    /// The account holding private IBC storage.
-    #[account(mut, seeds = [SOLANA_IBC_STORAGE_SEED], bump,
-              has_one = fee_collector)]
-    storage: Account<'info, storage::PrivateStorage>,
-
-    #[account(mut, seeds = [FEE_SEED], bump)]
-    /// CHECK:
-    fee_account: UncheckedAccount<'info>,
-}
-
-#[derive(Accounts)]
-#[instruction(port_id: ibc::PortId, channel_id_on_b: ibc::ChannelId, hashed_base_denom: CryptoHash)]
-pub struct InitMint<'info> {
->>>>>>> 922ae3f0
     #[account(mut)]
     fee_collector: Signer<'info>,
 
@@ -969,7 +885,7 @@
         ESCROW, port_id.as_bytes(), channel_id.as_bytes(), hashed_base_denom.as_ref()
     ], bump, token::mint = token_mint, token::authority = mint_authority)]
     escrow_account: Option<Box<Account<'info, TokenAccount>>>,
-    #[account(mut)]
+    #[account(mut, token::authority = sender, token::mint = token_mint)]
     receiver_token_account: Option<Box<Account<'info, TokenAccount>>>,
 
     #[account(init_if_needed, payer = sender, seeds = [FEE_SEED], bump, space = 0)]
@@ -990,11 +906,8 @@
     /// CHECK:
     account: UncheckedAccount<'info>,
 
-<<<<<<< HEAD
     rent: Sysvar<'info, Rent>,
 
-=======
->>>>>>> 922ae3f0
     system_program: Program<'info, System>,
 }
 
