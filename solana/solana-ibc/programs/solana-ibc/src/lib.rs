--- conflicted
+++ resolved
@@ -5,11 +5,6 @@
 
 use anchor_lang::prelude::*;
 use borsh::{BorshDeserialize, BorshSerialize};
-<<<<<<< HEAD
-use ibc::core::ics04_channel::msgs::PacketMsg;
-use ibc::core::ics04_channel::packet::Sequence;
-=======
->>>>>>> 6e08e9dd
 use ibc::core::ics24_host::identifier::PortId;
 use ibc::core::router::{Module, ModuleId, Router};
 
@@ -18,6 +13,8 @@
 const PACKET_SEED: &[u8] = b"packet";
 const CONNECTION_ID_PREFIX: &str = "connection-";
 const CHANNEL_ID_PREFIX: &str = "channel-";
+use ibc::core::MsgEnvelope;
+use crate::storage::IBCPackets;
 
 declare_id!("EnfDJsAK7BGgetnmKzBx86CsgC5kfSPcsktFCQ4YLC81");
 
@@ -35,8 +32,6 @@
 
 #[anchor_lang::program]
 pub mod solana_ibc {
-    use ibc::core::MsgEnvelope;
-
     use super::*;
 
     pub fn deliver(
@@ -55,34 +50,26 @@
                 .ok_or(ProgramError::InvalidAccountData)?;
         let packets: &mut IBCPackets = &mut ctx.accounts.packets;
 
-<<<<<<< HEAD
-        let inner = IbcStorageInner { private, provable, packets };
-        let mut store = IbcStorage(Rc::new(RefCell::new(inner)));
-        let mut router = store.clone();
-
-        if let Err(e) = ibc::core::dispatch(&mut store, &mut router, message.clone()) {
-            return err!(Error::RouterError(&e));
-=======
         let mut store = storage::IbcStorage::new(storage::IbcStorageInner {
             private,
             provable,
+            packets,
         });
 
         {
             let mut router = store.clone();
             if let Err(e) =
-                ibc::core::dispatch(&mut store, &mut router, message)
+                ibc::core::dispatch(&mut store, &mut router, message.clone())
             {
                 return err!(Error::RouterError(&e));
             }
->>>>>>> 6e08e9dd
         }
         if let MsgEnvelope::Packet(packet) = message {
             // store the packet if not exists
             // TODO(dhruvja) Store in a PDA with channelId, portId and Sequence
             let mut store = store.borrow_mut();
             let packets = &mut store.packets.0;
-            if !packets.iter().any(|&pack| &packet == pack) {
+            if !packets.iter().any(|pack| &packet == pack) {
                 packets.push(packet);
             }
         }
@@ -107,15 +94,10 @@
     storage: Account<'info, storage::PrivateStorage>,
     #[account(init_if_needed, payer = sender, seeds = [TRIE_SEED], bump, space = 1000)]
     /// CHECK:
-<<<<<<< HEAD
     pub trie: AccountInfo<'info>,
     #[account(init_if_needed, payer = sender, seeds = [PACKET_SEED], bump, space = 1000)]
     pub packets: Account<'info, IBCPackets>,
     pub system_program: Program<'info, System>,
-=======
-    trie: AccountInfo<'info>,
-    system_program: Program<'info, System>,
->>>>>>> 6e08e9dd
 }
 
 /// Error returned when handling a request.
@@ -149,146 +131,7 @@
     pub ibc_event: Vec<u8>,
 }
 
-<<<<<<< HEAD
-pub type InnerHeight = (u64, u64);
-pub type HostHeight = InnerHeight;
-pub type SolanaTimestamp = u64;
-pub type InnerClientId = String;
-pub type InnerConnectionId = String;
-pub type InnerPortId = String;
-pub type InnerChannelId = String;
-pub type InnerSequence = u64;
-pub type InnerIbcEvent = Vec<u8>;
-pub type InnerClient = String; // Serialized
-pub type InnerConnectionEnd = String; // Serialized
-pub type InnerChannelEnd = String; // Serialized
-pub type InnerConsensusState = String; // Serialized
-
-/// A triple of send, receive and acknowledge sequences.
-#[derive(
-    Clone,
-    Debug,
-    Default,
-    PartialEq,
-    Eq,
-    borsh::BorshSerialize,
-    borsh::BorshDeserialize,
-)]
-pub struct InnerSequenceTriple {
-    sequences: [u64; 3],
-    mask: u8,
-}
-
-#[derive(Clone, Copy)]
-pub enum SequenceTripleIdx {
-    Send = 0,
-    Recv = 1,
-    Ack = 2,
-}
-
-impl InnerSequenceTriple {
-    /// Returns sequence at given index or `None` if it wasn’t set yet.
-    pub fn get(&self, idx: SequenceTripleIdx) -> Option<Sequence> {
-        if self.mask & (1 << (idx as u32)) == 1 {
-            Some(Sequence::from(self.sequences[idx as usize]))
-        } else {
-            None
-        }
-    }
-
-    /// Sets sequence at given index.
-    pub fn set(&mut self, idx: SequenceTripleIdx, seq: Sequence) {
-        self.sequences[idx as usize] = u64::from(seq);
-        self.mask |= 1 << (idx as u32)
-    }
-
-    /// Encodes the object as a `CryptoHash` so it can be stored in the trie
-    /// directly.
-    pub fn to_hash(&self) -> lib::hash::CryptoHash {
-        let mut hash = lib::hash::CryptoHash::default();
-        let (first, tail) = stdx::split_array_mut::<8, 24, 32>(&mut hash.0);
-        let (second, tail) = stdx::split_array_mut::<8, 16, 24>(tail);
-        let (third, tail) = stdx::split_array_mut::<8, 8, 16>(tail);
-        *first = self.sequences[0].to_be_bytes();
-        *second = self.sequences[1].to_be_bytes();
-        *third = self.sequences[2].to_be_bytes();
-        tail[0] = self.mask;
-        hash
-    }
-}
-
-#[account]
-#[derive(Debug)]
-/// All the structs from IBC are stored as String since they dont implement AnchorSerialize and AnchorDeserialize
-pub struct PrivateStorage {
-    pub height: InnerHeight,
-    pub clients: BTreeMap<InnerClientId, InnerClient>,
-    /// The client ids of the clients.
-    pub client_id_set: Vec<InnerClientId>,
-    pub client_counter: u64,
-    pub client_processed_times:
-        BTreeMap<InnerClientId, BTreeMap<InnerHeight, SolanaTimestamp>>,
-    pub client_processed_heights:
-        BTreeMap<InnerClientId, BTreeMap<InnerHeight, HostHeight>>,
-    pub consensus_states:
-        BTreeMap<(InnerClientId, InnerHeight), InnerConsensusState>,
-    /// This collection contains the heights corresponding to all consensus states of
-    /// all clients stored in the contract.
-    pub client_consensus_state_height_sets:
-        BTreeMap<InnerClientId, Vec<InnerHeight>>,
-    /// The connection ids of the connections.
-    pub connection_id_set: Vec<InnerConnectionId>,
-    pub connection_counter: u64,
-    pub connections: BTreeMap<InnerConnectionId, InnerConnectionEnd>,
-    pub channel_ends: BTreeMap<(InnerPortId, InnerChannelId), InnerChannelEnd>,
-    // Contains the client id corresponding to the connectionId
-    pub client_to_connection: BTreeMap<InnerClientId, InnerConnectionId>,
-    /// The port and channel id tuples of the channels.
-    pub port_channel_id_set: Vec<(InnerPortId, InnerChannelId)>,
-    pub channel_counter: u64,
-
-    /// Next send, receive and ack sequence for given (port, channel).
-    ///
-    /// We’re storing all three sequences in a single object to reduce amount of
-    /// different maps we need to maintain.  This saves us on the amount of
-    /// trie nodes we need to maintain.
-    pub next_sequence:
-        BTreeMap<(InnerPortId, InnerChannelId), InnerSequenceTriple>,
-
-    /// The sequence numbers of the packet commitments.
-    pub packet_commitment_sequence_sets:
-        BTreeMap<(InnerPortId, InnerChannelId), Vec<InnerSequence>>,
-    /// The sequence numbers of the packet receipts.
-    pub packet_receipt_sequence_sets:
-        BTreeMap<(InnerPortId, InnerChannelId), Vec<InnerSequence>>,
-    /// The sequence numbers of the packet acknowledgements.
-    pub packet_acknowledgement_sequence_sets:
-        BTreeMap<(InnerPortId, InnerChannelId), Vec<InnerSequence>>,
-    /// The history of IBC events.
-    pub ibc_events_history: BTreeMap<InnerHeight, Vec<InnerIbcEvent>>,
-}
-
-#[account]
-#[derive(Debug)]
-pub struct IBCPackets(Vec<PacketMsg>);
-
-
-/// All the structs from IBC are stored as String since they dont implement AnchorSerialize and AnchorDeserialize
-#[derive(Debug)]
-pub struct IbcStorageInner<'a, 'b> {
-    pub packets: &'a mut IBCPackets,
-    pub private: &'a mut PrivateStorage,
-    pub provable:
-        solana_trie::AccountTrie<core::cell::RefMut<'a, &'b mut [u8]>>,
-}
-
-#[derive(Debug, Clone)]
-struct IbcStorage<'a, 'b>(Rc<RefCell<IbcStorageInner<'a, 'b>>>);
-
-impl Router for IbcStorage<'_, '_> {
-=======
 impl Router for storage::IbcStorage<'_, '_> {
->>>>>>> 6e08e9dd
     //
     fn get_route(&self, module_id: &ModuleId) -> Option<&dyn Module> {
         let module_id = core::borrow::Borrow::borrow(module_id);
