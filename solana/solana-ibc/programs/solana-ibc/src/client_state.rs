use anchor_lang::prelude::borsh;
use anchor_lang::prelude::borsh::maybestd::io;
use anchor_lang::solana_program::msg;
use ibc::clients::ics07_tendermint::client_state::ClientState as TmClientState;
use ibc::core::ics02_client::client_state::{
    ClientStateCommon, ClientStateExecution, ClientStateValidation, Status,
    UpdateKind,
};
use ibc::core::ics02_client::client_type::ClientType;
use ibc::core::ics02_client::error::ClientError;
use ibc::core::ics23_commitment::commitment::{
    CommitmentPrefix, CommitmentProofBytes, CommitmentRoot,
};
use ibc::core::ics24_host::identifier::ClientId;
use ibc::core::ics24_host::path::{ClientConsensusStatePath, Path};
use ibc::core::timestamp::Timestamp;
use ibc::core::{ContextError, ValidationContext};
#[cfg(any(test, feature = "mocks"))]
use ibc::mock::client_state::{MockClientContext, MockClientState};
use ibc::Height;
use ibc_proto::google::protobuf::Any;
use ibc_proto::ibc::lightclients::tendermint::v1::ClientState as RawTmClientState;
#[cfg(any(test, feature = "mocks"))]
use ibc_proto::ibc::mock::ClientState as RawMockClientState;
use ibc_proto::protobuf::Protobuf;

use crate::consensus_state::AnyConsensusState;
use crate::storage::IbcStorage;

#[derive(Clone, Debug, PartialEq, derive_more::From)]
pub enum AnyClientState {
    Tendermint(TmClientState),
    #[cfg(any(test, feature = "mocks"))]
    Mock(MockClientState),
}

impl Protobuf<Any> for AnyClientState {}

/// Discriminants used when borsh-encoding [`AnyClientState`].
#[derive(Clone, Copy, PartialEq, Eq, strum::FromRepr)]
#[repr(u8)]
enum AnyClientStateTag {
    Tendermint = 0,
    #[cfg(any(test, feature = "mocks"))]
    Mock = 255,
}

impl AnyClientStateTag {
    /// Returns tag from protobuf type URL.  Returns `None` if the type URL is
    /// not recognised.
    fn from_type_url(url: &str) -> Option<Self> {
        match url {
            AnyClientState::TENDERMINT_TYPE => Some(Self::Tendermint),
            #[cfg(any(test, feature = "mocks"))]
            AnyClientState::MOCK_TYPE => Some(Self::Mock),
            _ => None,
        }
    }
}

impl AnyClientState {
    /// Protobuf type URL for Tendermint client state used in Any message.
    const TENDERMINT_TYPE: &'static str =
        ibc::clients::ics07_tendermint::client_state::TENDERMINT_CLIENT_STATE_TYPE_URL;
    #[cfg(any(test, feature = "mocks"))]
    /// Protobuf type URL for Mock client state used in Any message.
    const MOCK_TYPE: &'static str =
        ibc::mock::client_state::MOCK_CLIENT_STATE_TYPE_URL;

    /// Encodes the payload and returns discriminants that allow decoding the
    /// value later.
    ///
    /// Returns a `(tag, type, value)` triple where `tag` is discriminant
    /// identifying variant of the enum, `type` is protobuf type URL
    /// corresponding to the client state and `value` is the client state
    /// encoded as protobuf.
    ///
    /// `(tag, value)` is used when borsh-encoding and `(type, value)` is used
    /// in Any protobuf message.  To decode value [`Self::from_tagged`] can be
    /// used potentially going through [`AnyClientStateTag::from_type_url`] if
    /// necessary.
    fn to_any(&self) -> (AnyClientStateTag, &str, Vec<u8>) {
        match self {
            AnyClientState::Tendermint(state) => (
                AnyClientStateTag::Tendermint,
                Self::TENDERMINT_TYPE,
                Protobuf::<RawTmClientState>::encode_vec(state),
            ),
            #[cfg(any(test, feature = "mocks"))]
            AnyClientState::Mock(state) => (
                AnyClientStateTag::Mock,
                Self::MOCK_TYPE,
                Protobuf::<RawMockClientState>::encode_vec(state),
            ),
        }
    }

    /// Decodes protobuf corresponding to specified enum variant.
    fn from_tagged(
        tag: AnyClientStateTag,
        value: Vec<u8>,
    ) -> Result<Self, ibc_proto::protobuf::Error> {
        match tag {
            AnyClientStateTag::Tendermint => {
                Protobuf::<RawTmClientState>::decode_vec(&value)
                    .map(Self::Tendermint)
            }
            #[cfg(any(test, feature = "mocks"))]
            AnyClientStateTag::Mock => {
                Protobuf::<RawMockClientState>::decode_vec(&value)
                    .map(Self::Mock)
            }
        }
    }
}

impl From<AnyClientState> for Any {
    fn from(value: AnyClientState) -> Self {
        let (_, type_url, value) = value.to_any();
        Any { type_url: type_url.into(), value }
    }
}

impl TryFrom<Any> for AnyClientState {
    type Error = ClientError;

    fn try_from(raw: Any) -> Result<Self, Self::Error> {
        let tag = AnyClientStateTag::from_type_url(raw.type_url.as_str())
            .ok_or(ClientError::UnknownClientStateType {
                client_state_type: raw.type_url,
            })?;
        Self::from_tagged(tag, raw.value).map_err(|err| {
            ClientError::ClientSpecific { description: err.to_string() }
        })
    }
}

impl borsh::BorshSerialize for AnyClientState {
    fn serialize<W: io::Write>(&self, wr: &mut W) -> io::Result<()> {
        let (tag, _, value) = self.to_any();
        (tag as u8, value).serialize(wr)
    }
}

impl borsh::BorshDeserialize for AnyClientState {
    fn deserialize_reader<R: io::Read>(rd: &mut R) -> io::Result<Self> {
        let (tag, value) = <(u8, Vec<u8>)>::deserialize_reader(rd)?;
        let res = AnyClientStateTag::from_repr(tag)
            .map(|tag| Self::from_tagged(tag, value));
        match res {
            None => Err(format!("invalid AnyClientState tag: {tag}")),
            Some(Err(err)) => {
                Err(format!("unable to decode AnyClientState: {err}"))
            }
            Some(Ok(value)) => Ok(value),
        }
        .map_err(|msg| io::Error::new(io::ErrorKind::InvalidData, msg))
    }
}

impl ClientStateValidation<IbcStorage<'_, '_>> for AnyClientState {
    fn verify_client_message(
        &self,
        ctx: &IbcStorage,
        client_id: &ClientId,
        client_message: Any,
        update_kind: &UpdateKind,
    ) -> Result<(), ClientError> {
        match self {
            AnyClientState::Tendermint(client_state) => client_state
                .verify_client_message(
                    ctx,
                    client_id,
                    client_message,
                    update_kind,
                ),
            #[cfg(any(test, feature = "mocks"))]
            AnyClientState::Mock(mock_client_state) => mock_client_state
                .verify_client_message(
                    ctx,
                    client_id,
                    client_message,
                    update_kind,
                ),
        }
    }

    fn check_for_misbehaviour(
        &self,
        ctx: &IbcStorage,
        client_id: &ClientId,
        client_message: Any,
        update_kind: &UpdateKind,
    ) -> Result<bool, ClientError> {
        match self {
            AnyClientState::Tendermint(client_state) => client_state
                .check_for_misbehaviour(
                    ctx,
                    client_id,
                    client_message,
                    update_kind,
                ),
            #[cfg(any(test, feature = "mocks"))]
            AnyClientState::Mock(mock_client_state) => mock_client_state
                .check_for_misbehaviour(
                    ctx,
                    client_id,
                    client_message,
                    update_kind,
                ),
        }
    }

    fn status(
        &self,
        _ctx: &IbcStorage,
        _client_id: &ClientId,
    ) -> Result<Status, ClientError> {
        let is_frozen = match self {
            AnyClientState::Tendermint(state) => state.is_frozen(),
            #[cfg(any(test, feature = "mocks"))]
            AnyClientState::Mock(state) => state.is_frozen(),
        };
        Ok(if is_frozen { Status::Frozen } else { Status::Active })
    }
}

impl ClientStateCommon for AnyClientState {
    fn verify_consensus_state(
        &self,
        consensus_state: Any,
    ) -> Result<(), ClientError> {
        match self {
            AnyClientState::Tendermint(client_state) => {
                client_state.verify_consensus_state(consensus_state)
            }
            #[cfg(any(test, feature = "mocks"))]
            AnyClientState::Mock(mock_client_state) => {
                mock_client_state.verify_consensus_state(consensus_state)
            }
        }
    }

    fn client_type(&self) -> ClientType {
        match self {
            AnyClientState::Tendermint(client_state) => {
                client_state.client_type()
            }
            #[cfg(any(test, feature = "mocks"))]
            AnyClientState::Mock(mock_client_state) => {
                mock_client_state.client_type()
            }
        }
    }

    fn latest_height(&self) -> Height {
        msg!("Fetching the height");
        let height = match self {
            AnyClientState::Tendermint(client_state) => {
                client_state.latest_height()
            }
            #[cfg(any(test, feature = "mocks"))]
            AnyClientState::Mock(mock_client_state) => {
                msg!(
                    "This is latest height {:?}",
                    mock_client_state.latest_height()
                );
                mock_client_state.latest_height()
            }
        };
        msg!("This was the height {}", height);
        height
    }

    fn validate_proof_height(
        &self,
        proof_height: Height,
    ) -> Result<(), ClientError> {
        match self {
            AnyClientState::Tendermint(client_state) => {
                client_state.validate_proof_height(proof_height)
            }
            #[cfg(any(test, feature = "mocks"))]
            AnyClientState::Mock(client_state) => {
                client_state.validate_proof_height(proof_height)
            }
        }
    }

    fn verify_upgrade_client(
        &self,
        upgraded_client_state: Any,
        upgraded_consensus_state: Any,
        proof_upgrade_client: CommitmentProofBytes,
        proof_upgrade_consensus_state: CommitmentProofBytes,
        root: &CommitmentRoot,
    ) -> Result<(), ClientError> {
        match self {
            AnyClientState::Tendermint(client_state) => client_state
                .verify_upgrade_client(
                    upgraded_client_state,
                    upgraded_consensus_state,
                    proof_upgrade_client,
                    proof_upgrade_consensus_state,
                    root,
                ),
            #[cfg(any(test, feature = "mocks"))]
            AnyClientState::Mock(client_state) => client_state
                .verify_upgrade_client(
                    upgraded_client_state,
                    upgraded_consensus_state,
                    proof_upgrade_client,
                    proof_upgrade_consensus_state,
                    root,
                ),
        }
    }

    fn verify_membership(
        &self,
        prefix: &CommitmentPrefix,
        proof: &CommitmentProofBytes,
        root: &CommitmentRoot,
        path: Path,
        value: Vec<u8>,
    ) -> Result<(), ClientError> {
        match self {
            AnyClientState::Tendermint(client_state) => {
                client_state.verify_membership(prefix, proof, root, path, value)
            }
            #[cfg(any(test, feature = "mocks"))]
            AnyClientState::Mock(client_state) => {
                client_state.verify_membership(prefix, proof, root, path, value)
            }
        }
    }

    fn verify_non_membership(
        &self,
        prefix: &CommitmentPrefix,
        proof: &CommitmentProofBytes,
        root: &CommitmentRoot,
        path: Path,
    ) -> Result<(), ClientError> {
        match self {
            AnyClientState::Tendermint(client_state) => {
                client_state.verify_non_membership(prefix, proof, root, path)
            }
            #[cfg(any(test, feature = "mocks"))]
            AnyClientState::Mock(client_state) => {
                client_state.verify_non_membership(prefix, proof, root, path)
            }
        }
    }
}

impl ClientStateExecution<IbcStorage<'_, '_>> for AnyClientState {
    fn initialise(
        &self,
        ctx: &mut IbcStorage,
        client_id: &ClientId,
        consensus_state: Any,
    ) -> Result<(), ClientError> {
        match self {
            AnyClientState::Tendermint(client_state) => {
                client_state.initialise(ctx, client_id, consensus_state)
            }
            #[cfg(any(test, feature = "mocks"))]
            AnyClientState::Mock(client_state) => {
                client_state.initialise(ctx, client_id, consensus_state)
            }
        }
    }

    fn update_state(
        &self,
        ctx: &mut IbcStorage,
        client_id: &ClientId,
        header: Any,
    ) -> Result<Vec<Height>, ClientError> {
        match self {
            AnyClientState::Tendermint(client_state) => {
                client_state.update_state(ctx, client_id, header)
            }
            #[cfg(any(test, feature = "mocks"))]
            AnyClientState::Mock(client_state) => {
                client_state.update_state(ctx, client_id, header)
            }
        }
    }

    fn update_state_on_misbehaviour(
        &self,
        ctx: &mut IbcStorage,
        client_id: &ClientId,
        client_message: Any,
        update_kind: &UpdateKind,
    ) -> Result<(), ClientError> {
        match self {
            AnyClientState::Tendermint(client_state) => client_state
                .update_state_on_misbehaviour(
                    ctx,
                    client_id,
                    client_message,
                    update_kind,
                ),
            #[cfg(any(test, feature = "mocks"))]
            AnyClientState::Mock(client_state) => client_state
                .update_state_on_misbehaviour(
                    ctx,
                    client_id,
                    client_message,
                    update_kind,
                ),
        }
    }

    fn update_state_on_upgrade(
        &self,
        ctx: &mut IbcStorage,
        client_id: &ClientId,
        upgraded_client_state: Any,
        upgraded_consensus_state: Any,
    ) -> Result<Height, ClientError> {
        match self {
            AnyClientState::Tendermint(client_state) => client_state
                .update_state_on_upgrade(
                    ctx,
                    client_id,
                    upgraded_client_state,
                    upgraded_consensus_state,
                ),
            #[cfg(any(test, feature = "mocks"))]
            AnyClientState::Mock(client_state) => client_state
                .update_state_on_upgrade(
                    ctx,
                    client_id,
                    upgraded_client_state,
                    upgraded_consensus_state,
                ),
        }
    }
}

impl ibc::clients::ics07_tendermint::CommonContext for IbcStorage<'_, '_> {
    type ConversionError = &'static str;

    type AnyConsensusState = AnyConsensusState;

    fn consensus_state(
        &self,
        client_cons_state_path: &ClientConsensusStatePath,
    ) -> Result<Self::AnyConsensusState, ContextError> {
        ValidationContext::consensus_state(self, client_cons_state_path)
    }

    fn consensus_state_heights(
        &self,
        client_id: &ClientId,
    ) -> Result<Vec<Height>, ContextError> {
<<<<<<< HEAD
        self.borrow()
=======
        let low = (client_id.to_string(), Height::min(0));
        let high =
            (client_id.to_string(), Height::new(u64::MAX, u64::MAX).unwrap());
        let heights = self
            .borrow()
>>>>>>> 5fc2d598
            .private
            .client(client_id)?
            .1
            .consensus_states
<<<<<<< HEAD
            .keys()
            .map(|height| ibc::Height::new(height.0, height.1))
            .collect::<Result<Vec<_>, _>>()
            .map_err(ContextError::from)
=======
            .range(low..=high)
            .map(|((_client, height), _value)| *height)
            .collect();
        Ok(heights)
>>>>>>> 5fc2d598
    }

    fn host_timestamp(&self) -> Result<Timestamp, ContextError> {
        ValidationContext::host_timestamp(self)
    }

    fn host_height(&self) -> Result<Height, ContextError> {
        ValidationContext::host_height(self)
    }
}

#[cfg(any(test, feature = "mocks"))]
impl MockClientContext for IbcStorage<'_, '_> {
    type ConversionError = &'static str;
    type AnyConsensusState = AnyConsensusState;

    fn consensus_state(
        &self,
        client_cons_state_path: &ClientConsensusStatePath,
    ) -> Result<Self::AnyConsensusState, ContextError> {
        ValidationContext::consensus_state(self, client_cons_state_path)
    }

    fn host_timestamp(&self) -> Result<Timestamp, ContextError> {
        ValidationContext::host_timestamp(self)
    }

    fn host_height(&self) -> Result<ibc::Height, ContextError> {
        ValidationContext::host_height(self)
    }
}

impl ibc::clients::ics07_tendermint::ValidationContext for IbcStorage<'_, '_> {
    fn next_consensus_state(
        &self,
        client_id: &ClientId,
        height: &Height,
    ) -> Result<Option<Self::AnyConsensusState>, ContextError> {
        self.get_consensus_state(client_id, height, Direction::Next)
    }

    fn prev_consensus_state(
        &self,
        client_id: &ClientId,
        height: &Height,
    ) -> Result<Option<Self::AnyConsensusState>, ContextError> {
        self.get_consensus_state(client_id, height, Direction::Prev)
    }
}

#[derive(Copy, Clone, PartialEq)]
enum Direction {
    Next,
    Prev,
}

impl IbcStorage<'_, '_> {
    fn get_consensus_state(
        &self,
        client_id: &ClientId,
        height: &Height,
        dir: Direction,
    ) -> Result<Option<AnyConsensusState>, ContextError> {
<<<<<<< HEAD
        let height = (height.revision_number(), height.revision_height());
        let pivot = core::ops::Bound::Excluded(height);
=======
        use core::ops::Bound;

        let pivot = Bound::Excluded((client_id.to_string(), *height));
>>>>>>> 5fc2d598
        let range = if dir == Direction::Next {
            (pivot, Bound::Unbounded)
        } else {
            (Bound::Unbounded, pivot)
        };

        let store = self.borrow();
        let mut range =
            store.private.client(client_id)?.1.consensus_states.range(range);
        Ok(if dir == Direction::Next {
            range.next()
        } else {
            range.next_back()
        }
        .map(|(_, data)| data.clone()))
    }
}<|MERGE_RESOLUTION|>--- conflicted
+++ resolved
@@ -458,30 +458,15 @@
         &self,
         client_id: &ClientId,
     ) -> Result<Vec<Height>, ContextError> {
-<<<<<<< HEAD
-        self.borrow()
-=======
-        let low = (client_id.to_string(), Height::min(0));
-        let high =
-            (client_id.to_string(), Height::new(u64::MAX, u64::MAX).unwrap());
-        let heights = self
+        Ok(self
             .borrow()
->>>>>>> 5fc2d598
             .private
             .client(client_id)?
             .1
             .consensus_states
-<<<<<<< HEAD
             .keys()
-            .map(|height| ibc::Height::new(height.0, height.1))
-            .collect::<Result<Vec<_>, _>>()
-            .map_err(ContextError::from)
-=======
-            .range(low..=high)
-            .map(|((_client, height), _value)| *height)
-            .collect();
-        Ok(heights)
->>>>>>> 5fc2d598
+            .copied()
+            .collect())
     }
 
     fn host_timestamp(&self) -> Result<Timestamp, ContextError> {
@@ -545,14 +530,9 @@
         height: &Height,
         dir: Direction,
     ) -> Result<Option<AnyConsensusState>, ContextError> {
-<<<<<<< HEAD
-        let height = (height.revision_number(), height.revision_height());
-        let pivot = core::ops::Bound::Excluded(height);
-=======
         use core::ops::Bound;
 
-        let pivot = Bound::Excluded((client_id.to_string(), *height));
->>>>>>> 5fc2d598
+        let pivot = Bound::Excluded(*height);
         let range = if dir == Direction::Next {
             (pivot, Bound::Unbounded)
         } else {
@@ -560,8 +540,8 @@
         };
 
         let store = self.borrow();
-        let mut range =
-            store.private.client(client_id)?.1.consensus_states.range(range);
+        let (_index, client) = store.private.client(client_id)?;
+        let mut range = client.consensus_states.range(range);
         Ok(if dir == Direction::Next {
             range.next()
         } else {
