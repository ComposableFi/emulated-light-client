--- conflicted
+++ resolved
@@ -241,21 +241,6 @@
         let (timestamp_ns, height) = if cfg!(feature = "witness") {
             let clock = Clock::get().map_err(|e| {
                 ibc::ClientError::ClientSpecific { description: e.to_string() }
-<<<<<<< HEAD
-            })?;
-            (clock.unix_timestamp as u64 * 10u64.pow(9), clock.slot)
-        } else {
-            self.borrow().chain.head().map(|head| {
-                (head.timestamp_ns.get(), head.block_height.into())
-            })?
-        };
-        let timestamp = ibc::Timestamp::from_nanoseconds(timestamp_ns)
-            .map_err(|e| ibc::ClientError::ClientSpecific {
-                description: e.to_string(),
-            })?;
-        let height = ibc::Height::new(1, height)?;
-        Ok((timestamp, height))
-=======
             })?;
             (clock.unix_timestamp as u64 * 10u64.pow(9), clock.slot)
         } else {
@@ -268,7 +253,6 @@
                 description: e.to_string(),
             })?;
         Ok((timestamp, ibc::Height::new(1, height)?))
->>>>>>> 4c5428d4
     }
 
     fn set_client_state(
