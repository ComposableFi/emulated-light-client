--- conflicted
+++ resolved
@@ -1,6 +1,6 @@
 use anchor_lang::prelude::borsh;
 use anchor_lang::prelude::borsh::maybestd::io;
-use spl_token::solana_program::nonce::state;
+use ibc_proto::Protobuf;
 
 use crate::consensus_state::AnyConsensusState;
 use crate::ibc;
@@ -52,14 +52,10 @@
     const TENDERMINT_TYPE: &'static str =
         ibc::tm::TENDERMINT_CLIENT_STATE_TYPE_URL;
     /// Protobuf type URL for Guest client state used in Any message.
-<<<<<<< HEAD
-    const GUEST_TYPE: &'static str = cf_guest::proto::ClientState::TYPE_URL;
+    const GUEST_TYPE: &'static str = cf_guest::proto::ClientState::IBC_TYPE_URL;
     /// Protobuf type URL for WASM client state used in Any message.
     const WASM_TYPE: &'static str =
         ::ibc::clients::wasm_types::client_state::WASM_CLIENT_STATE_TYPE_URL;
-=======
-    const GUEST_TYPE: &'static str = cf_guest::proto::ClientState::IBC_TYPE_URL;
->>>>>>> 826bce81
     #[cfg(any(test, feature = "mocks"))]
     /// Protobuf type URL for Mock client state used in Any message.
     const MOCK_TYPE: &'static str = ibc::mock::MOCK_CLIENT_STATE_TYPE_URL;
@@ -83,7 +79,11 @@
                 Self::TENDERMINT_TYPE,
                 ibc::Protobuf::<ibc::tm::ClientStatePB>::encode_vec(state),
             ),
-<<<<<<< HEAD
+            Self::Guest(state) => (
+                AnyClientStateTag::Guest,
+                Self::GUEST_TYPE,
+                Protobuf::<cf_guest::proto::ClientState>::encode_vec(state),
+            ),
             Self::Wasm(state) => {
                 (
                     AnyClientStateTag::Wasm,
@@ -92,16 +92,12 @@
                         ::ibc::clients::wasm_types::proto::v1::ClientState,
                     >::encode_vec(state),
                 )
-=======
-            Self::Guest(state) => {
-                (AnyClientStateTag::Guest, Self::GUEST_TYPE, state.encode())
->>>>>>> 826bce81
             }
             #[cfg(any(test, feature = "mocks"))]
             Self::Mock(state) => (
                 AnyClientStateTag::Mock,
                 Self::MOCK_TYPE,
-                ibc::Protobuf::<ibc::mock::ClientStatePB>::encode_vec(state),
+                Protobuf::<ibc::mock::ClientStatePB>::encode_vec(state),
             ),
         }
     }
@@ -113,21 +109,21 @@
     ) -> Result<Self, String> {
         match tag {
             AnyClientStateTag::Tendermint => {
-                ibc::Protobuf::<ibc::tm::ClientStatePB>::decode_vec(&value)
+                Protobuf::<ibc::tm::ClientStatePB>::decode_vec(&value)
                     .map_err(|err| err.to_string())
                     .map(Self::Tendermint)
             }
             AnyClientStateTag::Guest => cf_guest::ClientState::decode(&value)
                 .map_err(|err| err.to_string())
                 .map(Self::Guest),
-            AnyClientStateTag::Wasm => {
-                Protobuf::<::ibc::clients::wasm_types::proto::v1::ClientState>::decode_vec(&value)
-                    .map_err(|err| err.to_string())
-                    .map(Self::Wasm)
-            }
+            AnyClientStateTag::Wasm => Protobuf::<
+                ::ibc::clients::wasm_types::proto::v1::ClientState,
+            >::decode_vec(&value)
+            .map_err(|err| err.to_string())
+            .map(Self::Wasm),
             #[cfg(any(test, feature = "mocks"))]
             AnyClientStateTag::Mock => {
-                ibc::Protobuf::<ibc::mock::ClientStatePB>::decode_vec(&value)
+                Protobuf::<ibc::mock::ClientStatePB>::decode_vec(&value)
                     .map_err(|err| err.to_string())
                     .map(Self::Mock)
             }
@@ -231,7 +227,7 @@
             })?;
 
         let height = u64::from(self.borrow().chain.head()?.block_height);
-        let height = ibc::Height::new(1, height)?;
+        let height = ibc::Height::new(0, height)?;
 
         Ok((timestamp, height))
     }
