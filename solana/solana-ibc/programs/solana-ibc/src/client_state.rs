use anchor_lang::prelude::borsh;
use anchor_lang::prelude::borsh::maybestd::io;
use anchor_lang::solana_program::msg;

use crate::consensus_state::AnyConsensusState;
use crate::ibc;
use crate::ibc::{
    ClientStateCommon, ClientStateExecution, ClientStateValidation, Protobuf,
};
use crate::storage::IbcStorage;

#[derive(Clone, Debug, PartialEq, derive_more::From, derive_more::TryInto)]
pub enum AnyClientState {
    Tendermint(ibc::tm::ClientState),
    #[cfg(any(test, feature = "mocks"))]
    Mock(ibc::mock::MockClientState),
}

impl ibc::Protobuf<ibc::Any> for AnyClientState {}

/// Discriminants used when borsh-encoding [`AnyClientState`].
#[derive(Clone, Copy, PartialEq, Eq, strum::FromRepr)]
#[repr(u8)]
enum AnyClientStateTag {
    Tendermint = 0,
    #[cfg(any(test, feature = "mocks"))]
    Mock = 255,
}

impl AnyClientStateTag {
    /// Returns tag from protobuf type URL.  Returns `None` if the type URL is
    /// not recognised.
    fn from_type_url(url: &str) -> Option<Self> {
        match url {
            AnyClientState::TENDERMINT_TYPE => Some(Self::Tendermint),
            #[cfg(any(test, feature = "mocks"))]
            AnyClientState::MOCK_TYPE => Some(Self::Mock),
            _ => None,
        }
    }
}

impl AnyClientState {
    /// Protobuf type URL for Tendermint client state used in Any message.
    const TENDERMINT_TYPE: &'static str =
        ibc::tm::TENDERMINT_CLIENT_STATE_TYPE_URL;
    #[cfg(any(test, feature = "mocks"))]
    /// Protobuf type URL for Mock client state used in Any message.
    const MOCK_TYPE: &'static str = ibc::mock::MOCK_CLIENT_STATE_TYPE_URL;

    /// Encodes the payload and returns discriminants that allow decoding the
    /// value later.
    ///
    /// Returns a `(tag, type, value)` triple where `tag` is discriminant
    /// identifying variant of the enum, `type` is protobuf type URL
    /// corresponding to the client state and `value` is the client state
    /// encoded as protobuf.
    ///
    /// `(tag, value)` is used when borsh-encoding and `(type, value)` is used
    /// in Any protobuf message.  To decode value [`Self::from_tagged`] can be
    /// used potentially going through [`AnyClientStateTag::from_type_url`] if
    /// necessary.
    fn into_any(self) -> (AnyClientStateTag, &'static str, Vec<u8>) {
        match self {
            AnyClientState::Tendermint(state) => (
                AnyClientStateTag::Tendermint,
                Self::TENDERMINT_TYPE,
                Protobuf::<ibc::tm::ClientStatePB>::encode_vec(state),
            ),
            #[cfg(any(test, feature = "mocks"))]
            AnyClientState::Mock(state) => (
                AnyClientStateTag::Mock,
                Self::MOCK_TYPE,
                Protobuf::<ibc::mock::ClientStatePB>::encode_vec(state),
            ),
        }
    }

    /// Decodes protobuf corresponding to specified enum variant.
    fn from_tagged(
        tag: AnyClientStateTag,
        value: Vec<u8>,
    ) -> Result<Self, impl core::fmt::Display> {
        match tag {
            AnyClientStateTag::Tendermint => {
                Protobuf::<ibc::tm::ClientStatePB>::decode_vec(&value)
                    .map(Self::Tendermint)
            }
            #[cfg(any(test, feature = "mocks"))]
            AnyClientStateTag::Mock => {
                Protobuf::<ibc::mock::ClientStatePB>::decode_vec(&value)
                    .map(Self::Mock)
            }
        }
    }
}

impl From<AnyClientState> for ibc::Any {
    fn from(value: AnyClientState) -> Self {
        let (_, type_url, value) = value.into_any();
        ibc::Any { type_url: type_url.into(), value }
    }
}

impl TryFrom<ibc::Any> for AnyClientState {
    type Error = ibc::ClientError;

    fn try_from(raw: ibc::Any) -> Result<Self, Self::Error> {
        let tag = AnyClientStateTag::from_type_url(raw.type_url.as_str())
            .ok_or(ibc::ClientError::UnknownClientStateType {
                client_state_type: raw.type_url,
            })?;
        Self::from_tagged(tag, raw.value).map_err(|err| {
            ibc::ClientError::ClientSpecific { description: err.to_string() }
        })
    }
}

impl borsh::BorshSerialize for AnyClientState {
    fn serialize<W: io::Write>(&self, wr: &mut W) -> io::Result<()> {
        let (tag, _, value) = self.clone().into_any();
        (tag as u8, value).serialize(wr)
    }
}

impl borsh::BorshDeserialize for AnyClientState {
    fn deserialize_reader<R: io::Read>(rd: &mut R) -> io::Result<Self> {
        let (tag, value) = <(u8, Vec<u8>)>::deserialize_reader(rd)?;
        let res = AnyClientStateTag::from_repr(tag)
            .map(|tag| Self::from_tagged(tag, value));
        match res {
            None => Err(format!("invalid AnyClientState tag: {tag}")),
            Some(Err(err)) => {
                Err(format!("unable to decode AnyClientState: {err}"))
            }
            Some(Ok(value)) => Ok(value),
        }
        .map_err(|msg| io::Error::new(io::ErrorKind::InvalidData, msg))
    }
}

impl ClientStateValidation<IbcStorage<'_, '_, '_>> for AnyClientState {
    fn verify_client_message(
        &self,
        ctx: &IbcStorage,
        client_id: &ibc::ClientId,
        client_message: ibc::Any,
        update_kind: &ibc::UpdateKind,
    ) -> Result<(), ibc::ClientError> {
        match self {
            AnyClientState::Tendermint(client_state) => client_state
                .verify_client_message(
                    ctx,
                    client_id,
                    client_message,
                    update_kind,
                ),
            #[cfg(any(test, feature = "mocks"))]
            AnyClientState::Mock(mock_client_state) => mock_client_state
                .verify_client_message(
                    ctx,
                    client_id,
                    client_message,
                    update_kind,
                ),
        }
    }

    fn check_for_misbehaviour(
        &self,
        ctx: &IbcStorage,
        client_id: &ibc::ClientId,
        client_message: ibc::Any,
        update_kind: &ibc::UpdateKind,
    ) -> Result<bool, ibc::ClientError> {
        match self {
            AnyClientState::Tendermint(client_state) => client_state
                .check_for_misbehaviour(
                    ctx,
                    client_id,
                    client_message,
                    update_kind,
                ),
            #[cfg(any(test, feature = "mocks"))]
            AnyClientState::Mock(mock_client_state) => mock_client_state
                .check_for_misbehaviour(
                    ctx,
                    client_id,
                    client_message,
                    update_kind,
                ),
        }
    }

    fn status(
        &self,
        ctx: &IbcStorage,
        client_id: &ibc::ClientId,
    ) -> Result<ibc::Status, ibc::ClientError> {
        match self {
            AnyClientState::Tendermint(state) => state.status(ctx, client_id),
            #[cfg(any(test, feature = "mocks"))]
            AnyClientState::Mock(state) => state.status(ctx, client_id),
        }
    }
}

impl ClientStateCommon for AnyClientState {
    fn verify_consensus_state(
        &self,
        consensus_state: ibc::Any,
    ) -> Result<(), ibc::ClientError> {
        match self {
            AnyClientState::Tendermint(client_state) => {
                client_state.verify_consensus_state(consensus_state)
            }
            #[cfg(any(test, feature = "mocks"))]
            AnyClientState::Mock(mock_client_state) => {
                mock_client_state.verify_consensus_state(consensus_state)
            }
        }
    }

    fn client_type(&self) -> ibc::ClientType {
        match self {
            AnyClientState::Tendermint(client_state) => {
                client_state.client_type()
            }
            #[cfg(any(test, feature = "mocks"))]
            AnyClientState::Mock(mock_client_state) => {
                mock_client_state.client_type()
            }
        }
    }

    fn latest_height(&self) -> ibc::Height {
        msg!("Fetching the height");
        let height = match self {
            AnyClientState::Tendermint(client_state) => {
                client_state.latest_height()
            }
            #[cfg(any(test, feature = "mocks"))]
            AnyClientState::Mock(mock_client_state) => {
                msg!(
                    "This is latest height {:?}",
                    mock_client_state.latest_height()
                );
                mock_client_state.latest_height()
            }
        };
        msg!("This was the height {}", height);
        height
    }

    fn validate_proof_height(
        &self,
        proof_height: ibc::Height,
    ) -> Result<(), ibc::ClientError> {
        match self {
            AnyClientState::Tendermint(client_state) => {
                client_state.validate_proof_height(proof_height)
            }
            #[cfg(any(test, feature = "mocks"))]
            AnyClientState::Mock(client_state) => {
                client_state.validate_proof_height(proof_height)
            }
        }
    }

    fn verify_upgrade_client(
        &self,
        upgraded_client_state: ibc::Any,
        upgraded_consensus_state: ibc::Any,
        proof_upgrade_client: ibc::CommitmentProofBytes,
        proof_upgrade_consensus_state: ibc::CommitmentProofBytes,
        root: &ibc::CommitmentRoot,
    ) -> Result<(), ibc::ClientError> {
        match self {
            AnyClientState::Tendermint(client_state) => client_state
                .verify_upgrade_client(
                    upgraded_client_state,
                    upgraded_consensus_state,
                    proof_upgrade_client,
                    proof_upgrade_consensus_state,
                    root,
                ),
            #[cfg(any(test, feature = "mocks"))]
            AnyClientState::Mock(client_state) => client_state
                .verify_upgrade_client(
                    upgraded_client_state,
                    upgraded_consensus_state,
                    proof_upgrade_client,
                    proof_upgrade_consensus_state,
                    root,
                ),
        }
    }

    fn verify_membership(
        &self,
        prefix: &ibc::CommitmentPrefix,
        proof: &ibc::CommitmentProofBytes,
        root: &ibc::CommitmentRoot,
        path: ibc::path::Path,
        value: Vec<u8>,
    ) -> Result<(), ibc::ClientError> {
        match self {
            AnyClientState::Tendermint(client_state) => {
                client_state.verify_membership(prefix, proof, root, path, value)
            }
            #[cfg(any(test, feature = "mocks"))]
            AnyClientState::Mock(client_state) => {
                client_state.verify_membership(prefix, proof, root, path, value)
            }
        }
    }

    fn verify_non_membership(
        &self,
        prefix: &ibc::CommitmentPrefix,
        proof: &ibc::CommitmentProofBytes,
        root: &ibc::CommitmentRoot,
        path: ibc::path::Path,
    ) -> Result<(), ibc::ClientError> {
        match self {
            AnyClientState::Tendermint(client_state) => {
                client_state.verify_non_membership(prefix, proof, root, path)
            }
            #[cfg(any(test, feature = "mocks"))]
            AnyClientState::Mock(client_state) => {
                client_state.verify_non_membership(prefix, proof, root, path)
            }
        }
    }
}

impl ClientStateExecution<IbcStorage<'_, '_, '_>> for AnyClientState {
    fn initialise(
        &self,
        ctx: &mut IbcStorage,
        client_id: &ibc::ClientId,
        consensus_state: ibc::Any,
    ) -> Result<(), ibc::ClientError> {
        match self {
            AnyClientState::Tendermint(client_state) => {
                client_state.initialise(ctx, client_id, consensus_state)
            }
            #[cfg(any(test, feature = "mocks"))]
            AnyClientState::Mock(client_state) => {
                client_state.initialise(ctx, client_id, consensus_state)
            }
        }
    }

    fn update_state(
        &self,
        ctx: &mut IbcStorage,
        client_id: &ibc::ClientId,
        header: ibc::Any,
    ) -> Result<Vec<ibc::Height>, ibc::ClientError> {
        match self {
            AnyClientState::Tendermint(client_state) => {
                client_state.update_state(ctx, client_id, header)
            }
            #[cfg(any(test, feature = "mocks"))]
            AnyClientState::Mock(client_state) => {
                client_state.update_state(ctx, client_id, header)
            }
        }
    }

    fn update_state_on_misbehaviour(
        &self,
        ctx: &mut IbcStorage,
        client_id: &ibc::ClientId,
        client_message: ibc::Any,
        update_kind: &ibc::UpdateKind,
    ) -> Result<(), ibc::ClientError> {
        match self {
            AnyClientState::Tendermint(client_state) => client_state
                .update_state_on_misbehaviour(
                    ctx,
                    client_id,
                    client_message,
                    update_kind,
                ),
            #[cfg(any(test, feature = "mocks"))]
            AnyClientState::Mock(client_state) => client_state
                .update_state_on_misbehaviour(
                    ctx,
                    client_id,
                    client_message,
                    update_kind,
                ),
        }
    }

    fn update_state_on_upgrade(
        &self,
        ctx: &mut IbcStorage,
        client_id: &ibc::ClientId,
        upgraded_client_state: ibc::Any,
        upgraded_consensus_state: ibc::Any,
    ) -> Result<ibc::Height, ibc::ClientError> {
        match self {
            AnyClientState::Tendermint(client_state) => client_state
                .update_state_on_upgrade(
                    ctx,
                    client_id,
                    upgraded_client_state,
                    upgraded_consensus_state,
                ),
            #[cfg(any(test, feature = "mocks"))]
            AnyClientState::Mock(client_state) => client_state
                .update_state_on_upgrade(
                    ctx,
                    client_id,
                    upgraded_client_state,
                    upgraded_consensus_state,
                ),
        }
    }
}

<<<<<<< HEAD
impl ibc::tm::CommonContext for IbcStorage<'_, '_> {
=======
impl ibc::clients::ics07_tendermint::CommonContext for IbcStorage<'_, '_, '_> {
>>>>>>> b048b4b4
    type ConversionError = &'static str;

    type AnyConsensusState = AnyConsensusState;

    fn consensus_state(
        &self,
        client_cons_state_path: &ibc::path::ClientConsensusStatePath,
    ) -> Result<Self::AnyConsensusState, ibc::ContextError> {
        ibc::ValidationContext::consensus_state(self, client_cons_state_path)
    }

    fn consensus_state_heights(
        &self,
        client_id: &ibc::ClientId,
    ) -> Result<Vec<ibc::Height>, ibc::ContextError> {
        Ok(self
            .borrow()
            .private
            .client(client_id)?
            .consensus_states
            .keys()
            .copied()
            .collect())
    }

    fn host_timestamp(&self) -> Result<ibc::Timestamp, ibc::ContextError> {
        ibc::ValidationContext::host_timestamp(self)
    }

    fn host_height(&self) -> Result<ibc::Height, ibc::ContextError> {
        ibc::ValidationContext::host_height(self)
    }
}

#[cfg(any(test, feature = "mocks"))]
<<<<<<< HEAD
impl ibc::mock::MockClientContext for IbcStorage<'_, '_> {
=======
impl MockClientContext for IbcStorage<'_, '_, '_> {
>>>>>>> b048b4b4
    type ConversionError = &'static str;
    type AnyConsensusState = AnyConsensusState;

    fn consensus_state(
        &self,
        client_cons_state_path: &ibc::path::ClientConsensusStatePath,
    ) -> Result<Self::AnyConsensusState, ibc::ContextError> {
        ibc::ValidationContext::consensus_state(self, client_cons_state_path)
    }

    fn host_timestamp(&self) -> Result<ibc::Timestamp, ibc::ContextError> {
        ibc::ValidationContext::host_timestamp(self)
    }

    fn host_height(&self) -> Result<ibc::Height, ibc::ContextError> {
        ibc::ValidationContext::host_height(self)
    }
}

<<<<<<< HEAD
impl ibc::tm::ValidationContext for IbcStorage<'_, '_> {
=======
impl ibc::clients::ics07_tendermint::ValidationContext
    for IbcStorage<'_, '_, '_>
{
>>>>>>> b048b4b4
    fn next_consensus_state(
        &self,
        client_id: &ibc::ClientId,
        height: &ibc::Height,
    ) -> Result<Option<Self::AnyConsensusState>, ibc::ContextError> {
        self.get_consensus_state(client_id, height, Direction::Next)
    }

    fn prev_consensus_state(
        &self,
        client_id: &ibc::ClientId,
        height: &ibc::Height,
    ) -> Result<Option<Self::AnyConsensusState>, ibc::ContextError> {
        self.get_consensus_state(client_id, height, Direction::Prev)
    }
}

#[derive(Copy, Clone, PartialEq)]
enum Direction {
    Next,
    Prev,
}

impl IbcStorage<'_, '_, '_> {
    fn get_consensus_state(
        &self,
        client_id: &ibc::ClientId,
        height: &ibc::Height,
        dir: Direction,
    ) -> Result<Option<AnyConsensusState>, ibc::ContextError> {
        use core::ops::Bound;

        let pivot = Bound::Excluded(*height);
        let range = if dir == Direction::Next {
            (pivot, Bound::Unbounded)
        } else {
            (Bound::Unbounded, pivot)
        };

        let store = self.borrow();
        let client = store.private.client(client_id)?;
        let mut range = client.consensus_states.range(range);
        if dir == Direction::Next { range.next() } else { range.next_back() }
            .map(|(_, data)| data.get())
            .transpose()
            .map_err(|err| err.into())
    }
}<|MERGE_RESOLUTION|>--- conflicted
+++ resolved
@@ -422,11 +422,7 @@
     }
 }
 
-<<<<<<< HEAD
-impl ibc::tm::CommonContext for IbcStorage<'_, '_> {
-=======
-impl ibc::clients::ics07_tendermint::CommonContext for IbcStorage<'_, '_, '_> {
->>>>>>> b048b4b4
+impl ibc::tm::CommonContext for IbcStorage<'_, '_, '_> {
     type ConversionError = &'static str;
 
     type AnyConsensusState = AnyConsensusState;
@@ -462,11 +458,7 @@
 }
 
 #[cfg(any(test, feature = "mocks"))]
-<<<<<<< HEAD
-impl ibc::mock::MockClientContext for IbcStorage<'_, '_> {
-=======
-impl MockClientContext for IbcStorage<'_, '_, '_> {
->>>>>>> b048b4b4
+impl ibc::mock::MockClientContext for IbcStorage<'_, '_, '_> {
     type ConversionError = &'static str;
     type AnyConsensusState = AnyConsensusState;
 
@@ -486,13 +478,7 @@
     }
 }
 
-<<<<<<< HEAD
-impl ibc::tm::ValidationContext for IbcStorage<'_, '_> {
-=======
-impl ibc::clients::ics07_tendermint::ValidationContext
-    for IbcStorage<'_, '_, '_>
-{
->>>>>>> b048b4b4
+impl ibc::tm::ValidationContext for IbcStorage<'_, '_, '_> {
     fn next_consensus_state(
         &self,
         client_id: &ibc::ClientId,
