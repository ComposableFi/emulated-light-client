use anchor_lang::prelude::borsh;
use anchor_lang::prelude::borsh::maybestd::io;
<<<<<<< HEAD
use spl_token::solana_program::sysvar::Sysvar;
=======
use anchor_lang::solana_program::sysvar::clock::Clock;
use anchor_lang::solana_program::sysvar::Sysvar;
>>>>>>> 4c5428d4

use crate::consensus_state::AnyConsensusState;
use crate::ibc;
use crate::ibc::Protobuf;
use crate::storage::IbcStorage;

mod impls;

type Result<T = (), E = ibc::ClientError> = core::result::Result<T, E>;

#[derive(Clone, Debug, PartialEq, derive_more::From, derive_more::TryInto)]
pub enum AnyClientState {
    Tendermint(ibc::tm::ClientState),
    Wasm(ibc::wasm::ClientState),
    Rollup(cf_solana::ClientState),
    Guest(cf_guest::ClientState<sigverify::ed25519::PubKey>),
    #[cfg(any(test, feature = "mocks"))]
    Mock(ibc::mock::MockClientState),
}

impl ibc::Protobuf<ibc::Any> for AnyClientState {}

/// Discriminants used when borsh-encoding [`AnyClientState`].
#[derive(Clone, Copy, PartialEq, Eq, strum::FromRepr)]
#[repr(u8)]
enum AnyClientStateTag {
    Tendermint = 0,
    Wasm = 1,
    Rollup = 2,
    Guest = 3,
    #[cfg(any(test, feature = "mocks"))]
    Mock = 255,
}

impl AnyClientStateTag {
    /// Returns tag from protobuf type URL.  Returns `None` if the type URL is
    /// not recognised.
    fn from_type_url(url: &str) -> Option<Self> {
        match url {
            AnyClientState::TENDERMINT_TYPE => Some(Self::Tendermint),
            AnyClientState::WASM_TYPE => Some(Self::Wasm),
            AnyClientState::ROLLUP_TYPE => Some(Self::Rollup),
            AnyClientState::GUEST_TYPE => Some(Self::Guest),
            #[cfg(any(test, feature = "mocks"))]
            AnyClientState::MOCK_TYPE => Some(Self::Mock),
            _ => None,
        }
    }
}

impl AnyClientState {
    /// Protobuf type URL for Tendermint client state used in Any message.
    const TENDERMINT_TYPE: &'static str =
        ibc::tm::TENDERMINT_CLIENT_STATE_TYPE_URL;
    /// Protobuf type URL for WASM client state used in Any message.
    const WASM_TYPE: &'static str = ibc::wasm::WASM_CLIENT_STATE_TYPE_URL;
    /// Protobuf type URL for Rollup client state used in Any message.
    const ROLLUP_TYPE: &'static str =
        cf_solana::proto::ClientState::IBC_TYPE_URL;
    /// Protobuf type URL for Guest client state used in Any message.
    const GUEST_TYPE: &'static str = cf_guest::proto::ClientState::IBC_TYPE_URL;
    #[cfg(any(test, feature = "mocks"))]
    /// Protobuf type URL for Mock client state used in Any message.
    const MOCK_TYPE: &'static str = ibc::mock::MOCK_CLIENT_STATE_TYPE_URL;

    /// Encodes the payload and returns discriminants that allow decoding the
    /// value later.
    ///
    /// Returns a `(tag, type, value)` triple where `tag` is discriminant
    /// identifying variant of the enum, `type` is protobuf type URL
    /// corresponding to the client state and `value` is the client state
    /// encoded as protobuf.
    ///
    /// `(tag, value)` is used when borsh-encoding and `(type, value)` is used
    /// in Any protobuf message.  To decode value [`Self::from_tagged`] can be
    /// used potentially going through [`AnyClientStateTag::from_type_url`] if
    /// necessary.
    fn into_any(self) -> (AnyClientStateTag, &'static str, Vec<u8>) {
        match self {
            Self::Tendermint(state) => (
                AnyClientStateTag::Tendermint,
                Self::TENDERMINT_TYPE,
                Protobuf::<ibc::tm::ClientStatePB>::encode_vec(state),
            ),
            Self::Wasm(state) => (
                AnyClientStateTag::Wasm,
                Self::WASM_TYPE,
                Protobuf::<ibc::wasm::ClientStatePB>::encode_vec(state),
            ),
            Self::Rollup(state) => (
                AnyClientStateTag::Rollup,
                Self::ROLLUP_TYPE,
                Protobuf::<cf_solana::proto::ClientState>::encode_vec(state),
            ),
            Self::Guest(state) => (
                AnyClientStateTag::Guest,
                Self::GUEST_TYPE,
                Protobuf::<cf_guest::proto::ClientState>::encode_vec(state),
            ),
            #[cfg(any(test, feature = "mocks"))]
            Self::Mock(state) => (
                AnyClientStateTag::Mock,
                Self::MOCK_TYPE,
                Protobuf::<ibc::mock::ClientStatePB>::encode_vec(state),
            ),
        }
    }

    /// Decodes protobuf corresponding to specified enum variant.
    fn from_tagged(
        tag: AnyClientStateTag,
        value: Vec<u8>,
    ) -> Result<Self, String> {
        match tag {
            AnyClientStateTag::Tendermint => {
                Protobuf::<ibc::tm::ClientStatePB>::decode_vec(&value)
                    .map_err(|err| err.to_string())
                    .map(Self::Tendermint)
            }
            AnyClientStateTag::Wasm => {
                Protobuf::<ibc::wasm::ClientStatePB>::decode_vec(&value)
                    .map_err(|err| err.to_string())
                    .map(Self::Wasm)
            }
            AnyClientStateTag::Rollup => {
                Protobuf::<cf_solana::proto::ClientState>::decode_vec(&value)
                    .map_err(|err| err.to_string())
                    .map(Self::Rollup)
            }
            AnyClientStateTag::Guest => {
                Protobuf::<cf_guest::proto::ClientState>::decode_vec(&value)
                    .map_err(|err| err.to_string())
                    .map(Self::Guest)
            }
            #[cfg(any(test, feature = "mocks"))]
            AnyClientStateTag::Mock => {
                Protobuf::<ibc::mock::ClientStatePB>::decode_vec(&value)
                    .map_err(|err| err.to_string())
                    .map(Self::Mock)
            }
        }
    }
}

impl From<ibc::tm::types::ClientState> for AnyClientState {
    fn from(state: ibc::tm::types::ClientState) -> Self {
        Self::Tendermint(state.into())
    }
}

impl From<AnyClientState> for ibc::Any {
    fn from(value: AnyClientState) -> Self {
        let (_, type_url, value) = value.into_any();
        ibc::Any { type_url: type_url.into(), value }
    }
}

impl TryFrom<ibc::Any> for AnyClientState {
    type Error = ibc::ClientError;

    fn try_from(raw: ibc::Any) -> Result<Self, Self::Error> {
        let tag = AnyClientStateTag::from_type_url(raw.type_url.as_str())
            .ok_or(ibc::ClientError::UnknownClientStateType {
                client_state_type: raw.type_url,
            })?;
        Self::from_tagged(tag, raw.value).map_err(|err| {
            ibc::ClientError::ClientSpecific { description: err.to_string() }
        })
    }
}

impl borsh::BorshSerialize for AnyClientState {
    fn serialize<W: io::Write>(&self, wr: &mut W) -> io::Result<()> {
        let (tag, _, value) = self.clone().into_any();
        (tag as u8, value).serialize(wr)
    }
}

impl borsh::BorshDeserialize for AnyClientState {
    fn deserialize_reader<R: io::Read>(rd: &mut R) -> io::Result<Self> {
        let (tag, value) = <(u8, Vec<u8>)>::deserialize_reader(rd)?;
        let res = AnyClientStateTag::from_repr(tag)
            .map(|tag| Self::from_tagged(tag, value));
        match res {
            None => Err(format!("invalid AnyClientState tag: {tag}")),
            Some(Err(err)) => {
                Err(format!("unable to decode AnyClientState: {err}"))
            }
            Some(Ok(value)) => Ok(value),
        }
        .map_err(|msg| io::Error::new(io::ErrorKind::InvalidData, msg))
    }
}

impl ibc::tm::CommonContext for IbcStorage<'_, '_> {
    type ConversionError = &'static str;
    type AnyConsensusState = AnyConsensusState;

    fn consensus_state(
        &self,
        client_cons_state_path: &ibc::path::ClientConsensusStatePath,
    ) -> Result<Self::AnyConsensusState, ibc::ContextError> {
        ibc::ValidationContext::consensus_state(self, client_cons_state_path)
    }

    /// Returns an empty list.
    ///
    /// This method is used by Tendermint light client to prune old states.
    /// However, we are limiting number of consensus states we’re keeping in
    /// store_consensus_state_and_metadata method, which makes it unnecessary
    /// for the light client to perform the pruning.  Because of that, this
    /// method returns an empty list.
    fn consensus_state_heights(
        &self,
        _client_id: &ibc::ClientId,
    ) -> Result<Vec<ibc::Height>, ibc::ContextError> {
        Ok(Vec::new())
    }

    fn host_timestamp(&self) -> Result<ibc::Timestamp, ibc::ContextError> {
        ibc::ValidationContext::host_timestamp(self)
    }

    fn host_height(&self) -> Result<ibc::Height, ibc::ContextError> {
        ibc::ValidationContext::host_height(self)
    }
}

impl cf_guest::CommonContext<sigverify::ed25519::PubKey>
    for IbcStorage<'_, '_>
{
    type ConversionError = &'static str;
    type AnyClientState = AnyClientState;
    type AnyConsensusState = AnyConsensusState;

    fn host_metadata(&self) -> Result<(ibc::Timestamp, ibc::Height)> {
<<<<<<< HEAD
        #[cfg(feature = "witness")]
        {
            let clock =
                anchor_lang::solana_program::sysvar::clock::Clock::get()
                    .map_err(|e| ibc::ClientError::ClientSpecific {
                        description: e.to_string(),
                    })?;

            let slot = clock.slot;
            let timestamp_sec = clock.unix_timestamp as u64;

            let timestamp =
                ibc::Timestamp::from_nanoseconds(timestamp_sec * 10u64.pow(9))
                    .map_err(|e| ibc::ClientError::ClientSpecific {
                        description: e.to_string(),
                    })?;
            let height = ibc::Height::new(1, slot)?;
            return Ok((timestamp, height));
        }
        let timestamp = self.borrow().chain.head()?.timestamp_ns.get();
        let timestamp =
            ibc::Timestamp::from_nanoseconds(timestamp).map_err(|err| {
                ibc::ClientError::Other { description: err.to_string() }
=======
        let (timestamp_ns, height) = if cfg!(feature = "witness") {
            let clock = Clock::get().map_err(|e| {
                ibc::ClientError::ClientSpecific { description: e.to_string() }
>>>>>>> 4c5428d4
            })?;
            (clock.unix_timestamp as u64 * 10u64.pow(9), clock.slot)
        } else {
            self.borrow().chain.head().map(|head| {
                (head.timestamp_ns.get(), head.block_height.into())
            })?
        };
        let timestamp = ibc::Timestamp::from_nanoseconds(timestamp_ns)
            .map_err(|e| ibc::ClientError::ClientSpecific {
                description: e.to_string(),
            })?;
        Ok((timestamp, ibc::Height::new(1, height)?))
    }

    fn set_client_state(
        &mut self,
        client_id: &ibc::ClientId,
        state: Self::AnyClientState,
    ) -> Result<()> {
        self.store_client_state_impl(client_id, state)
    }

    fn consensus_state(
        &self,
        client_id: &ibc::ClientId,
        height: ibc::Height,
    ) -> Result<Self::AnyConsensusState> {
        self.consensus_state_impl(client_id, height)
    }

    fn consensus_state_neighbourhood(
        &self,
        client_id: &ibc::ClientId,
        height: ibc::Height,
    ) -> Result<cf_guest::Neighbourhood<Self::AnyConsensusState>> {
        use core::cmp::Ordering;

        let height = (height.revision_number(), height.revision_height());
        let mut prev = ((0, 0), None);
        let mut next = ((u64::MAX, u64::MAX), None);

        let storage = self.borrow();
        let states = &storage.private.client(client_id)?.consensus_states;
        for (key, value) in states.iter() {
            let key = (key.revision_number(), key.revision_height());
            match key.cmp(&height) {
                Ordering::Less if key >= prev.0 => prev = (key, Some(value)),
                Ordering::Greater if key <= next.0 => next = (key, Some(value)),
                Ordering::Equal => {
                    return value.state().map(cf_guest::Neighbourhood::This)
                }
                _ => (),
            }
        }

        let prev = prev.1.map(|state| state.state()).transpose()?;
        let next = next.1.map(|state| state.state()).transpose()?;
        Ok(cf_guest::Neighbourhood::Neighbours(prev, next))
    }

    fn store_consensus_state_and_metadata(
        &mut self,
        client_id: &ibc::ClientId,
        height: ibc::Height,
        consensus: Self::AnyConsensusState,
        _host_timestamp: ibc::Timestamp,
        _host_height: ibc::Height,
    ) -> Result {
        self.store_consensus_state_impl(client_id, height, consensus)
    }

    fn delete_consensus_state_and_metadata(
        &mut self,
        client_id: &ibc::ClientId,
        height: ibc::Height,
    ) -> Result {
        self.delete_consensus_state_impl(client_id, height)
    }

    /// Returns `None`.
    ///
    /// This method is used by the light client to prune old states.  However,
    /// we are limiting number of consensus states we’re keeping in
    /// store_consensus_state_and_metadata method, which makes it unnecessary
    /// for the light client to perform the pruning.  Because of that, this
    /// method returns `None`.
    fn earliest_consensus_state(
        &self,
        _client_id: &ibc::ClientId,
    ) -> Result<Option<(ibc::Height, Self::AnyConsensusState)>> {
        Ok(None)
    }
}

impl guestchain::Verifier<sigverify::ed25519::PubKey> for IbcStorage<'_, '_> {
    fn verify(
        &self,
        message: &[u8],
        pubkey: &sigverify::ed25519::PubKey,
        signature: &sigverify::ed25519::Signature,
    ) -> bool {
        let pubkey = pubkey.as_ref();
        let sig = signature.as_ref();
        if let Some(verifier) = crate::global().verifier() {
            if verifier.verify(message, pubkey, sig).unwrap_or(false) {
                return true;
            }
        }
        false
    }
}

impl cf_solana::CommonContext for IbcStorage<'_, '_> {
    type ConversionError = &'static str;
    type AnyClientState = AnyClientState;
    type AnyConsensusState = AnyConsensusState;

    fn host_metadata(&self) -> Result<(ibc::Timestamp, ibc::Height)> {
        let timestamp = self.borrow().chain.head()?.timestamp_ns.get();
        let timestamp =
            ibc::Timestamp::from_nanoseconds(timestamp).map_err(|err| {
                ibc::ClientError::Other { description: err.to_string() }
            })?;

        let height = u64::from(self.borrow().chain.head()?.block_height);
        let height = ibc::Height::new(1, height)?;

        Ok((timestamp, height))
    }

    fn set_client_state(
        &mut self,
        client_id: &ibc::ClientId,
        state: Self::AnyClientState,
    ) -> Result<()> {
        self.store_client_state_impl(client_id, state)
    }

    fn consensus_state(
        &self,
        client_id: &ibc::ClientId,
        height: ibc::Height,
    ) -> Result<Self::AnyConsensusState> {
        self.consensus_state_impl(client_id, height)
    }

    fn consensus_state_neighbourhood(
        &self,
        client_id: &ibc::ClientId,
        height: ibc::Height,
    ) -> Result<cf_guest::Neighbourhood<Self::AnyConsensusState>> {
        use core::cmp::Ordering;

        let height = (height.revision_number(), height.revision_height());
        let mut prev = ((0, 0), None);
        let mut next = ((u64::MAX, u64::MAX), None);

        let storage = self.borrow();
        let states = &storage.private.client(client_id)?.consensus_states;
        for (key, value) in states.iter() {
            let key = (key.revision_number(), key.revision_height());
            match key.cmp(&height) {
                Ordering::Less if key >= prev.0 => prev = (key, Some(value)),
                Ordering::Greater if key <= next.0 => next = (key, Some(value)),
                Ordering::Equal => {
                    return value.state().map(cf_guest::Neighbourhood::This)
                }
                _ => (),
            }
        }

        let prev = prev.1.map(|state| state.state()).transpose()?;
        let next = next.1.map(|state| state.state()).transpose()?;
        Ok(cf_guest::Neighbourhood::Neighbours(prev, next))
    }

    fn store_consensus_state_and_metadata(
        &mut self,
        client_id: &ibc::ClientId,
        height: ibc::Height,
        consensus: Self::AnyConsensusState,
        _host_timestamp: ibc::Timestamp,
        _host_height: ibc::Height,
    ) -> Result {
        self.store_consensus_state_impl(client_id, height, consensus)
    }

    fn delete_consensus_state_and_metadata(
        &mut self,
        client_id: &ibc::ClientId,
        height: ibc::Height,
    ) -> Result {
        self.delete_consensus_state_impl(client_id, height)
    }

    /// Returns `None`.
    ///
    /// This method is used by the light client to prune old states.  However,
    /// we are limiting number of consensus states we’re keeping in
    /// store_consensus_state_and_metadata method, which makes it unnecessary
    /// for the light client to perform the pruning.  Because of that, this
    /// method returns `None`.
    fn earliest_consensus_state(
        &self,
        _client_id: &ibc::ClientId,
    ) -> Result<Option<(ibc::Height, Self::AnyConsensusState)>> {
        Ok(None)
    }
}

#[cfg(any(test, feature = "mocks"))]
impl ibc::mock::MockClientContext for IbcStorage<'_, '_> {
    type ConversionError = &'static str;
    type AnyConsensusState = AnyConsensusState;

    fn consensus_state(
        &self,
        client_cons_state_path: &ibc::path::ClientConsensusStatePath,
    ) -> Result<Self::AnyConsensusState, ibc::ContextError> {
        ibc::ValidationContext::consensus_state(self, client_cons_state_path)
    }

    fn host_timestamp(&self) -> Result<ibc::Timestamp, ibc::ContextError> {
        ibc::ValidationContext::host_timestamp(self)
    }

    fn host_height(&self) -> Result<ibc::Height, ibc::ContextError> {
        ibc::ValidationContext::host_height(self)
    }
}

impl ibc::tm::ValidationContext for IbcStorage<'_, '_> {
    fn next_consensus_state(
        &self,
        client_id: &ibc::ClientId,
        height: &ibc::Height,
    ) -> Result<Option<Self::AnyConsensusState>, ibc::ContextError> {
        self.get_consensus_state(client_id, height, Direction::Next)
    }

    fn prev_consensus_state(
        &self,
        client_id: &ibc::ClientId,
        height: &ibc::Height,
    ) -> Result<Option<Self::AnyConsensusState>, ibc::ContextError> {
        self.get_consensus_state(client_id, height, Direction::Prev)
    }
}

#[derive(Copy, Clone, PartialEq)]
enum Direction {
    Next,
    Prev,
}

impl IbcStorage<'_, '_> {
    fn get_consensus_state(
        &self,
        client_id: &ibc::ClientId,
        height: &ibc::Height,
        dir: Direction,
    ) -> Result<Option<AnyConsensusState>, ibc::ContextError> {
        let store = self.borrow();
        let client = store.private.client(client_id)?;
        let states = client.consensus_states.iter();
        if dir == Direction::Next {
            states.filter(|(k, _)| k > &height).min_by_key(|(k, _)| *k)
        } else {
            states.filter(|(k, _)| k < &height).max_by_key(|(k, _)| *k)
        }
        .map(|(_, v)| v.state())
        .transpose()
        .map_err(Into::into)
    }
}<|MERGE_RESOLUTION|>--- conflicted
+++ resolved
@@ -1,11 +1,7 @@
 use anchor_lang::prelude::borsh;
 use anchor_lang::prelude::borsh::maybestd::io;
-<<<<<<< HEAD
-use spl_token::solana_program::sysvar::Sysvar;
-=======
 use anchor_lang::solana_program::sysvar::clock::Clock;
 use anchor_lang::solana_program::sysvar::Sysvar;
->>>>>>> 4c5428d4
 
 use crate::consensus_state::AnyConsensusState;
 use crate::ibc;
@@ -242,35 +238,9 @@
     type AnyConsensusState = AnyConsensusState;
 
     fn host_metadata(&self) -> Result<(ibc::Timestamp, ibc::Height)> {
-<<<<<<< HEAD
-        #[cfg(feature = "witness")]
-        {
-            let clock =
-                anchor_lang::solana_program::sysvar::clock::Clock::get()
-                    .map_err(|e| ibc::ClientError::ClientSpecific {
-                        description: e.to_string(),
-                    })?;
-
-            let slot = clock.slot;
-            let timestamp_sec = clock.unix_timestamp as u64;
-
-            let timestamp =
-                ibc::Timestamp::from_nanoseconds(timestamp_sec * 10u64.pow(9))
-                    .map_err(|e| ibc::ClientError::ClientSpecific {
-                        description: e.to_string(),
-                    })?;
-            let height = ibc::Height::new(1, slot)?;
-            return Ok((timestamp, height));
-        }
-        let timestamp = self.borrow().chain.head()?.timestamp_ns.get();
-        let timestamp =
-            ibc::Timestamp::from_nanoseconds(timestamp).map_err(|err| {
-                ibc::ClientError::Other { description: err.to_string() }
-=======
         let (timestamp_ns, height) = if cfg!(feature = "witness") {
             let clock = Clock::get().map_err(|e| {
                 ibc::ClientError::ClientSpecific { description: e.to_string() }
->>>>>>> 4c5428d4
             })?;
             (clock.unix_timestamp as u64 * 10u64.pow(9), clock.slot)
         } else {
