use anchor_lang::prelude::borsh;
use anchor_lang::prelude::borsh::maybestd::io;
use anchor_lang::solana_program::msg;
use ibc::clients::ics07_tendermint::client_state::ClientState as TmClientState;
use ibc::core::ics02_client::client_state::{
    ClientStateCommon, ClientStateExecution, ClientStateValidation, Status,
    UpdateKind,
};
use ibc::core::ics02_client::client_type::ClientType;
use ibc::core::ics02_client::error::ClientError;
use ibc::core::ics23_commitment::commitment::{
    CommitmentPrefix, CommitmentProofBytes, CommitmentRoot,
};
use ibc::core::ics24_host::identifier::ClientId;
use ibc::core::ics24_host::path::{ClientConsensusStatePath, Path};
use ibc::core::timestamp::Timestamp;
use ibc::core::{ContextError, ValidationContext};
#[cfg(any(test, feature = "mocks"))]
use ibc::mock::client_state::{MockClientContext, MockClientState};
use ibc::Height;
use ibc_proto::google::protobuf::Any;
use ibc_proto::ibc::lightclients::tendermint::v1::ClientState as RawTmClientState;
#[cfg(any(test, feature = "mocks"))]
use ibc_proto::ibc::mock::ClientState as RawMockClientState;
use ibc_proto::protobuf::Protobuf;

use crate::consensus_state::AnyConsensusState;
use crate::storage::IbcStorage;

#[derive(Clone, Debug, PartialEq, derive_more::From)]
pub enum AnyClientState {
    Tendermint(TmClientState),
    #[cfg(any(test, feature = "mocks"))]
    Mock(MockClientState),
}

impl Protobuf<Any> for AnyClientState {}

/// Discriminants used when borsh-encoding [`AnyClientState`].
#[derive(Clone, Copy, PartialEq, Eq, strum::FromRepr)]
#[repr(u8)]
enum AnyClientStateTag {
    Tendermint = 0,
    #[cfg(any(test, feature = "mocks"))]
    Mock = 255,
}

impl AnyClientStateTag {
    /// Returns tag from protobuf type URL.  Returns `None` if the type URL is
    /// not recognised.
    fn from_type_url(url: &str) -> Option<Self> {
        match url {
            AnyClientState::TENDERMINT_TYPE => Some(Self::Tendermint),
            #[cfg(any(test, feature = "mocks"))]
            AnyClientState::MOCK_TYPE => Some(Self::Mock),
            _ => None,
        }
    }
}

impl AnyClientState {
    /// Protobuf type URL for Tendermint client state used in Any message.
    const TENDERMINT_TYPE: &'static str =
        ibc::clients::ics07_tendermint::client_state::TENDERMINT_CLIENT_STATE_TYPE_URL;
    #[cfg(any(test, feature = "mocks"))]
    /// Protobuf type URL for Mock client state used in Any message.
    const MOCK_TYPE: &'static str =
        ibc::mock::client_state::MOCK_CLIENT_STATE_TYPE_URL;

    /// Encodes the payload and returns discriminants that allow decoding the
    /// value later.
    ///
    /// Returns a `(tag, type, value)` triple where `tag` is discriminant
    /// identifying variant of the enum, `type` is protobuf type URL
    /// corresponding to the client state and `value` is the client state
    /// encoded as protobuf.
    ///
    /// `(tag, value)` is used when borsh-encoding and `(type, value)` is used
    /// in Any protobuf message.  To decode value [`Self::from_tagged`] can be
    /// used potentially going through [`AnyClientStateTag::from_type_url`] if
    /// necessary.
    fn to_any(&self) -> (AnyClientStateTag, &str, Vec<u8>) {
        match self {
            AnyClientState::Tendermint(state) => (
                AnyClientStateTag::Tendermint,
                Self::TENDERMINT_TYPE,
                Protobuf::<RawTmClientState>::encode_vec(state),
            ),
            #[cfg(any(test, feature = "mocks"))]
            AnyClientState::Mock(state) => (
                AnyClientStateTag::Mock,
                Self::MOCK_TYPE,
                Protobuf::<RawMockClientState>::encode_vec(state),
            ),
        }
    }

    /// Decodes protobuf corresponding to specified enum variant.
    fn from_tagged(
        tag: AnyClientStateTag,
        value: Vec<u8>,
    ) -> Result<Self, ibc_proto::protobuf::Error> {
        match tag {
            AnyClientStateTag::Tendermint => {
                Protobuf::<RawTmClientState>::decode_vec(&value)
                    .map(Self::Tendermint)
            }
            #[cfg(any(test, feature = "mocks"))]
            AnyClientStateTag::Mock => {
                Protobuf::<RawMockClientState>::decode_vec(&value)
                    .map(Self::Mock)
            }
        }
    }
}

impl From<AnyClientState> for Any {
    fn from(value: AnyClientState) -> Self {
        let (_, type_url, value) = value.to_any();
        Any { type_url: type_url.into(), value }
    }
}

impl TryFrom<Any> for AnyClientState {
    type Error = ClientError;

    fn try_from(raw: Any) -> Result<Self, Self::Error> {
        let tag = AnyClientStateTag::from_type_url(raw.type_url.as_str())
            .ok_or(ClientError::UnknownClientStateType {
                client_state_type: raw.type_url,
            })?;
        Self::from_tagged(tag, raw.value).map_err(|err| {
            ClientError::ClientSpecific { description: err.to_string() }
        })
    }
}

impl borsh::BorshSerialize for AnyClientState {
    fn serialize<W: io::Write>(&self, wr: &mut W) -> io::Result<()> {
        let (tag, _, value) = self.to_any();
        (tag as u8, value).serialize(wr)
    }
}

impl borsh::BorshDeserialize for AnyClientState {
    fn deserialize_reader<R: io::Read>(rd: &mut R) -> io::Result<Self> {
        let (tag, value) = <(u8, Vec<u8>)>::deserialize_reader(rd)?;
        let res = AnyClientStateTag::from_repr(tag)
            .map(|tag| Self::from_tagged(tag, value));
        match res {
            None => Err(format!("invalid AnyClientState tag: {tag}")),
            Some(Err(err)) => {
                Err(format!("unable to decode AnyClientState: {err}"))
            }
            Some(Ok(value)) => Ok(value),
        }
        .map_err(|msg| io::Error::new(io::ErrorKind::InvalidData, msg))
    }
}

impl ClientStateValidation<IbcStorage<'_, '_>> for AnyClientState {
    fn verify_client_message(
        &self,
        ctx: &IbcStorage,
        client_id: &ClientId,
        client_message: Any,
        update_kind: &UpdateKind,
    ) -> Result<(), ClientError> {
        match self {
            AnyClientState::Tendermint(client_state) => client_state
                .verify_client_message(
                    ctx,
                    client_id,
                    client_message,
                    update_kind,
                ),
            #[cfg(any(test, feature = "mocks"))]
            AnyClientState::Mock(mock_client_state) => mock_client_state
                .verify_client_message(
                    ctx,
                    client_id,
                    client_message,
                    update_kind,
                ),
        }
    }

    fn check_for_misbehaviour(
        &self,
        ctx: &IbcStorage,
        client_id: &ClientId,
        client_message: Any,
        update_kind: &UpdateKind,
    ) -> Result<bool, ClientError> {
        match self {
            AnyClientState::Tendermint(client_state) => client_state
                .check_for_misbehaviour(
                    ctx,
                    client_id,
                    client_message,
                    update_kind,
                ),
            #[cfg(any(test, feature = "mocks"))]
            AnyClientState::Mock(mock_client_state) => mock_client_state
                .check_for_misbehaviour(
                    ctx,
                    client_id,
                    client_message,
                    update_kind,
                ),
        }
    }

    fn status(
        &self,
        _ctx: &IbcStorage,
        _client_id: &ClientId,
    ) -> Result<Status, ClientError> {
        let is_frozen = match self {
            AnyClientState::Tendermint(state) => state.is_frozen(),
            #[cfg(any(test, feature = "mocks"))]
            AnyClientState::Mock(state) => state.is_frozen(),
        };
        Ok(if is_frozen { Status::Frozen } else { Status::Active })
    }
}

impl ClientStateCommon for AnyClientState {
    fn verify_consensus_state(
        &self,
        consensus_state: Any,
    ) -> Result<(), ClientError> {
        match self {
            AnyClientState::Tendermint(client_state) => {
                client_state.verify_consensus_state(consensus_state)
            }
            #[cfg(any(test, feature = "mocks"))]
            AnyClientState::Mock(mock_client_state) => {
                mock_client_state.verify_consensus_state(consensus_state)
            }
        }
    }

    fn client_type(&self) -> ClientType {
        match self {
            AnyClientState::Tendermint(client_state) => {
                client_state.client_type()
            }
            #[cfg(any(test, feature = "mocks"))]
            AnyClientState::Mock(mock_client_state) => {
                mock_client_state.client_type()
            }
        }
    }

    fn latest_height(&self) -> Height {
        msg!("Fetching the height");
        let height = match self {
            AnyClientState::Tendermint(client_state) => {
                client_state.latest_height()
            }
            #[cfg(any(test, feature = "mocks"))]
            AnyClientState::Mock(mock_client_state) => {
                msg!(
                    "This is latest height {:?}",
                    mock_client_state.latest_height()
                );
                mock_client_state.latest_height()
            }
        };
        msg!("This was the height {}", height);
        height
    }

    fn validate_proof_height(
        &self,
        proof_height: Height,
    ) -> Result<(), ClientError> {
        match self {
            AnyClientState::Tendermint(client_state) => {
                client_state.validate_proof_height(proof_height)
            }
            #[cfg(any(test, feature = "mocks"))]
            AnyClientState::Mock(client_state) => {
                client_state.validate_proof_height(proof_height)
            }
        }
    }

    fn verify_upgrade_client(
        &self,
        upgraded_client_state: Any,
        upgraded_consensus_state: Any,
        proof_upgrade_client: CommitmentProofBytes,
        proof_upgrade_consensus_state: CommitmentProofBytes,
        root: &CommitmentRoot,
    ) -> Result<(), ClientError> {
        match self {
            AnyClientState::Tendermint(client_state) => client_state
                .verify_upgrade_client(
                    upgraded_client_state,
                    upgraded_consensus_state,
                    proof_upgrade_client,
                    proof_upgrade_consensus_state,
                    root,
                ),
            #[cfg(any(test, feature = "mocks"))]
            AnyClientState::Mock(client_state) => client_state
                .verify_upgrade_client(
                    upgraded_client_state,
                    upgraded_consensus_state,
                    proof_upgrade_client,
                    proof_upgrade_consensus_state,
                    root,
                ),
        }
    }

    fn verify_membership(
        &self,
        prefix: &CommitmentPrefix,
        proof: &CommitmentProofBytes,
        root: &CommitmentRoot,
        path: Path,
        value: Vec<u8>,
    ) -> Result<(), ClientError> {
        match self {
            AnyClientState::Tendermint(client_state) => {
                client_state.verify_membership(prefix, proof, root, path, value)
            }
            #[cfg(any(test, feature = "mocks"))]
            AnyClientState::Mock(client_state) => {
                client_state.verify_membership(prefix, proof, root, path, value)
            }
        }
    }

    fn verify_non_membership(
        &self,
        prefix: &CommitmentPrefix,
        proof: &CommitmentProofBytes,
        root: &CommitmentRoot,
        path: Path,
    ) -> Result<(), ClientError> {
        match self {
            AnyClientState::Tendermint(client_state) => {
                client_state.verify_non_membership(prefix, proof, root, path)
            }
            #[cfg(any(test, feature = "mocks"))]
            AnyClientState::Mock(client_state) => {
                client_state.verify_non_membership(prefix, proof, root, path)
            }
        }
    }
}

impl ClientStateExecution<IbcStorage<'_, '_>> for AnyClientState {
    fn initialise(
        &self,
        ctx: &mut IbcStorage,
        client_id: &ClientId,
        consensus_state: Any,
    ) -> Result<(), ClientError> {
        match self {
            AnyClientState::Tendermint(client_state) => {
                client_state.initialise(ctx, client_id, consensus_state)
            }
            #[cfg(any(test, feature = "mocks"))]
            AnyClientState::Mock(client_state) => {
                client_state.initialise(ctx, client_id, consensus_state)
            }
        }
    }

    fn update_state(
        &self,
        ctx: &mut IbcStorage,
        client_id: &ClientId,
        header: Any,
    ) -> Result<Vec<Height>, ClientError> {
        match self {
            AnyClientState::Tendermint(client_state) => {
                client_state.update_state(ctx, client_id, header)
            }
            #[cfg(any(test, feature = "mocks"))]
            AnyClientState::Mock(client_state) => {
                client_state.update_state(ctx, client_id, header)
            }
        }
    }

    fn update_state_on_misbehaviour(
        &self,
        ctx: &mut IbcStorage,
        client_id: &ClientId,
        client_message: Any,
        update_kind: &UpdateKind,
    ) -> Result<(), ClientError> {
        match self {
            AnyClientState::Tendermint(client_state) => client_state
                .update_state_on_misbehaviour(
                    ctx,
                    client_id,
                    client_message,
                    update_kind,
                ),
            #[cfg(any(test, feature = "mocks"))]
            AnyClientState::Mock(client_state) => client_state
                .update_state_on_misbehaviour(
                    ctx,
                    client_id,
                    client_message,
                    update_kind,
                ),
        }
    }

    fn update_state_on_upgrade(
        &self,
        ctx: &mut IbcStorage,
        client_id: &ClientId,
        upgraded_client_state: Any,
        upgraded_consensus_state: Any,
    ) -> Result<Height, ClientError> {
        match self {
            AnyClientState::Tendermint(client_state) => client_state
                .update_state_on_upgrade(
                    ctx,
                    client_id,
                    upgraded_client_state,
                    upgraded_consensus_state,
                ),
            #[cfg(any(test, feature = "mocks"))]
            AnyClientState::Mock(client_state) => client_state
                .update_state_on_upgrade(
                    ctx,
                    client_id,
                    upgraded_client_state,
                    upgraded_consensus_state,
                ),
        }
    }
}

impl ibc::clients::ics07_tendermint::CommonContext for IbcStorage<'_, '_> {
    type ConversionError = &'static str;

    type AnyConsensusState = AnyConsensusState;

    fn consensus_state(
        &self,
        client_cons_state_path: &ClientConsensusStatePath,
    ) -> Result<Self::AnyConsensusState, ContextError> {
        ValidationContext::consensus_state(self, client_cons_state_path)
    }

    fn consensus_state_heights(
        &self,
        client_id: &ClientId,
    ) -> Result<Vec<Height>, ContextError> {
        Ok(self
            .borrow()
            .private
            .client(client_id)?
            .1
            .consensus_states
            .keys()
            .copied()
            .collect())
    }

    fn host_timestamp(&self) -> Result<Timestamp, ContextError> {
        ValidationContext::host_timestamp(self)
    }

    fn host_height(&self) -> Result<Height, ContextError> {
        ValidationContext::host_height(self)
    }
}

#[cfg(any(test, feature = "mocks"))]
impl MockClientContext for IbcStorage<'_, '_> {
    type ConversionError = &'static str;
    type AnyConsensusState = AnyConsensusState;

    fn consensus_state(
        &self,
        client_cons_state_path: &ClientConsensusStatePath,
    ) -> Result<Self::AnyConsensusState, ContextError> {
        ValidationContext::consensus_state(self, client_cons_state_path)
    }

    fn host_timestamp(&self) -> Result<Timestamp, ContextError> {
        ValidationContext::host_timestamp(self)
    }

    fn host_height(&self) -> Result<ibc::Height, ContextError> {
        ValidationContext::host_height(self)
    }
}

impl ibc::clients::ics07_tendermint::ValidationContext for IbcStorage<'_, '_> {
    fn next_consensus_state(
        &self,
        client_id: &ClientId,
        height: &Height,
    ) -> Result<Option<Self::AnyConsensusState>, ContextError> {
        self.get_consensus_state(client_id, height, Direction::Next)
    }

    fn prev_consensus_state(
        &self,
        client_id: &ClientId,
        height: &Height,
    ) -> Result<Option<Self::AnyConsensusState>, ContextError> {
        self.get_consensus_state(client_id, height, Direction::Prev)
    }
}

#[derive(Copy, Clone, PartialEq)]
enum Direction {
    Next,
    Prev,
}

impl IbcStorage<'_, '_> {
    fn get_consensus_state(
        &self,
        client_id: &ClientId,
        height: &Height,
        dir: Direction,
    ) -> Result<Option<AnyConsensusState>, ContextError> {
        use core::ops::Bound;

        let pivot = Bound::Excluded(*height);
        let range = if dir == Direction::Next {
            (pivot, Bound::Unbounded)
        } else {
            (Bound::Unbounded, pivot)
        };

        let store = self.borrow();
<<<<<<< HEAD
        let (_index, client) = store.private.client(client_id)?;
        let mut range = client.consensus_states.range(range);
        Ok(if dir == Direction::Next {
            range.next()
        } else {
            range.next_back()
        }
        .map(|(_, data)| data.clone()))
=======
        let mut range = store.private.consensus_states.range(range);
        if dir == Direction::Next { range.next() } else { range.next_back() }
            .map(|(_, data)| data.get())
            .transpose()
            .map_err(|err| err.into())
>>>>>>> dac30e2c
    }
}<|MERGE_RESOLUTION|>--- conflicted
+++ resolved
@@ -540,21 +540,11 @@
         };
 
         let store = self.borrow();
-<<<<<<< HEAD
         let (_index, client) = store.private.client(client_id)?;
         let mut range = client.consensus_states.range(range);
-        Ok(if dir == Direction::Next {
-            range.next()
-        } else {
-            range.next_back()
-        }
-        .map(|(_, data)| data.clone()))
-=======
-        let mut range = store.private.consensus_states.range(range);
         if dir == Direction::Next { range.next() } else { range.next_back() }
             .map(|(_, data)| data.get())
             .transpose()
             .map_err(|err| err.into())
->>>>>>> dac30e2c
     }
 }