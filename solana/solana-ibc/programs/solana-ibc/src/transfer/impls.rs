use std::mem::{discriminant, Discriminant};
use std::str::FromStr;

use anchor_lang::prelude::{AccountInfo, CpiContext, Pubkey};
use anchor_lang::solana_program::msg;
use anchor_spl::token::{Burn, MintTo, Transfer};

use crate::ibc::apps::transfer::context::{
    TokenTransferExecutionContext, TokenTransferValidationContext,
};
use crate::ibc::apps::transfer::types::error::TokenTransferError;
use crate::ibc::apps::transfer::types::{Amount, PrefixedCoin};
use crate::storage::{IbcStorage, TransferAccountNames, TransferAccounts};
use crate::{ibc, MINT_ESCROW_SEED};

/// Structure to identify if the account is escrow or not.
///
/// If it is escrow account, we derive the escrow account address using port-id,
/// channel-id (stored in this type) and denom (provided in call to
/// [`Self::get_escrow_account`]).
#[derive(
    Clone,
    derive_more::Display,
    PartialEq,
    Eq,
    derive_more::From,
    derive_more::TryInto,
)]
pub enum AccountId {
    #[display(fmt = "{}", _0)]
    Signer(Pubkey),
    #[display(fmt = "{}", _0)]
    Escrow(trie_ids::PortChannelPK),
}

impl TryFrom<ibc::Signer> for AccountId {
    type Error = <Pubkey as FromStr>::Err;

    fn try_from(value: ibc::Signer) -> Result<Self, Self::Error> {
        Pubkey::from_str(value.as_ref()).map(Self::Signer)
    }
}

impl AccountId {
    pub fn get_escrow_account(&self, denom: &str) -> Result<Pubkey, &str> {
        let port_channel = match self {
            AccountId::Escrow(pk) => pk,
            AccountId::Signer(_) => {
                return Err(
                    "Expected Escrow account, instead found Signer account"
                )
            }
        };
        let channel_id = port_channel.channel_id();
        let port_id = port_channel.port_id();
        let seeds =
            [port_id.as_bytes(), channel_id.as_bytes(), denom.as_bytes()];
        let (escrow_account_key, _bump) =
            Pubkey::find_program_address(&seeds, &crate::ID);
        Ok(escrow_account_key)
    }
}

impl TryFrom<&AccountId> for Pubkey {
    type Error = <Self as TryFrom<AccountId>>::Error;

    fn try_from(value: &AccountId) -> Result<Self, Self::Error> {
        match value {
            AccountId::Signer(signer) => Ok(*signer),
            AccountId::Escrow(_) => {
                Err("Expected Signer account, instead found Escrow account")
            }
        }
    }
}

impl TokenTransferExecutionContext for IbcStorage<'_, '_> {
    fn send_coins_execute(
        &mut self,
        from: &Self::AccountId,
        to: &Self::AccountId,
        amt: &PrefixedCoin,
    ) -> Result<(), TokenTransferError> {
        msg!(
            "Sending coins from account {} to account {}, trace path {}, base \
             denom {}",
            from,
            to,
            amt.denom.trace_path,
            amt.denom.base_denom
        );
        let base_denom = amt.denom.base_denom.as_str();
        let sender_id = from
            .try_into()
            .or_else(|_| from.get_escrow_account(base_denom))
            .map_err(|_| TokenTransferError::ParseAccountFailure)?;
        let receiver_id = to
            .try_into()
            .or_else(|_| to.get_escrow_account(base_denom))
            .map_err(|_| TokenTransferError::ParseAccountFailure)?;

        let amount_in_u64 = check_amount_overflow(amt.amount)?;

<<<<<<< HEAD
        // let (_token_mint_key, _bump) =
        //     Pubkey::find_program_address(&[base_denom.as_ref()], &crate::ID);
        let (_mint_authority_key, mint_authority_bump) =
=======
        let (_token_mint_key, _bump) =
            Pubkey::find_program_address(&[base_denom.as_ref()], &crate::ID);
        let (mint_auth_key, mint_auth_bump) =
>>>>>>> ae4c5797
            Pubkey::find_program_address(&[MINT_ESCROW_SEED], &crate::ID);
        let store = self.borrow();
        let accounts = &store.accounts;

        let sender = get_account_info_from_key(accounts, sender_id)?;
        let receiver = get_account_info_from_key(accounts, receiver_id)?;
        let token_program = get_account_info_from_name(
            accounts,
            discriminant(&TransferAccountNames::TokenProgram),
        )?;

        let authority = if matches!(from, AccountId::Escrow(_)) {
<<<<<<< HEAD
            get_account_info_from_name(
                accounts,
                discriminant(&TransferAccountNames::MintAuthority),
            )?
=======
            get_account_info_from_key(accounts, mint_auth_key)?
>>>>>>> ae4c5797
        } else {
            // let sender_token_account =
            //     TokenAccount::try_deserialize(&mut &sender.data.borrow()[..])
            //         .unwrap();
            get_account_info_from_name(
                accounts,
                discriminant(&TransferAccountNames::Sender),
            )?
        };

        let seeds = [MINT_ESCROW_SEED, core::slice::from_ref(&mint_auth_bump)];
        let seeds = seeds.as_ref();
        let seeds = core::slice::from_ref(&seeds);

        // Below is the actual instruction that we are going to send to the Token program.
        let transfer_instruction = Transfer {
            from: sender.clone(),
            to: receiver.clone(),
            authority: authority.clone(),
        };
        let cpi_ctx = CpiContext::new_with_signer(
            token_program.clone(),
            transfer_instruction,
            seeds, //signer PDA
        );

        anchor_spl::token::transfer(cpi_ctx, amount_in_u64).unwrap();
        Ok(())
    }

    fn mint_coins_execute(
        &mut self,
        account: &Self::AccountId,
        amt: &PrefixedCoin,
    ) -> Result<(), TokenTransferError> {
        msg!(
            "Minting coins for account {}, trace path {}, base denom {}",
            account,
            amt.denom.trace_path,
            amt.denom.base_denom
        );
        let receiver_id = account
            .try_into()
            .map_err(|_| TokenTransferError::ParseAccountFailure)?;
        let base_denom = amt.denom.base_denom.as_str();
        let amount_in_u64 = check_amount_overflow(amt.amount)?;

        let (token_mint_key, _bump) =
            Pubkey::find_program_address(&[base_denom.as_ref()], &crate::ID);
<<<<<<< HEAD
        let (_mint_authority_key, mint_authority_bump) =
=======
        let (mint_auth_key, mint_auth_bump) =
>>>>>>> ae4c5797
            Pubkey::find_program_address(&[MINT_ESCROW_SEED], &crate::ID);
        let store = self.borrow();
        let accounts = &store.accounts;
        let receiver = get_account_info_from_key(accounts, receiver_id)?;
        let token_mint = get_account_info_from_key(accounts, token_mint_key)?;
<<<<<<< HEAD
        let token_program = get_account_info_from_name(
            accounts,
            discriminant(&TransferAccountNames::TokenProgram),
        )?;
        let mint_authority = get_account_info_from_name(
            accounts,
            discriminant(&TransferAccountNames::MintAuthority),
        )?;
=======
        let token_program = get_account_info_from_key(accounts, spl_token::ID)?;
        let mint_auth = get_account_info_from_key(accounts, mint_auth_key)?;
>>>>>>> ae4c5797

        let seeds = [MINT_ESCROW_SEED, core::slice::from_ref(&mint_auth_bump)];
        let seeds = seeds.as_ref();
        let seeds = core::slice::from_ref(&seeds);

        // Below is the actual instruction that we are going to send to the Token program.
        let transfer_instruction = MintTo {
            mint: token_mint.clone(),
            to: receiver.clone(),
            authority: mint_auth.clone(),
        };
        let cpi_ctx = CpiContext::new_with_signer(
            token_program.clone(),
            transfer_instruction,
            seeds, //signer PDA
        );

        anchor_spl::token::mint_to(cpi_ctx, amount_in_u64).unwrap();
        Ok(())
    }

    fn burn_coins_execute(
        &mut self,
        account: &Self::AccountId,
        amt: &PrefixedCoin,
    ) -> Result<(), TokenTransferError> {
        msg!(
            "Burning coins for account {}, trace path {}, base denom {}",
            account,
            amt.denom.trace_path,
            amt.denom.base_denom
        );
        let burner_id = account
            .try_into()
            .map_err(|_| TokenTransferError::ParseAccountFailure)?;
        let base_denom = amt.denom.base_denom.as_str();
        let amount_in_u64 = check_amount_overflow(amt.amount)?;
        let (token_mint_key, _bump) =
            Pubkey::find_program_address(&[base_denom.as_ref()], &crate::ID);
<<<<<<< HEAD
        let (_mint_authority_key, bump) =
=======
        let (mint_auth_key, _bump) =
>>>>>>> ae4c5797
            Pubkey::find_program_address(&[MINT_ESCROW_SEED], &crate::ID);
        let store = self.borrow();
        let accounts = &store.accounts;
        let burner = get_account_info_from_key(accounts, burner_id)?;
        let token_mint = get_account_info_from_key(accounts, token_mint_key)?;
<<<<<<< HEAD
        let token_program = get_account_info_from_name(
            accounts,
            discriminant(&TransferAccountNames::TokenProgram),
        )?;
        let mint_authority = get_account_info_from_name(
            accounts,
            discriminant(&TransferAccountNames::MintAuthority),
        )?;
=======
        let token_program = get_account_info_from_key(accounts, spl_token::ID)?;
        let mint_auth = get_account_info_from_key(accounts, mint_auth_key)?;
>>>>>>> ae4c5797

        let seeds = [MINT_ESCROW_SEED, core::slice::from_ref(&bump)];
        let seeds = seeds.as_ref();
        let seeds = core::slice::from_ref(&seeds);

        // Below is the actual instruction that we are going to send to the Token program.
        let transfer_instruction = Burn {
            mint: token_mint.clone(),
            from: burner.clone(),
            authority: mint_auth.clone(),
        };
        let cpi_ctx = CpiContext::new_with_signer(
            token_program.clone(),
            transfer_instruction,
            seeds, //signer PDA
        );

        anchor_spl::token::burn(cpi_ctx, amount_in_u64).unwrap();
        Ok(())
    }
}

impl TokenTransferValidationContext for IbcStorage<'_, '_> {
    type AccountId = AccountId;

    fn get_port(&self) -> Result<ibc::PortId, TokenTransferError> {
        Ok(ibc::PortId::transfer())
    }

    fn get_escrow_account(
        &self,
        port_id: &ibc::PortId,
        channel_id: &ibc::ChannelId,
    ) -> Result<Self::AccountId, TokenTransferError> {
        let port_channel =
            trie_ids::PortChannelPK::try_from(port_id, channel_id).map_err(
                |_| TokenTransferError::DestinationChannelNotFound {
                    port_id: port_id.clone(),
                    channel_id: channel_id.clone(),
                },
            )?;
        Ok(AccountId::Escrow(port_channel))
    }

    fn can_send_coins(&self) -> Result<(), TokenTransferError> {
        // TODO: check if this is correct
        Ok(())
    }

    fn can_receive_coins(&self) -> Result<(), TokenTransferError> {
        // TODO: check if this is correct
        Ok(())
    }

    fn send_coins_validate(
        &self,
        _from_account: &Self::AccountId,
        _to_account: &Self::AccountId,
        _coin: &PrefixedCoin,
    ) -> Result<(), TokenTransferError> {
        Ok(())
    }

    fn mint_coins_validate(
        &self,
        _account: &Self::AccountId,
        _coin: &PrefixedCoin,
    ) -> Result<(), TokenTransferError> {
        Ok(())
    }

    fn burn_coins_validate(
        &self,
        _account: &Self::AccountId,
        _coin: &PrefixedCoin,
    ) -> Result<(), TokenTransferError> {
        Ok(())
    }
}

fn get_account_info_from_key<'a, 'b>(
    accounts: &'a [TransferAccounts<'b>],
    key: Pubkey,
) -> Result<&'a AccountInfo<'b>, TokenTransferError> {
    Ok(&accounts
        .iter()
        .find(|&transfer_account| transfer_account.account.key == &key)
        .ok_or(TokenTransferError::ParseAccountFailure)?
        .account)
}

fn get_account_info_from_name<'a, 'b>(
    accounts: &'a [TransferAccounts<'b>],
    name: Discriminant<TransferAccountNames>,
) -> Result<&'a AccountInfo<'b>, TokenTransferError> {
    Ok(&accounts
        .iter()
        .find(|&transfer_account| discriminant(&transfer_account.name) == name)
        .ok_or(TokenTransferError::ParseAccountFailure)?
        .account)
}

/// Verifies transfer amount.
///
/// Solana supports transfers whose amount fits `u64`.  This function checks
/// whether the token transfer amount overflows that type. If it does it returns
/// an error or otherwise returns the amount downcast to `u64`.
fn check_amount_overflow(amount: Amount) -> Result<u64, TokenTransferError> {
    u64::try_from(primitive_types::U256::from(amount)).map_err(|_| {
        TokenTransferError::InvalidAmount(uint::FromDecStrErr::InvalidLength)
    })
}<|MERGE_RESOLUTION|>--- conflicted
+++ resolved
@@ -101,15 +101,9 @@
 
         let amount_in_u64 = check_amount_overflow(amt.amount)?;
 
-<<<<<<< HEAD
         // let (_token_mint_key, _bump) =
         //     Pubkey::find_program_address(&[base_denom.as_ref()], &crate::ID);
-        let (_mint_authority_key, mint_authority_bump) =
-=======
-        let (_token_mint_key, _bump) =
-            Pubkey::find_program_address(&[base_denom.as_ref()], &crate::ID);
-        let (mint_auth_key, mint_auth_bump) =
->>>>>>> ae4c5797
+        let (_mint_auth_key, mint_auth_bump) =
             Pubkey::find_program_address(&[MINT_ESCROW_SEED], &crate::ID);
         let store = self.borrow();
         let accounts = &store.accounts;
@@ -122,14 +116,10 @@
         )?;
 
         let authority = if matches!(from, AccountId::Escrow(_)) {
-<<<<<<< HEAD
             get_account_info_from_name(
                 accounts,
                 discriminant(&TransferAccountNames::MintAuthority),
             )?
-=======
-            get_account_info_from_key(accounts, mint_auth_key)?
->>>>>>> ae4c5797
         } else {
             // let sender_token_account =
             //     TokenAccount::try_deserialize(&mut &sender.data.borrow()[..])
@@ -179,29 +169,20 @@
 
         let (token_mint_key, _bump) =
             Pubkey::find_program_address(&[base_denom.as_ref()], &crate::ID);
-<<<<<<< HEAD
-        let (_mint_authority_key, mint_authority_bump) =
-=======
-        let (mint_auth_key, mint_auth_bump) =
->>>>>>> ae4c5797
+        let (_mint_auth_key, mint_auth_bump) =
             Pubkey::find_program_address(&[MINT_ESCROW_SEED], &crate::ID);
         let store = self.borrow();
         let accounts = &store.accounts;
         let receiver = get_account_info_from_key(accounts, receiver_id)?;
         let token_mint = get_account_info_from_key(accounts, token_mint_key)?;
-<<<<<<< HEAD
         let token_program = get_account_info_from_name(
             accounts,
             discriminant(&TransferAccountNames::TokenProgram),
         )?;
-        let mint_authority = get_account_info_from_name(
+        let mint_auth = get_account_info_from_name(
             accounts,
             discriminant(&TransferAccountNames::MintAuthority),
         )?;
-=======
-        let token_program = get_account_info_from_key(accounts, spl_token::ID)?;
-        let mint_auth = get_account_info_from_key(accounts, mint_auth_key)?;
->>>>>>> ae4c5797
 
         let seeds = [MINT_ESCROW_SEED, core::slice::from_ref(&mint_auth_bump)];
         let seeds = seeds.as_ref();
@@ -241,29 +222,20 @@
         let amount_in_u64 = check_amount_overflow(amt.amount)?;
         let (token_mint_key, _bump) =
             Pubkey::find_program_address(&[base_denom.as_ref()], &crate::ID);
-<<<<<<< HEAD
         let (_mint_authority_key, bump) =
-=======
-        let (mint_auth_key, _bump) =
->>>>>>> ae4c5797
             Pubkey::find_program_address(&[MINT_ESCROW_SEED], &crate::ID);
         let store = self.borrow();
         let accounts = &store.accounts;
         let burner = get_account_info_from_key(accounts, burner_id)?;
         let token_mint = get_account_info_from_key(accounts, token_mint_key)?;
-<<<<<<< HEAD
         let token_program = get_account_info_from_name(
             accounts,
             discriminant(&TransferAccountNames::TokenProgram),
         )?;
-        let mint_authority = get_account_info_from_name(
+        let mint_auth = get_account_info_from_name(
             accounts,
             discriminant(&TransferAccountNames::MintAuthority),
         )?;
-=======
-        let token_program = get_account_info_from_key(accounts, spl_token::ID)?;
-        let mint_auth = get_account_info_from_key(accounts, mint_auth_key)?;
->>>>>>> ae4c5797
 
         let seeds = [MINT_ESCROW_SEED, core::slice::from_ref(&bump)];
         let seeds = seeds.as_ref();
