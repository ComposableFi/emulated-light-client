use std::cmp::Ordering;
use std::str::FromStr;

use ::ibc::apps::transfer::types::{PrefixedDenom, TracePrefix};
use anchor_lang::prelude::{CpiContext, Pubkey};
use anchor_lang::solana_program::msg;
use anchor_spl::token::{Burn, MintTo, Transfer};
use lib::hash::CryptoHash;
use primitive_types::U256;

use crate::ibc::apps::transfer::context::{
    TokenTransferExecutionContext, TokenTransferValidationContext,
};
use crate::ibc::apps::transfer::types::{Amount, Memo, PrefixedCoin};
use crate::ibc::{ChannelId, PortId, TokenTransferError};
use crate::storage::IbcStorage;
use crate::{ibc, MINT_ESCROW_SEED};

/// Account identifier on Solana, i.e. account’s public key.
#[derive(
    Clone,
    PartialEq,
    Eq,
    derive_more::Display,
    derive_more::From,
    derive_more::Into,
)]
#[display(fmt = "{}", _0)]
pub struct AccountId(Pubkey);

impl TryFrom<ibc::Signer> for AccountId {
    type Error = <Pubkey as FromStr>::Err;

    fn try_from(value: ibc::Signer) -> Result<Self, Self::Error> {
        Pubkey::from_str(value.as_ref()).map(Self)
    }
}

/// Returns escrow account corresponding to given (port, channel, denom) triple.
fn get_escrow_account(
    port_id: &PortId,
    channel_id: &ChannelId,
    denom: &str,
) -> Pubkey {
    let denom = lib::hash::CryptoHash::digest(denom.as_bytes());
    let seeds = [
        crate::ESCROW,
        port_id.as_bytes(),
        channel_id.as_bytes(),
        denom.as_slice(),
    ];
    Pubkey::find_program_address(&seeds, &crate::ID).0
}

pub fn get_token_mint(
    denom: &PrefixedDenom,
) -> Result<Pubkey, TokenTransferError> {
    let base_denom = denom.base_denom.as_str().as_bytes();
    let hashed_base_denom = lib::hash::CryptoHash::digest(base_denom);
    let trace_path = denom.trace_path.to_string();
    let mut trace_path = trace_path.split('/');
    // Since trace path is converted in reverse from string, the latest port and channel id
    // would be in the beginning. Also refer to the test below.
    //
    // Ref: https://docs.rs/ibc-app-transfer-types/0.51.0/src/ibc_app_transfer_types/denom.rs.html#156
    let port_id = trace_path.next();
    let channel_id = trace_path.next();
    let (port_id, channel_id) = match (port_id, channel_id) {
        (Some(port_id), Some(channel_id)) => (port_id, channel_id),
        (_, last) => {
            return Err(TokenTransferError::InvalidTraceLength {
                len: trace_path.count() as u64 + u64::from(last.is_some()),
            })
        }
    };
    let seeds = [
        crate::MINT,
        port_id.as_bytes(),
        channel_id.as_bytes(),
        hashed_base_denom.as_slice(),
    ];
    Ok(Pubkey::find_program_address(&seeds, &crate::ID).0)
}

<<<<<<< HEAD
/// Removes the destination source and port id and
/// returns the hash of full denom.
pub fn get_hashed_full_denom(denom: &PrefixedDenom) -> CryptoHash {
    let mut prefixed_denom = denom.clone();
    let trace_path = prefixed_denom.trace_path.to_string();
    let mut trace_path = trace_path.split('/');
    let dest_port_id = trace_path.next();
    let dest_channel_id = trace_path.next();
    match (dest_port_id, dest_channel_id) {
        (Some(port_id), Some(channel_id)) => prefixed_denom
            .remove_trace_prefix(&TracePrefix::new(
                PortId::from_str(port_id).unwrap(),
                ChannelId::from_str(channel_id).unwrap(),
            )),
        (..) => (),
    };
    let full_denom = prefixed_denom.to_string();
    CryptoHash::digest(full_denom.as_bytes())
=======
fn get_token_account(owner: &Pubkey, token_mint: &Pubkey) -> Pubkey {
    let seeds =
        [owner.as_ref(), anchor_spl::token::ID.as_ref(), token_mint.as_ref()];
    Pubkey::find_program_address(&seeds, &anchor_spl::associated_token::ID).0
>>>>>>> 85b4d1ad
}

/// Direction of an escrow operation.
enum EscrowOp {
    Escrow,
    Unescrow,
}

impl TokenTransferExecutionContext for IbcStorage<'_, '_> {
    fn escrow_coins_execute(
        &mut self,
        _from_account: &Self::AccountId,
        _port_id: &PortId,
        _channel_id: &ChannelId,
        coin: &PrefixedCoin,
        _memo: &Memo,
    ) -> Result<(), TokenTransferError> {
        self.escrow_coins_execute_impl(EscrowOp::Escrow, coin)
    }

    fn unescrow_coins_execute(
        &mut self,
        _to_account: &Self::AccountId,
        _port_id: &PortId,
        _channel_id: &ChannelId,
        coin: &PrefixedCoin,
    ) -> Result<(), TokenTransferError> {
        self.escrow_coins_execute_impl(EscrowOp::Unescrow, coin)
    }

    fn mint_coins_execute(
        &mut self,
        account: &Self::AccountId,
        amt: &PrefixedCoin,
    ) -> Result<(), TokenTransferError> {
        msg!(
            "Minting coins for account {}, trace path {}, base denom {}",
            account,
            amt.denom.trace_path,
            amt.denom.base_denom
        );
        let store = self.borrow();

        let private_storage = &store.private;

        let hashed_full_denom = get_hashed_full_denom(&amt.denom);

        let asset = private_storage
            .assets
            .get(&hashed_full_denom)
            .ok_or(TokenTransferError::InvalidToken)?;

        let converted_amount = convert_decimals(
            &amt.amount,
            asset.original_decimals,
            asset.effective_decimals_on_sol,
        )
        .ok_or(TokenTransferError::InvalidAmount(
            uint::FromDecStrErr::InvalidLength,
        ))?;

        let amount_to_mint = check_amount_overflow(converted_amount)?;

        msg!(
            "Original amount {} converted amount {} original decimals {} \
             effective decimals {}",
            amt.amount,
            amount_to_mint,
            asset.original_decimals,
            asset.effective_decimals_on_sol
        );

        let (_mint_auth_key, mint_auth_bump) =
            Pubkey::find_program_address(&[MINT_ESCROW_SEED], &crate::ID);
        let accounts = &store.accounts;
        let receiver = accounts
            .token_account
            .clone()
            .ok_or(TokenTransferError::ParseAccountFailure)?;
        let token_program = accounts
            .token_program
            .clone()
            .ok_or(TokenTransferError::ParseAccountFailure)?;
        let token_mint = accounts
            .token_mint
            .clone()
            .ok_or(TokenTransferError::ParseAccountFailure)?;
        let mint_auth = accounts
            .mint_authority
            .clone()
            .ok_or(TokenTransferError::ParseAccountFailure)?;

        let seeds = [MINT_ESCROW_SEED, core::slice::from_ref(&mint_auth_bump)];
        let seeds = seeds.as_ref();
        let seeds = core::slice::from_ref(&seeds);

        // Below is the actual instruction that we are going to send to the Token program.
        let transfer_instruction = MintTo {
            mint: token_mint.clone(),
            to: receiver.clone(),
            authority: mint_auth.clone(),
        };
        let cpi_ctx = CpiContext::new_with_signer(
            token_program.clone(),
            transfer_instruction,
            seeds, //signer PDA
        );

        anchor_spl::token::mint_to(cpi_ctx, amount_to_mint).unwrap();
        Ok(())
    }

    fn burn_coins_execute(
        &mut self,
        account: &Self::AccountId,
        amt: &PrefixedCoin,
        _memo: &Memo,
    ) -> Result<(), TokenTransferError> {
        msg!(
            "Burning coins for account {}, trace path {}, base denom {}",
            account,
            amt.denom.trace_path,
            amt.denom.base_denom
        );
        let store = self.borrow();
        let private_storage = &store.private;

        let hashed_full_denom = get_hashed_full_denom(&amt.denom);

        let asset = private_storage
            .assets
            .get(&hashed_full_denom)
            .ok_or(TokenTransferError::InvalidToken)?;

        let converted_amount = convert_decimals(
            &amt.amount,
            asset.original_decimals,
            asset.effective_decimals_on_sol,
        )
        .ok_or(TokenTransferError::InvalidAmount(
            uint::FromDecStrErr::InvalidLength,
        ))?;
        let amount_to_burn = check_amount_overflow(converted_amount)?;
        let (_mint_authority_key, bump) =
            Pubkey::find_program_address(&[MINT_ESCROW_SEED], &crate::ID);
        let accounts = &store.accounts;
        let burner = accounts
            .token_account
            .clone()
            .ok_or(TokenTransferError::ParseAccountFailure)?;
        let token_program = accounts
            .token_program
            .clone()
            .ok_or(TokenTransferError::ParseAccountFailure)?;
        let token_mint = accounts
            .token_mint
            .clone()
            .ok_or(TokenTransferError::ParseAccountFailure)?;
        let authority = accounts
            .sender
            .clone()
            .ok_or(TokenTransferError::ParseAccountFailure)?;

        let seeds = [MINT_ESCROW_SEED, core::slice::from_ref(&bump)];
        let seeds = seeds.as_ref();
        let seeds = core::slice::from_ref(&seeds);

        // Below is the actual instruction that we are going to send to the Token program.
        let transfer_instruction =
            Burn { mint: token_mint.clone(), from: burner.clone(), authority };
        let cpi_ctx = CpiContext::new_with_signer(
            token_program.clone(),
            transfer_instruction,
            seeds, //signer PDA
        );

        anchor_spl::token::burn(cpi_ctx, amount_to_burn).unwrap();
        Ok(())
    }
}

impl TokenTransferValidationContext for IbcStorage<'_, '_> {
    type AccountId = AccountId;

    fn get_port(&self) -> Result<ibc::PortId, TokenTransferError> {
        Ok(ibc::PortId::transfer())
    }

    fn can_send_coins(&self) -> Result<(), TokenTransferError> {
        // TODO: check if this is correct
        Ok(())
    }

    fn can_receive_coins(&self) -> Result<(), TokenTransferError> {
        // TODO: check if this is correct
        Ok(())
    }

    fn escrow_coins_validate(
        &self,
        from_account: &Self::AccountId,
        port_id: &PortId,
        channel_id: &ChannelId,
        coin: &PrefixedCoin,
        _memo: &Memo,
    ) -> Result<(), TokenTransferError> {
        self.escrow_coins_validate_impl(
            EscrowOp::Escrow,
            from_account,
            port_id,
            channel_id,
            coin,
        )
    }

    fn unescrow_coins_validate(
        &self,
        to_account: &Self::AccountId,
        port_id: &PortId,
        channel_id: &ChannelId,
        coin: &PrefixedCoin,
    ) -> Result<(), TokenTransferError> {
        self.escrow_coins_validate_impl(
            EscrowOp::Unescrow,
            to_account,
            port_id,
            channel_id,
            coin,
        )
    }

    fn mint_coins_validate(
        &self,
        account: &Self::AccountId,
        coin: &PrefixedCoin,
    ) -> Result<(), TokenTransferError> {
        /*
           Should have the following accounts
           - token program
           - token account
           - token mint ( with seeds as `mint` as prefixed constant, portId, channelId and denom )
           - mint authority
        */
        let token_mint = get_token_mint(&coin.denom)?;

        let store = self.borrow();
        let accounts = &store.accounts;
        if accounts.token_program.is_none() ||
            accounts.token_mint.is_none() ||
            accounts.mint_authority.is_none()
        {
            return Err(TokenTransferError::ParseAccountFailure);
        }
        let token_account = accounts
            .token_account
            .as_ref()
            .ok_or(TokenTransferError::ParseAccountFailure)?;
        let token_mint_account = accounts
            .token_mint
            .as_ref()
            .ok_or(TokenTransferError::ParseAccountFailure)?;
        let receiver = accounts
            .receiver
            .as_ref()
            .ok_or(TokenTransferError::ParseAccountFailure)?;

        let receiver_token_account = get_token_account(&account.0, &token_mint);

        if account.0 != *receiver.key {
            msg!("Token account not found {} {:?}", account, receiver.key);
            return Err(TokenTransferError::ParseAccountFailure);
        }
        if token_mint != *token_mint_account.key {
            msg!(
                "Token mint not found {:?} {:?}",
                token_mint,
                token_mint_account.key
            );
            return Err(TokenTransferError::ParseAccountFailure);
        }
        if receiver_token_account != *token_account.key {
            msg!(
                "Receiver token account not found {} {:?}",
                receiver_token_account,
                token_account.key
            );
            return Err(TokenTransferError::ParseAccountFailure);
        }
        Ok(())
    }

    fn burn_coins_validate(
        &self,
        account: &Self::AccountId,
        coin: &PrefixedCoin,
        _memo: &Memo,
    ) -> Result<(), TokenTransferError> {
        /*
           Should have the following accounts
           - token program
           - token account
           - token mint ( with seeds as `mint` as prefixed constant, portId, channelId and denom )
           - mint authority

           The token mint should be a PDA with seeds as ``
        */
        msg!("This is coin while burning {:?}", coin);
        let token_mint = get_token_mint(&coin.denom)?;
        let store = self.borrow();
        let accounts = &store.accounts;
        if accounts.token_program.is_none() ||
            accounts.token_mint.is_none() ||
            accounts.mint_authority.is_none()
        {
            return Err(TokenTransferError::ParseAccountFailure);
        }
        let token_account = accounts
            .token_account
            .as_ref()
            .ok_or(TokenTransferError::ParseAccountFailure)?;
        let token_mint_account = accounts
            .token_mint
            .as_ref()
            .ok_or(TokenTransferError::ParseAccountFailure)?;
<<<<<<< HEAD
        if !account.0.eq(token_account.key) {
            msg!("Token account not found {} {:?}", account, token_account.key);
            return Err(TokenTransferError::ParseAccountFailure);
        }
        if !token_mint.eq(token_mint_account.key) {
=======
        let sender = accounts
            .sender
            .as_ref()
            .ok_or(TokenTransferError::ParseAccountFailure)?;

        let sender_token_account = get_token_account(&account.0, &token_mint);

        if account.0 != *sender.key {
            msg!("Token account not found {} {:?}", account, sender.key);
            return Err(TokenTransferError::ParseAccountFailure);
        }
        if token_mint != *token_mint_account.key {
>>>>>>> 85b4d1ad
            msg!(
                "Token mint not found {:?} {:?}",
                token_mint,
                token_mint_account.key
            );
<<<<<<< HEAD
=======
            return Err(TokenTransferError::ParseAccountFailure);
        }
        if sender_token_account != *token_account.key {
            msg!(
                "sender token account not found {} {:?}",
                sender_token_account,
                token_account.key
            );
>>>>>>> 85b4d1ad
            return Err(TokenTransferError::ParseAccountFailure);
        }
        Ok(())
    }
}

impl IbcStorage<'_, '_> {
    fn escrow_coins_validate_impl(
        &self,
        op: EscrowOp,
        account: &AccountId,
        port_id: &PortId,
        channel_id: &ChannelId,
        coin: &PrefixedCoin,
    ) -> Result<(), TokenTransferError> {
        /*
           Should have the following accounts
           - token program
           - token account
           - escrow account ( with seeds as `escrow` as prefixed constant, portId, channelId and denom )
           - token mint

           If sending tokens from escrow then,
           - mint authority should be present
           - from account should match escrow
           - to account should match token account

          If sending tokens to escrow then,
           - sender should be present
           - sender should be signer
           - to account should match escrow
           - from account should match token account
        */
        let store = self.borrow();
        let accounts = &store.accounts;
        if accounts.token_program.is_none() || accounts.token_mint.is_none() {
            return Err(TokenTransferError::ParseAccountFailure);
        }

        // TODO(#180): Should we use full denom including prefix?
        let denom = coin.denom.base_denom.to_string();
        let escrow = get_escrow_account(port_id, channel_id, &denom);
        msg!(
            "This is channel id for deriving escrow {:?} derived escrow {:?} \
             and expected {:?}",
            channel_id,
            escrow,
            accounts.escrow_account
        );

        accounts
            .escrow_account
            .as_ref()
            .filter(|escrow_account| escrow.eq(escrow_account.key))
            .ok_or(TokenTransferError::ParseAccountFailure)?;

        // We only need to check for sender/receiver since the token account
        // is always derived from the token mint so if sender/receiver are right,
        // the token account would be right as well.
        match op {
            EscrowOp::Escrow => {
                accounts.sender.as_ref().filter(|sender| sender.is_signer)
            }
            EscrowOp::Unescrow => accounts
                .receiver
                .as_ref()
                .filter(|_| accounts.mint_authority.is_some()),
        }
        .filter(|acc| account.0 == *acc.key)
        .map(|_| ())
        .ok_or(TokenTransferError::ParseAccountFailure)
    }

    fn escrow_coins_execute_impl(
        &mut self,
        op: EscrowOp,
        coin: &PrefixedCoin,
    ) -> Result<(), TokenTransferError> {
        let amount = check_amount_overflow(coin.amount)?;

        let (_mint_auth_key, mint_auth_bump) =
            Pubkey::find_program_address(&[MINT_ESCROW_SEED], &crate::ID);
        let store = self.borrow();
        let accounts = &store.accounts;

        let token_program = accounts
            .token_program
            .as_ref()
            .ok_or(TokenTransferError::ParseAccountFailure)?;

        let token_account = accounts
            .token_account
            .as_ref()
            .ok_or(TokenTransferError::ParseAccountFailure)?;
        let escrow_account = accounts
            .escrow_account
            .as_ref()
            .ok_or(TokenTransferError::ParseAccountFailure)?;

        let (sender, receiver, authority) = match op {
            EscrowOp::Escrow => {
                let auth = accounts
                    .sender
                    .as_ref()
                    .ok_or(TokenTransferError::ParseAccountFailure)?;
                (token_account, escrow_account, auth)
            }
            EscrowOp::Unescrow => {
                let auth = accounts
                    .mint_authority
                    .as_ref()
                    .ok_or(TokenTransferError::ParseAccountFailure)?;
                (escrow_account, token_account, auth)
            }
        };

        let seeds = [MINT_ESCROW_SEED, core::slice::from_ref(&mint_auth_bump)];
        let seeds = seeds.as_ref();
        let seeds = core::slice::from_ref(&seeds);

        // Below is the actual instruction that we are going to send to the Token program.
        let transfer_instruction = Transfer {
            from: sender.clone(),
            to: receiver.clone(),
            authority: authority.clone(),
        };
        let cpi_ctx = CpiContext::new_with_signer(
            token_program.clone(),
            transfer_instruction,
            seeds, //signer PDA
        );

        anchor_spl::token::transfer(cpi_ctx, amount).unwrap();
        Ok(())
    }
}

/// Verifies transfer amount.
///
/// Solana supports transfers whose amount fits `u64`.  This function checks
/// whether the token transfer amount overflows that type. If it does it returns
/// an error or otherwise returns the amount downcast to `u64`.
fn check_amount_overflow(amount: Amount) -> Result<u64, TokenTransferError> {
    u64::try_from(primitive_types::U256::from(amount)).map_err(|_| {
        TokenTransferError::InvalidAmount(uint::FromDecStrErr::InvalidLength)
    })
}

fn convert_decimals(
    amount: &Amount,
    original_decimals: u8,
    effective_decimals_on_sol: u8,
) -> Option<Amount> {
    match original_decimals.cmp(&effective_decimals_on_sol) {
        Ordering::Greater => {
            let shift = U256::exp10(
                (original_decimals - effective_decimals_on_sol).into(),
            );
            amount.as_ref().clone().checked_div(shift).map(Amount::from)
        }
        Ordering::Equal => Some(amount.clone()),
        Ordering::Less => {
            let shift = U256::exp10(
                (effective_decimals_on_sol - original_decimals).into(),
            );
            amount.as_ref().clone().checked_mul(shift).map(Amount::from)
        }
    }
}

#[cfg(test)]
mod tests {
    use std::str::FromStr;

    use ibc::apps::transfer::types::{Amount, TracePath, TracePrefix};
    use ibc::core::host::types::identifiers::{ChannelId, PortId};

    use crate::transfer::impls::{check_amount_overflow, convert_decimals};

    fn ok(src: &str, input_decimals: u8, output_decimals: u8, dst: &str) {
        let src = src.chars().filter(|chr| *chr != '_').collect::<String>();
        let src = Amount::from_str(&src).unwrap();
        let want =
            Some(dst.chars().filter(|chr| *chr != '_').collect::<String>())
                .map(|val| val.parse::<u64>().ok());
        let got = convert_decimals(&src, input_decimals, output_decimals);
        let got = got.and_then(|val| Some(check_amount_overflow(val).ok()));
        assert_eq!(
            want, got,
            "{src} {input_decimals} → {dst} {output_decimals}"
        );
    }

    #[test]
    fn testing_chopping_decimals() {
        ok("1000000000000000", 9, 6, "1000000000000");

        for s in 0..70 {
            // Source and destination have the same number of decimals.  No change
            // happens.
            ok("42", s, s, "42");
            for d in 0..70 {
                // Zero remains zero.
                ok("0", s, d, "0");
            }
        }

        for d in 0..20 {
            ok("1_000_000", d, 5 + d, "1_000_000_00000");
            ok("1_000_000_00000", 5 + d, d, "1_000_000");
            ok("1_000_000_99999", 5 + d, d, "1_000_000");
        }

        ok("99999", 10, 5, "0");

        // Value is more than u64::MAX
        ok(
            "1_000_000_000_000_000_000_000_000_000_000_000_000",
            10,
            5,
            "1_000_000_000_000_000_000_000_000_000_000_0",
        );
    }

    #[test]
    fn testing_trace_path() {
        let denom = format!(
            "transfer/channel-1/transfer/channel-0/\
             APbGKPaD1HeHbQ7jar3wB97L8vvWb9fw4nmh2kvPv8in"
        );
        let mut trace_path_split = denom.split('/').collect::<Vec<&str>>();
        assert_eq!(trace_path_split, vec![
            "transfer",
            "channel-1",
            "transfer",
            "channel-0",
            "APbGKPaD1HeHbQ7jar3wB97L8vvWb9fw4nmh2kvPv8in"
        ]);
        // Remove base denom
        trace_path_split.pop();
        let trace_path = TracePath::try_from(trace_path_split).unwrap();
        let expected_trace_path = vec![
            TracePrefix::new(PortId::transfer(), ChannelId::new(0)),
            TracePrefix::new(PortId::transfer(), ChannelId::new(1)),
        ];
        assert_eq!(trace_path, expected_trace_path.into());
    }
}<|MERGE_RESOLUTION|>--- conflicted
+++ resolved
@@ -55,58 +55,55 @@
 pub fn get_token_mint(
     denom: &PrefixedDenom,
 ) -> Result<Pubkey, TokenTransferError> {
-    let base_denom = denom.base_denom.as_str().as_bytes();
-    let hashed_base_denom = lib::hash::CryptoHash::digest(base_denom);
-    let trace_path = denom.trace_path.to_string();
+    let (port_id, channel_id, hashed_full_denom) =
+        get_hashed_full_denom(denom)?;
+    let seeds = [
+        crate::MINT,
+        port_id.as_bytes(),
+        channel_id.as_bytes(),
+        hashed_full_denom.as_slice(),
+    ];
+    Ok(Pubkey::find_program_address(&seeds, &crate::ID).0)
+}
+
+/// Removes the destination source and port id and
+/// returns the hash of full denom.
+pub fn get_hashed_full_denom(
+    denom: &PrefixedDenom,
+) -> Result<(PortId, ChannelId, CryptoHash), TokenTransferError> {
+    let mut prefixed_denom = denom.clone();
+    let trace_path = prefixed_denom.trace_path.to_string();
     let mut trace_path = trace_path.split('/');
     // Since trace path is converted in reverse from string, the latest port and channel id
     // would be in the beginning. Also refer to the test below.
     //
     // Ref: https://docs.rs/ibc-app-transfer-types/0.51.0/src/ibc_app_transfer_types/denom.rs.html#156
-    let port_id = trace_path.next();
-    let channel_id = trace_path.next();
-    let (port_id, channel_id) = match (port_id, channel_id) {
-        (Some(port_id), Some(channel_id)) => (port_id, channel_id),
+    let dest_port_id = trace_path.next();
+    let dest_channel_id = trace_path.next();
+    let (port_id, channel_id) = match (dest_port_id, dest_channel_id) {
+        (Some(port_id), Some(channel_id)) => {
+            let port_id = PortId::from_str(port_id).unwrap();
+            let channel_id = ChannelId::from_str(channel_id).unwrap();
+            prefixed_denom.remove_trace_prefix(&TracePrefix::new(
+                port_id.clone(),
+                channel_id.clone(),
+            ));
+            (port_id, channel_id)
+        }
         (_, last) => {
             return Err(TokenTransferError::InvalidTraceLength {
                 len: trace_path.count() as u64 + u64::from(last.is_some()),
             })
         }
     };
-    let seeds = [
-        crate::MINT,
-        port_id.as_bytes(),
-        channel_id.as_bytes(),
-        hashed_base_denom.as_slice(),
-    ];
-    Ok(Pubkey::find_program_address(&seeds, &crate::ID).0)
-}
-
-<<<<<<< HEAD
-/// Removes the destination source and port id and
-/// returns the hash of full denom.
-pub fn get_hashed_full_denom(denom: &PrefixedDenom) -> CryptoHash {
-    let mut prefixed_denom = denom.clone();
-    let trace_path = prefixed_denom.trace_path.to_string();
-    let mut trace_path = trace_path.split('/');
-    let dest_port_id = trace_path.next();
-    let dest_channel_id = trace_path.next();
-    match (dest_port_id, dest_channel_id) {
-        (Some(port_id), Some(channel_id)) => prefixed_denom
-            .remove_trace_prefix(&TracePrefix::new(
-                PortId::from_str(port_id).unwrap(),
-                ChannelId::from_str(channel_id).unwrap(),
-            )),
-        (..) => (),
-    };
     let full_denom = prefixed_denom.to_string();
-    CryptoHash::digest(full_denom.as_bytes())
-=======
+    Ok((port_id, channel_id, CryptoHash::digest(full_denom.as_bytes())))
+}
+
 fn get_token_account(owner: &Pubkey, token_mint: &Pubkey) -> Pubkey {
     let seeds =
         [owner.as_ref(), anchor_spl::token::ID.as_ref(), token_mint.as_ref()];
     Pubkey::find_program_address(&seeds, &anchor_spl::associated_token::ID).0
->>>>>>> 85b4d1ad
 }
 
 /// Direction of an escrow operation.
@@ -152,7 +149,7 @@
 
         let private_storage = &store.private;
 
-        let hashed_full_denom = get_hashed_full_denom(&amt.denom);
+        let (_, _, hashed_full_denom) = get_hashed_full_denom(&amt.denom)?;
 
         let asset = private_storage
             .assets
@@ -234,7 +231,7 @@
         let store = self.borrow();
         let private_storage = &store.private;
 
-        let hashed_full_denom = get_hashed_full_denom(&amt.denom);
+        let (_, _, hashed_full_denom) = get_hashed_full_denom(&amt.denom)?;
 
         let asset = private_storage
             .assets
@@ -431,13 +428,6 @@
             .token_mint
             .as_ref()
             .ok_or(TokenTransferError::ParseAccountFailure)?;
-<<<<<<< HEAD
-        if !account.0.eq(token_account.key) {
-            msg!("Token account not found {} {:?}", account, token_account.key);
-            return Err(TokenTransferError::ParseAccountFailure);
-        }
-        if !token_mint.eq(token_mint_account.key) {
-=======
         let sender = accounts
             .sender
             .as_ref()
@@ -450,14 +440,11 @@
             return Err(TokenTransferError::ParseAccountFailure);
         }
         if token_mint != *token_mint_account.key {
->>>>>>> 85b4d1ad
             msg!(
                 "Token mint not found {:?} {:?}",
                 token_mint,
                 token_mint_account.key
             );
-<<<<<<< HEAD
-=======
             return Err(TokenTransferError::ParseAccountFailure);
         }
         if sender_token_account != *token_account.key {
@@ -466,7 +453,6 @@
                 sender_token_account,
                 token_account.key
             );
->>>>>>> 85b4d1ad
             return Err(TokenTransferError::ParseAccountFailure);
         }
         Ok(())
