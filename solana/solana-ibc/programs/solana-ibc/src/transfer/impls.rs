use std::str::FromStr;

use anchor_lang::prelude::{CpiContext, Pubkey, AccountInfo};
use anchor_lang::solana_program::msg;
use anchor_lang::solana_program::pubkey::ParsePubkeyError;
use anchor_spl::token::{spl_token, Burn, MintTo, Transfer};
use ibc::applications::transfer::context::{
    TokenTransferExecutionContext, TokenTransferValidationContext,
};
use ibc::applications::transfer::error::TokenTransferError;
use ibc::applications::transfer::{PrefixedCoin, Amount};
use ibc::core::ics24_host::identifier::{ChannelId, PortId};
use uint::FromDecStrErr;
use primitive_types::U256;

// use crate::module_holder::IbcStorage<'_,'_>;
<<<<<<< HEAD
use crate::{IbcStorage, MINT_ESCROW_SEED};

pub struct AccountId(Pubkey);

impl TryFrom<ibc::Signer> for AccountId {

   type Error = ParsePubkeyError; 
=======
use crate::storage::IbcStorage;
>>>>>>> 98e45670

   fn try_from(value: ibc::Signer) -> Result<Self, Self::Error> {
        Ok(AccountId(Pubkey::from_str(&value.to_string())?))
   } 
}

impl TokenTransferExecutionContext for IbcStorage<'_, '_, '_,> {
    fn send_coins_execute(
        &mut self,
        from: &Self::AccountId,
        to: &Self::AccountId,
        amt: &PrefixedCoin,
    ) -> Result<(), TokenTransferError> {
        msg!(
            "Sending coins from account {} to account {}, trace path {}, base \
             denom {}",
            from.0,
            to.0,
            amt.denom.trace_path,
            amt.denom.base_denom
        );
        let sender_id = from.0;
        let receiver_id = to.0;
        let base_denom = amt.denom.base_denom.to_string();
        let amount = amt.amount;

        check_amount_overflow(amount)?;

        let (_token_mint_key, bump) =
            Pubkey::find_program_address(&[base_denom.as_ref()], &crate::ID);
        let store = self.0.borrow();
        let accounts = &store.accounts;
        let sender = get_account_info_from_key(accounts, sender_id)?;
        let receiver = get_account_info_from_key(accounts, receiver_id)?;
        let token_program = get_account_info_from_key(accounts, spl_token::ID)?;
        let bump_vector = bump.to_le_bytes();
        let inner = vec![base_denom.as_ref(), bump_vector.as_ref()];
        let outer = vec![inner.as_slice()];

        // Below is the actual instruction that we are going to send to the Token program.
        let transfer_instruction = Transfer {
            from: sender.clone(),
            to: receiver.clone(),
            authority: sender.clone(),
        };
        let cpi_ctx = CpiContext::new_with_signer(
            token_program.clone(),
            transfer_instruction,
            outer.as_slice(), //signer PDA
        );

        Ok(anchor_spl::token::transfer(cpi_ctx, U256::from(amount).as_u64()).unwrap())
    }

    fn mint_coins_execute(
        &mut self,
        account: &Self::AccountId,
        amt: &PrefixedCoin,
    ) -> Result<(), TokenTransferError> {
        msg!(
            "Minting coins for account {}, trace path {}, base denom {}",
            account.0,
            amt.denom.trace_path,
            amt.denom.base_denom
        );
        let receiver_id = account.0;
        let base_denom = amt.denom.base_denom.to_string();
        let amount = amt.amount;
        
        check_amount_overflow(amount)?;

        let (token_mint_key, bump) =
            Pubkey::find_program_address(&[base_denom.as_ref()], &crate::ID);
        let (mint_authority_key, _bump) =
            Pubkey::find_program_address(&[MINT_ESCROW_SEED], &crate::ID);
        let store = self.0.borrow();
        let accounts = &store.accounts;
        let receiver = get_account_info_from_key(accounts, receiver_id)?;
        let token_mint = get_account_info_from_key(accounts, token_mint_key)?;
        let token_program = get_account_info_from_key(accounts, spl_token::ID)?;
        let mint_authority = get_account_info_from_key(accounts, mint_authority_key)?;

        let bump_vector = bump.to_le_bytes();
        let inner = vec![base_denom.as_ref(), bump_vector.as_ref()];
        let outer = vec![inner.as_slice()];

        // Below is the actual instruction that we are going to send to the Token program.
        let transfer_instruction = MintTo {
            mint: token_mint.clone(),
            to: receiver.clone(),
            authority: mint_authority.clone(),
        };
        let cpi_ctx = CpiContext::new_with_signer(
            token_program.clone(),
            transfer_instruction,
            outer.as_slice(), //signer PDA
        );

        Ok(anchor_spl::token::mint_to(cpi_ctx, U256::from(amount).as_u64()).unwrap())
    }

    fn burn_coins_execute(
        &mut self,
        account: &Self::AccountId,
        amt: &PrefixedCoin,
    ) -> Result<(), TokenTransferError> {
        msg!(
            "Burning coins for account {}, trace path {}, base denom {}",
            account.0,
            amt.denom.trace_path,
            amt.denom.base_denom
        );
        let burner_id = account.0;
        let base_denom = amt.denom.base_denom.to_string();
        let amount = amt.amount;
        check_amount_overflow(amount)?;
        let (token_mint_key, bump) =
            Pubkey::find_program_address(&[base_denom.as_ref()], &crate::ID);
        let (mint_authority_key, _bump) =
            Pubkey::find_program_address(&[MINT_ESCROW_SEED], &crate::ID);
        let store = self.0.borrow();
        let accounts = &store.accounts;
        let burner = get_account_info_from_key(accounts, burner_id)?;
        let token_mint = get_account_info_from_key(accounts, token_mint_key)?;
        let token_program = get_account_info_from_key(accounts, spl_token::ID)?;
        let mint_authority = get_account_info_from_key(accounts, mint_authority_key)?;

        let bump_vector = bump.to_le_bytes();
        let inner = vec![base_denom.as_ref(), bump_vector.as_ref()];
        let outer = vec![inner.as_slice()];

        // Below is the actual instruction that we are going to send to the Token program.
        let transfer_instruction = Burn {
            mint: token_mint.clone(),
            from: burner.clone(),
            authority: mint_authority.clone(),
        };
        let cpi_ctx = CpiContext::new_with_signer(
            token_program.clone(),
            transfer_instruction,
            outer.as_slice(), //signer PDA
        );

        Ok(anchor_spl::token::burn(cpi_ctx, U256::from(amount).as_u64()).unwrap())
    }
}

impl TokenTransferValidationContext for IbcStorage<'_, '_, '_,> {
    type AccountId = AccountId;

    fn get_port(&self) -> Result<PortId, TokenTransferError> {
        Ok(PortId::transfer())
    }

    fn get_escrow_account(
        &self,
        port_id: &PortId,
        channel_id: &ChannelId,
    ) -> Result<Self::AccountId, TokenTransferError> {
        let seeds =
            [port_id.as_bytes().as_ref(), channel_id.as_bytes().as_ref()];
        let (escrow_account_key, _bump )= Pubkey::find_program_address(&seeds, &crate::ID);
        Ok(AccountId(escrow_account_key))
    }

    fn can_send_coins(&self) -> Result<(), TokenTransferError> {
        // TODO: check if this is correct
        Ok(())
    }

    fn can_receive_coins(&self) -> Result<(), TokenTransferError> {
        // TODO: check if this is correct
        Ok(())
    }

    fn send_coins_validate(
        &self,
        _from_account: &Self::AccountId,
        _to_account: &Self::AccountId,
        _coin: &PrefixedCoin,
    ) -> Result<(), TokenTransferError> {
        Ok(())
    }

    fn mint_coins_validate(
        &self,
        _account: &Self::AccountId,
        _coin: &PrefixedCoin,
    ) -> Result<(), TokenTransferError> {
        Ok(())
    }

    fn burn_coins_validate(
        &self,
        _account: &Self::AccountId,
        _coin: &PrefixedCoin,
    ) -> Result<(), TokenTransferError> {
        Ok(())
    }
}

fn get_account_info_from_key<'a, 'b>(accounts: &'a Vec<AccountInfo<'b>>, key: Pubkey) -> Result<&'a AccountInfo<'b>, TokenTransferError> {
    accounts
    .iter()
    .find(|account| account.key == &key)
    .ok_or(TokenTransferError::ParseAccountFailure)
}

fn check_amount_overflow(amount: Amount) -> Result<(), TokenTransferError> {
    // Solana transfer only supports u64 so checking if the token transfer amount overflows. If it overflows we return an error
    // Since amount is u256 which is array of u64, so if the amount is above u64 max, it means that the amount value at index 0 is max.
    if amount[0] == u64::MAX {
        return Err(TokenTransferError::InvalidAmount(
            FromDecStrErr::InvalidLength,
        ));
    }
    Ok(())
}<|MERGE_RESOLUTION|>--- conflicted
+++ resolved
@@ -1,6 +1,6 @@
 use std::str::FromStr;
 
-use anchor_lang::prelude::{CpiContext, Pubkey, AccountInfo};
+use anchor_lang::prelude::{AccountInfo, CpiContext, Pubkey};
 use anchor_lang::solana_program::msg;
 use anchor_lang::solana_program::pubkey::ParsePubkeyError;
 use anchor_spl::token::{spl_token, Burn, MintTo, Transfer};
@@ -8,30 +8,25 @@
     TokenTransferExecutionContext, TokenTransferValidationContext,
 };
 use ibc::applications::transfer::error::TokenTransferError;
-use ibc::applications::transfer::{PrefixedCoin, Amount};
+use ibc::applications::transfer::{Amount, PrefixedCoin};
 use ibc::core::ics24_host::identifier::{ChannelId, PortId};
+use primitive_types::U256;
 use uint::FromDecStrErr;
-use primitive_types::U256;
 
 // use crate::module_holder::IbcStorage<'_,'_>;
-<<<<<<< HEAD
-use crate::{IbcStorage, MINT_ESCROW_SEED};
+use crate::{storage::IbcStorage, MINT_ESCROW_SEED};
 
 pub struct AccountId(Pubkey);
 
 impl TryFrom<ibc::Signer> for AccountId {
-
-   type Error = ParsePubkeyError; 
-=======
-use crate::storage::IbcStorage;
->>>>>>> 98e45670
-
-   fn try_from(value: ibc::Signer) -> Result<Self, Self::Error> {
+    type Error = ParsePubkeyError;
+
+    fn try_from(value: ibc::Signer) -> Result<Self, Self::Error> {
         Ok(AccountId(Pubkey::from_str(&value.to_string())?))
-   } 
-}
-
-impl TokenTransferExecutionContext for IbcStorage<'_, '_, '_,> {
+    }
+}
+
+impl TokenTransferExecutionContext for IbcStorage<'_, '_, '_> {
     fn send_coins_execute(
         &mut self,
         from: &Self::AccountId,
@@ -55,7 +50,7 @@
 
         let (_token_mint_key, bump) =
             Pubkey::find_program_address(&[base_denom.as_ref()], &crate::ID);
-        let store = self.0.borrow();
+        let store = self.borrow();
         let accounts = &store.accounts;
         let sender = get_account_info_from_key(accounts, sender_id)?;
         let receiver = get_account_info_from_key(accounts, receiver_id)?;
@@ -76,7 +71,8 @@
             outer.as_slice(), //signer PDA
         );
 
-        Ok(anchor_spl::token::transfer(cpi_ctx, U256::from(amount).as_u64()).unwrap())
+        Ok(anchor_spl::token::transfer(cpi_ctx, U256::from(amount).as_u64())
+            .unwrap())
     }
 
     fn mint_coins_execute(
@@ -93,19 +89,20 @@
         let receiver_id = account.0;
         let base_denom = amt.denom.base_denom.to_string();
         let amount = amt.amount;
-        
+
         check_amount_overflow(amount)?;
 
         let (token_mint_key, bump) =
             Pubkey::find_program_address(&[base_denom.as_ref()], &crate::ID);
         let (mint_authority_key, _bump) =
             Pubkey::find_program_address(&[MINT_ESCROW_SEED], &crate::ID);
-        let store = self.0.borrow();
+        let store = self.borrow();
         let accounts = &store.accounts;
         let receiver = get_account_info_from_key(accounts, receiver_id)?;
         let token_mint = get_account_info_from_key(accounts, token_mint_key)?;
         let token_program = get_account_info_from_key(accounts, spl_token::ID)?;
-        let mint_authority = get_account_info_from_key(accounts, mint_authority_key)?;
+        let mint_authority =
+            get_account_info_from_key(accounts, mint_authority_key)?;
 
         let bump_vector = bump.to_le_bytes();
         let inner = vec![base_denom.as_ref(), bump_vector.as_ref()];
@@ -123,7 +120,8 @@
             outer.as_slice(), //signer PDA
         );
 
-        Ok(anchor_spl::token::mint_to(cpi_ctx, U256::from(amount).as_u64()).unwrap())
+        Ok(anchor_spl::token::mint_to(cpi_ctx, U256::from(amount).as_u64())
+            .unwrap())
     }
 
     fn burn_coins_execute(
@@ -145,12 +143,13 @@
             Pubkey::find_program_address(&[base_denom.as_ref()], &crate::ID);
         let (mint_authority_key, _bump) =
             Pubkey::find_program_address(&[MINT_ESCROW_SEED], &crate::ID);
-        let store = self.0.borrow();
+        let store = self.borrow();
         let accounts = &store.accounts;
         let burner = get_account_info_from_key(accounts, burner_id)?;
         let token_mint = get_account_info_from_key(accounts, token_mint_key)?;
         let token_program = get_account_info_from_key(accounts, spl_token::ID)?;
-        let mint_authority = get_account_info_from_key(accounts, mint_authority_key)?;
+        let mint_authority =
+            get_account_info_from_key(accounts, mint_authority_key)?;
 
         let bump_vector = bump.to_le_bytes();
         let inner = vec![base_denom.as_ref(), bump_vector.as_ref()];
@@ -168,11 +167,12 @@
             outer.as_slice(), //signer PDA
         );
 
-        Ok(anchor_spl::token::burn(cpi_ctx, U256::from(amount).as_u64()).unwrap())
-    }
-}
-
-impl TokenTransferValidationContext for IbcStorage<'_, '_, '_,> {
+        Ok(anchor_spl::token::burn(cpi_ctx, U256::from(amount).as_u64())
+            .unwrap())
+    }
+}
+
+impl TokenTransferValidationContext for IbcStorage<'_, '_, '_> {
     type AccountId = AccountId;
 
     fn get_port(&self) -> Result<PortId, TokenTransferError> {
@@ -186,7 +186,8 @@
     ) -> Result<Self::AccountId, TokenTransferError> {
         let seeds =
             [port_id.as_bytes().as_ref(), channel_id.as_bytes().as_ref()];
-        let (escrow_account_key, _bump )= Pubkey::find_program_address(&seeds, &crate::ID);
+        let (escrow_account_key, _bump) =
+            Pubkey::find_program_address(&seeds, &crate::ID);
         Ok(AccountId(escrow_account_key))
     }
 
@@ -226,11 +227,14 @@
     }
 }
 
-fn get_account_info_from_key<'a, 'b>(accounts: &'a Vec<AccountInfo<'b>>, key: Pubkey) -> Result<&'a AccountInfo<'b>, TokenTransferError> {
+fn get_account_info_from_key<'a, 'b>(
+    accounts: &'a Vec<AccountInfo<'b>>,
+    key: Pubkey,
+) -> Result<&'a AccountInfo<'b>, TokenTransferError> {
     accounts
-    .iter()
-    .find(|account| account.key == &key)
-    .ok_or(TokenTransferError::ParseAccountFailure)
+        .iter()
+        .find(|account| account.key == &key)
+        .ok_or(TokenTransferError::ParseAccountFailure)
 }
 
 fn check_amount_overflow(amount: Amount) -> Result<(), TokenTransferError> {
