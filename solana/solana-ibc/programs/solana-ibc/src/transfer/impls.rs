--- conflicted
+++ resolved
@@ -52,10 +52,20 @@
         };
         let channel_id = port_channel.channel_id();
         let port_id = port_channel.port_id();
-        let seeds =
-            [port_id.as_bytes(), channel_id.as_bytes(), denom.as_bytes()];
-        let (escrow_account_key, _bump) =
-            Pubkey::find_program_address(&seeds, &crate::ID);
+
+        let (escrow_account_key, _bump) = if denom.len() > 32 {
+            let seeds = [
+                port_id.as_bytes(),
+                channel_id.as_bytes(),
+                denom[..32].as_bytes(),
+                denom[32..].as_bytes(),
+            ];
+            Pubkey::find_program_address(&seeds, &crate::ID)
+        } else {
+            let seeds =
+                [port_id.as_bytes(), channel_id.as_bytes(), denom.as_bytes()];
+            Pubkey::find_program_address(&seeds, &crate::ID)
+        };
         Ok(escrow_account_key)
     }
 }
@@ -117,12 +127,9 @@
                     .ok_or(TokenTransferError::ParseAccountFailure)?;
                 (sender, receiver, auth)
             } else {
+                msg!("These are accounts {:?}", accounts);
                 let sender = accounts
-<<<<<<< HEAD
-                    .receiver_token_account
-=======
                     .token_account
->>>>>>> 493997c1
                     .clone()
                     .ok_or(TokenTransferError::ParseAccountFailure)?;
                 let receiver = accounts
@@ -323,6 +330,11 @@
         */
         let store = self.borrow();
         let accounts = &store.accounts;
+        let denom = coin.denom.to_string();
+        // Splitting the denom because the trace prefix is not stripped during `send_transfer`.
+        let split_denom: Vec<&str> = denom.split("/").collect();
+        let denom =
+            split_denom.last().ok_or(TokenTransferError::EmptyBaseDenom)?;
         if accounts.token_program.is_none() || accounts.token_mint.is_none() {
             return Err(TokenTransferError::ParseAccountFailure);
         }
@@ -336,19 +348,19 @@
             .ok_or(TokenTransferError::ParseAccountFailure)?;
         let ok = if let AccountId::Signer(ref to) = to_account {
             let from = from_account
-                .get_escrow_account(coin.denom.base_denom.as_str())
+                .get_escrow_account(denom)
                 .map_err(|_| TokenTransferError::ParseAccountFailure)?;
             accounts.mint_authority.is_some() &&
                 from.eq(escrow_account.key) &&
                 to.eq(token_account.key)
         } else if let AccountId::Signer(ref from) = from_account {
-            let to = from_account
-                .get_escrow_account(coin.denom.base_denom.as_str())
+            let to = to_account
+                .get_escrow_account(denom)
                 .map_err(|_| TokenTransferError::ParseAccountFailure)?;
             accounts.sender.is_some() &&
                 accounts.sender.as_ref().map_or(false, |acc| acc.is_signer) &&
-                from.eq(escrow_account.key) &&
-                to.eq(token_account.key)
+                from.eq(token_account.key) &&
+                to.eq(escrow_account.key)
         } else {
             false
         };
