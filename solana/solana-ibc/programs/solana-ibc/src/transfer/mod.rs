use std::result::Result;
use std::str;

use anchor_lang::prelude::*;
use serde::{Deserialize, Serialize};

use crate::ibc;
use crate::ibc::apps::transfer::types::packet::PacketData;
use crate::ibc::apps::transfer::types::proto::transfer::v2::FungibleTokenPacketData;
use crate::storage::IbcStorage;

mod impls;

<<<<<<< HEAD
impl ibc::Module for IbcStorage<'_, '_> {
=======
impl Module for IbcStorage<'_, '_, '_> {
>>>>>>> b048b4b4
    fn on_chan_open_init_validate(
        &self,
        order: ibc::channel::Order,
        connection_hops: &[ibc::ConnectionId],
        port_id: &ibc::PortId,
        channel_id: &ibc::ChannelId,
        counterparty: &ibc::channel::Counterparty,
        version: &ibc::Version,
    ) -> Result<ibc::Version, ibc::ChannelError> {
        ibc::apps::transfer::module::on_chan_open_init_validate(
            self,
            order,
            connection_hops,
            port_id,
            channel_id,
            counterparty,
            version,
        )
        .map_err(|e| ibc::ChannelError::AppModule {
            description: e.to_string(),
        })?;
        Ok(version.clone())
    }

    fn on_chan_open_try_validate(
        &self,
        order: ibc::channel::Order,
        connection_hops: &[ibc::ConnectionId],
        port_id: &ibc::PortId,
        channel_id: &ibc::ChannelId,
        counterparty: &ibc::channel::Counterparty,
        counterparty_version: &ibc::Version,
    ) -> Result<ibc::Version, ibc::ChannelError> {
        ibc::apps::transfer::module::on_chan_open_try_validate(
            self,
            order,
            connection_hops,
            port_id,
            channel_id,
            counterparty,
            counterparty_version,
        )
        .map_err(|e| ibc::ChannelError::AppModule {
            description: e.to_string(),
        })?;
        Ok(counterparty_version.clone())
    }

    fn on_chan_open_ack_validate(
        &self,
        port_id: &ibc::PortId,
        channel_id: &ibc::ChannelId,
        counterparty_version: &ibc::Version,
    ) -> Result<(), ibc::ChannelError> {
        ibc::apps::transfer::module::on_chan_open_ack_validate(
            self,
            port_id,
            channel_id,
            counterparty_version,
        )
        .map_err(|e| ibc::ChannelError::AppModule {
            description: e.to_string(),
        })
    }

    fn on_chan_open_confirm_validate(
        &self,
        port_id: &ibc::PortId,
        channel_id: &ibc::ChannelId,
    ) -> Result<(), ibc::ChannelError> {
        // Create and initialize the escrow sub-account for this channel.

        // Call default implementation.
        ibc::apps::transfer::module::on_chan_open_confirm_validate(
            self, port_id, channel_id,
        )
        .map_err(|e| ibc::ChannelError::AppModule {
            description: e.to_string(),
        })
    }

    fn on_chan_close_init_validate(
        &self,
        port_id: &ibc::PortId,
        channel_id: &ibc::ChannelId,
    ) -> Result<(), ibc::ChannelError> {
        ibc::apps::transfer::module::on_chan_close_init_validate(
            self, port_id, channel_id,
        )
        .map_err(|e| ibc::ChannelError::AppModule {
            description: e.to_string(),
        })
    }

    fn on_chan_close_confirm_validate(
        &self,
        port_id: &ibc::PortId,
        channel_id: &ibc::ChannelId,
    ) -> Result<(), ibc::ChannelError> {
        ibc::apps::transfer::module::on_chan_close_confirm_validate(
            self, port_id, channel_id,
        )
        .map_err(|e| ibc::ChannelError::AppModule {
            description: e.to_string(),
        })
    }

    fn on_recv_packet_execute(
        &mut self,
        packet: &ibc::Packet,
        _relayer: &ibc::Signer,
    ) -> (ibc::ModuleExtras, ibc::Acknowledgement) {
        msg!(
            "Received packet: {:?}",
            str::from_utf8(packet.data.as_ref()).expect("Invalid packet data")
        );
        let ft_packet_data =
            serde_json::from_slice::<FtPacketData>(&packet.data)
                .expect("Invalid packet data");
        let maybe_ft_packet = ibc::Packet {
            data: serde_json::to_string(
                &PacketData::try_from(FungibleTokenPacketData::from(
                    ft_packet_data,
                ))
                .expect("Invalid packet data"),
            )
            .expect("Invalid packet data")
            .into_bytes(),
            ..packet.clone()
        };
        let (extras, ack) = ibc::apps::transfer::module::on_recv_packet_execute(
            self,
            &maybe_ft_packet,
        );
        let ack_status = str::from_utf8(ack.as_bytes())
            .expect("Invalid acknowledgement string");
        msg!("ibc::Packet acknowledgement: {}", ack_status);
        (extras, ack)
    }

    fn on_acknowledgement_packet_validate(
        &self,
        packet: &ibc::Packet,
        acknowledgement: &ibc::Acknowledgement,
        relayer: &ibc::Signer,
    ) -> Result<(), ibc::PacketError> {
        ibc::apps::transfer::module::on_acknowledgement_packet_validate(
            self,
            packet,
            acknowledgement,
            relayer,
        )
        .map_err(|e| ibc::PacketError::AppModule { description: e.to_string() })
    }

    fn on_timeout_packet_validate(
        &self,
        packet: &ibc::Packet,
        relayer: &ibc::Signer,
    ) -> Result<(), ibc::PacketError> {
        ibc::apps::transfer::module::on_timeout_packet_validate(
            self, packet, relayer,
        )
        .map_err(|e| ibc::PacketError::AppModule { description: e.to_string() })
    }

    fn on_chan_open_init_execute(
        &mut self,
        order: ibc::channel::Order,
        connection_hops: &[ibc::ConnectionId],
        port_id: &ibc::PortId,
        channel_id: &ibc::ChannelId,
        counterparty: &ibc::channel::Counterparty,
        version: &ibc::Version,
    ) -> Result<(ibc::ModuleExtras, ibc::Version), ibc::ChannelError> {
        ibc::apps::transfer::module::on_chan_open_init_execute(
            self,
            order,
            connection_hops,
            port_id,
            channel_id,
            counterparty,
            version,
        )
        .map_err(|e| ibc::ChannelError::AppModule {
            description: e.to_string(),
        })
    }

    fn on_chan_open_try_execute(
        &mut self,
        order: ibc::channel::Order,
        connection_hops: &[ibc::ConnectionId],
        port_id: &ibc::PortId,
        channel_id: &ibc::ChannelId,
        counterparty: &ibc::channel::Counterparty,
        counterparty_version: &ibc::Version,
    ) -> Result<(ibc::ModuleExtras, ibc::Version), ibc::ChannelError> {
        ibc::apps::transfer::module::on_chan_open_try_execute(
            self,
            order,
            connection_hops,
            port_id,
            channel_id,
            counterparty,
            counterparty_version,
        )
        .map_err(|e| ibc::ChannelError::AppModule {
            description: e.to_string(),
        })
    }

    fn on_acknowledgement_packet_execute(
        &mut self,
        packet: &ibc::Packet,
        acknowledgement: &ibc::Acknowledgement,
        relayer: &ibc::Signer,
    ) -> (ibc::ModuleExtras, Result<(), ibc::PacketError>) {
        let result =
            ibc::apps::transfer::module::on_acknowledgement_packet_execute(
                self,
                packet,
                acknowledgement,
                relayer,
            );
        (
            result.0,
            result.1.map_err(|e| ibc::PacketError::AppModule {
                description: e.to_string(),
            }),
        )
    }

    fn on_timeout_packet_execute(
        &mut self,
        packet: &ibc::Packet,
        relayer: &ibc::Signer,
    ) -> (ibc::ModuleExtras, Result<(), ibc::PacketError>) {
        let result = ibc::apps::transfer::module::on_timeout_packet_execute(
            self, packet, relayer,
        );
        (
            result.0,
            result.1.map_err(|e| ibc::PacketError::AppModule {
                description: e.to_string(),
            }),
        )
    }

    fn on_chan_open_ack_execute(
        &mut self,
        _port_id: &ibc::PortId,
        _channel_id: &ibc::ChannelId,
        _counterparty_version: &ibc::Version,
    ) -> Result<ibc::ModuleExtras, ibc::ChannelError> {
        // TODO(#35): Verify port_id is valid.
        Ok(ibc::ModuleExtras::empty())
    }

    fn on_chan_open_confirm_execute(
        &mut self,
        _port_id: &ibc::PortId,
        _channel_id: &ibc::ChannelId,
    ) -> Result<ibc::ModuleExtras, ibc::ChannelError> {
        // TODO(#35): Verify port_id is valid.
        Ok(ibc::ModuleExtras::empty())
    }

    fn on_chan_close_init_execute(
        &mut self,
        _port_id: &ibc::PortId,
        _channel_id: &ibc::ChannelId,
    ) -> Result<ibc::ModuleExtras, ibc::ChannelError> {
        // TODO(#35): Verify port_id is valid.
        Ok(ibc::ModuleExtras::empty())
    }

    fn on_chan_close_confirm_execute(
        &mut self,
        _port_id: &ibc::PortId,
        _channel_id: &ibc::ChannelId,
    ) -> Result<ibc::ModuleExtras, ibc::ChannelError> {
        // TODO(#35): Verify port_id is valid.
        Ok(ibc::ModuleExtras::empty())
    }
}

#[derive(Serialize, Deserialize, Clone)]
pub struct FtPacketData {
    /// the token denomination to be transferred
    pub denom: String,
    /// the token amount to be transferred
    pub amount: String,
    /// the sender address
    pub sender: String,
    /// the recipient address on the destination chain
    pub receiver: String,
    /// optional memo
    pub memo: String,
}

impl From<FtPacketData> for FungibleTokenPacketData {
    fn from(value: FtPacketData) -> Self {
        FungibleTokenPacketData {
            denom: value.denom,
            amount: value.amount,
            sender: value.sender,
            receiver: value.receiver,
            memo: value.memo,
        }
    }
}<|MERGE_RESOLUTION|>--- conflicted
+++ resolved
@@ -11,18 +11,14 @@
 
 mod impls;
 
-<<<<<<< HEAD
-impl ibc::Module for IbcStorage<'_, '_> {
-=======
-impl Module for IbcStorage<'_, '_, '_> {
->>>>>>> b048b4b4
+impl ibc::Module for IbcStorage<'_, '_, '_> {
     fn on_chan_open_init_validate(
         &self,
-        order: ibc::channel::Order,
+        order: ibc::chan::Order,
         connection_hops: &[ibc::ConnectionId],
         port_id: &ibc::PortId,
         channel_id: &ibc::ChannelId,
-        counterparty: &ibc::channel::Counterparty,
+        counterparty: &ibc::chan::Counterparty,
         version: &ibc::Version,
     ) -> Result<ibc::Version, ibc::ChannelError> {
         ibc::apps::transfer::module::on_chan_open_init_validate(
@@ -42,11 +38,11 @@
 
     fn on_chan_open_try_validate(
         &self,
-        order: ibc::channel::Order,
+        order: ibc::chan::Order,
         connection_hops: &[ibc::ConnectionId],
         port_id: &ibc::PortId,
         channel_id: &ibc::ChannelId,
-        counterparty: &ibc::channel::Counterparty,
+        counterparty: &ibc::chan::Counterparty,
         counterparty_version: &ibc::Version,
     ) -> Result<ibc::Version, ibc::ChannelError> {
         ibc::apps::transfer::module::on_chan_open_try_validate(
@@ -184,11 +180,11 @@
 
     fn on_chan_open_init_execute(
         &mut self,
-        order: ibc::channel::Order,
+        order: ibc::chan::Order,
         connection_hops: &[ibc::ConnectionId],
         port_id: &ibc::PortId,
         channel_id: &ibc::ChannelId,
-        counterparty: &ibc::channel::Counterparty,
+        counterparty: &ibc::chan::Counterparty,
         version: &ibc::Version,
     ) -> Result<(ibc::ModuleExtras, ibc::Version), ibc::ChannelError> {
         ibc::apps::transfer::module::on_chan_open_init_execute(
@@ -207,11 +203,11 @@
 
     fn on_chan_open_try_execute(
         &mut self,
-        order: ibc::channel::Order,
+        order: ibc::chan::Order,
         connection_hops: &[ibc::ConnectionId],
         port_id: &ibc::PortId,
         channel_id: &ibc::ChannelId,
-        counterparty: &ibc::channel::Counterparty,
+        counterparty: &ibc::chan::Counterparty,
         counterparty_version: &ibc::Version,
     ) -> Result<(ibc::ModuleExtras, ibc::Version), ibc::ChannelError> {
         ibc::apps::transfer::module::on_chan_open_try_execute(
