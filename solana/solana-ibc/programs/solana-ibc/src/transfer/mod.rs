--- conflicted
+++ resolved
@@ -242,21 +242,12 @@
         if result.1.is_err() {
             let store = self.borrow();
             let accounts = &store.accounts;
-<<<<<<< HEAD
-            let fee_payer = accounts.receiver.clone().unwrap();
-            let fee_collector = accounts.fee_collector.clone().unwrap();
-            **fee_collector.try_borrow_mut_lamports().unwrap() -=
-                crate::FEE_AMOUNT_IN_LAMPORTS;
-            **fee_payer.try_borrow_mut_lamports().unwrap() +=
-                crate::FEE_AMOUNT_IN_LAMPORTS;
-=======
             let receiver = accounts.receiver.clone().unwrap();
             let fee_collector = accounts.fee_collector.clone().unwrap();
             **fee_collector.try_borrow_mut_lamports().unwrap() -=
                 crate::REFUND_FEE_AMOUNT_IN_LAMPORTS;
             **receiver.try_borrow_mut_lamports().unwrap() +=
                 crate::REFUND_FEE_AMOUNT_IN_LAMPORTS;
->>>>>>> 85b4d1ad
         }
         (
             result.0,
@@ -281,15 +272,9 @@
             let receiver = accounts.receiver.clone().unwrap();
             let fee_collector = accounts.fee_collector.clone().unwrap();
             **fee_collector.try_borrow_mut_lamports().unwrap() -=
-<<<<<<< HEAD
-                crate::FEE_AMOUNT_IN_LAMPORTS;
-            **receiver.try_borrow_mut_lamports().unwrap() +=
-                crate::FEE_AMOUNT_IN_LAMPORTS;
-=======
                 crate::REFUND_FEE_AMOUNT_IN_LAMPORTS;
             **receiver.try_borrow_mut_lamports().unwrap() +=
                 crate::REFUND_FEE_AMOUNT_IN_LAMPORTS;
->>>>>>> 85b4d1ad
         }
         (
             result.0,
