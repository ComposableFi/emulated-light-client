use ::ibc::derive::ConsensusState;
use anchor_lang::prelude::borsh;
use anchor_lang::prelude::borsh::maybestd::io;

use crate::ibc::{self, Protobuf};

#[derive(
    Clone,
    Debug,
    PartialEq,
    derive_more::From,
    derive_more::TryInto,
    ConsensusState,
)]
pub enum AnyConsensusState {
    Tendermint(ibc::tm::ConsensusState),
    Guest(cf_guest::ConsensusState),
    Wasm(wasm::consensus_state::ConsensusState),
    #[cfg(any(test, feature = "mocks"))]
    Mock(ibc::mock::MockConsensusState),
}

/// Discriminants used when borsh-encoding [`AnyConsensusState`].
#[derive(Clone, Copy, PartialEq, Eq, strum::FromRepr)]
#[repr(u8)]
enum AnyConsensusStateTag {
    Tendermint = 0,
    Guest = 1,
    Wasm = 2,
    #[cfg(any(test, feature = "mocks"))]
    Mock = 255,
}

impl AnyConsensusStateTag {
    /// Returns tag from protobuf type URL.  Returns `None` if the type URL is
    /// not recognised.
    fn from_type_url(url: &str) -> Option<Self> {
        match url {
            AnyConsensusState::TENDERMINT_TYPE => Some(Self::Tendermint),
            AnyConsensusState::GUEST_TYPE => Some(Self::Guest),
            #[cfg(any(test, feature = "mocks"))]
            AnyConsensusState::MOCK_TYPE => Some(Self::Mock),
            _ => None,
        }
    }
}

impl AnyConsensusState {
    /// Protobuf type URL for Tendermint client state used in Any message.
    const TENDERMINT_TYPE: &'static str =
        ibc::tm::TENDERMINT_CONSENSUS_STATE_TYPE_URL;
    /// Protobuf type URL for Guest consensus state used in Any message.
<<<<<<< HEAD
    const GUEST_TYPE: &'static str = cf_guest::proto::ConsensusState::TYPE_URL;
    const WASM_TYPE: &'static str = ::ibc::clients::wasm_types::consensus_state::WASM_CONSENSUS_STATE_TYPE_URL;
=======
    const GUEST_TYPE: &'static str =
        cf_guest::proto::ConsensusState::IBC_TYPE_URL;
>>>>>>> 826bce81
    #[cfg(any(test, feature = "mocks"))]
    /// Protobuf type URL for Mock client state used in Any message.
    const MOCK_TYPE: &'static str = ibc::mock::MOCK_CONSENSUS_STATE_TYPE_URL;

    /// Encodes the payload and returns discriminants that allow decoding the
    /// value later.
    ///
    /// Returns a `(tag, type, value)` triple where `tag` is discriminant
    /// identifying variant of the enum, `type` is protobuf type URL
    /// corresponding to the client state and `value` is the client state
    /// encoded as protobuf.
    ///
    /// `(tag, value)` is used when borsh-encoding and `(type, value)` is used
    /// in Any protobuf message.  To decode value [`Self::from_tagged`] can be
    /// used potentially going through [`AnyConsensusStateTag::from_type_url`] if
    /// necessary.
    fn into_any(self) -> (AnyConsensusStateTag, &'static str, Vec<u8>) {
        match self {
            AnyConsensusState::Tendermint(state) => (
                AnyConsensusStateTag::Tendermint,
                Self::TENDERMINT_TYPE,
                Protobuf::<ibc::tm::ConsensusStatePB>::encode_vec(state),
            ),
            AnyConsensusState::Guest(state) => (
                AnyConsensusStateTag::Guest,
                Self::GUEST_TYPE,
                Protobuf::<cf_guest::proto::ConsensusState>::encode_vec(state),
            ),
            AnyConsensusState::Wasm(state) => (
                AnyConsensusStateTag::Wasm,
                Self::WASM_TYPE,
                Protobuf::<wasm::proto::ConsensusState>::encode_vec(state),
            ),
            #[cfg(any(test, feature = "mocks"))]
            AnyConsensusState::Mock(state) => (
                AnyConsensusStateTag::Mock,
                Self::MOCK_TYPE,
                Protobuf::<ibc::mock::ConsensusStatePB>::encode_vec(state),
            ),
        }
    }

    /// Decodes protobuf corresponding to specified enum variant.
    fn from_tagged(
        tag: AnyConsensusStateTag,
        value: Vec<u8>,
    ) -> Result<Self, String> {
        match tag {
            AnyConsensusStateTag::Tendermint => {
                Protobuf::<ibc::tm::ConsensusStatePB>::decode_vec(&value)
                    .map_err(|err| err.to_string())
                    .map(Self::Tendermint)
            }
            AnyConsensusStateTag::Guest => {
                Protobuf::<cf_guest::proto::ConsensusState>::decode_vec(&value)
                    .map_err(|err| err.to_string())
                    .map(Self::Guest)
            }
            AnyConsensusStateTag::Wasm => {
                Protobuf::<wasm::proto::ConsensusState>::decode_vec(&value)
                    .map_err(|err| err.to_string())
                    .map(Self::Wasm)
            }
            #[cfg(any(test, feature = "mocks"))]
            AnyConsensusStateTag::Mock => {
                Protobuf::<ibc::mock::ConsensusStatePB>::decode_vec(&value)
                    .map_err(|err| err.to_string())
                    .map(Self::Mock)
            }
        }
    }
}

impl From<ibc::tm::types::ConsensusState> for AnyConsensusState {
    fn from(state: ibc::tm::types::ConsensusState) -> Self {
        Self::Tendermint(state.into())
    }
}

impl Protobuf<ibc::Any> for AnyConsensusState {}

impl TryFrom<ibc::Any> for AnyConsensusState {
    type Error = ibc::ClientError;

    fn try_from(value: ibc::Any) -> Result<Self, Self::Error> {
        let tag = AnyConsensusStateTag::from_type_url(value.type_url.as_str())
            .ok_or(ibc::ClientError::UnknownConsensusStateType {
                consensus_state_type: value.type_url,
            })?;
        Self::from_tagged(tag, value.value).map_err(|description| {
            ibc::ClientError::ClientSpecific { description }
        })
    }
}

impl From<AnyConsensusState> for ibc::Any {
    fn from(value: AnyConsensusState) -> Self {
        let (_, type_url, value) = value.into_any();
        ibc::Any { type_url: type_url.into(), value }
    }
}
impl borsh::BorshSerialize for AnyConsensusState {
    fn serialize<W: io::Write>(&self, wr: &mut W) -> io::Result<()> {
        let (tag, _, value) = self.clone().into_any();
        (tag as u8, value).serialize(wr)
    }
}

impl borsh::BorshDeserialize for AnyConsensusState {
    fn deserialize_reader<R: io::Read>(rd: &mut R) -> io::Result<Self> {
        let (tag, value) = <(u8, Vec<u8>)>::deserialize_reader(rd)?;
        let res = AnyConsensusStateTag::from_repr(tag)
            .map(|tag| Self::from_tagged(tag, value));
        match res {
            None => Err(format!("invalid AnyConsensusState tag: {tag}")),
            Some(Err(err)) => {
                Err(format!("unable to decode AnyConsensusState: {err}"))
            }
            Some(Ok(value)) => Ok(value),
        }
        .map_err(|msg| io::Error::new(io::ErrorKind::InvalidData, msg))
    }
}<|MERGE_RESOLUTION|>--- conflicted
+++ resolved
@@ -1,3 +1,4 @@
+use cf_guest::proto::Any;
 use ::ibc::derive::ConsensusState;
 use anchor_lang::prelude::borsh;
 use anchor_lang::prelude::borsh::maybestd::io;
@@ -37,7 +38,7 @@
     fn from_type_url(url: &str) -> Option<Self> {
         match url {
             AnyConsensusState::TENDERMINT_TYPE => Some(Self::Tendermint),
-            AnyConsensusState::GUEST_TYPE => Some(Self::Guest),
+            AnyConsensusState::WASM_TYPE => Some(Self::Wasm),
             #[cfg(any(test, feature = "mocks"))]
             AnyConsensusState::MOCK_TYPE => Some(Self::Mock),
             _ => None,
@@ -49,14 +50,8 @@
     /// Protobuf type URL for Tendermint client state used in Any message.
     const TENDERMINT_TYPE: &'static str =
         ibc::tm::TENDERMINT_CONSENSUS_STATE_TYPE_URL;
-    /// Protobuf type URL for Guest consensus state used in Any message.
-<<<<<<< HEAD
-    const GUEST_TYPE: &'static str = cf_guest::proto::ConsensusState::TYPE_URL;
+    /// Protobuf type URL for Wasm consensus state used in Any message.
     const WASM_TYPE: &'static str = ::ibc::clients::wasm_types::consensus_state::WASM_CONSENSUS_STATE_TYPE_URL;
-=======
-    const GUEST_TYPE: &'static str =
-        cf_guest::proto::ConsensusState::IBC_TYPE_URL;
->>>>>>> 826bce81
     #[cfg(any(test, feature = "mocks"))]
     /// Protobuf type URL for Mock client state used in Any message.
     const MOCK_TYPE: &'static str = ibc::mock::MOCK_CONSENSUS_STATE_TYPE_URL;
@@ -82,7 +77,7 @@
             ),
             AnyConsensusState::Guest(state) => (
                 AnyConsensusStateTag::Guest,
-                Self::GUEST_TYPE,
+                cf_guest::proto::ConsensusState::IBC_TYPE_URL,
                 Protobuf::<cf_guest::proto::ConsensusState>::encode_vec(state),
             ),
             AnyConsensusState::Wasm(state) => (
@@ -114,7 +109,7 @@
                 Protobuf::<cf_guest::proto::ConsensusState>::decode_vec(&value)
                     .map_err(|err| err.to_string())
                     .map(Self::Guest)
-            }
+            },
             AnyConsensusStateTag::Wasm => {
                 Protobuf::<wasm::proto::ConsensusState>::decode_vec(&value)
                     .map_err(|err| err.to_string())
