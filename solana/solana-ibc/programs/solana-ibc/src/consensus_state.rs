use ::ibc::derive::ConsensusState;
use anchor_lang::prelude::borsh;
use anchor_lang::prelude::borsh::maybestd::io;

use crate::ibc::{self, Protobuf};

#[derive(
    Clone,
    Debug,
    PartialEq,
    derive_more::From,
    derive_more::TryInto,
    ConsensusState,
)]
pub enum AnyConsensusState {
    Tendermint(ibc::tm::ConsensusState),
    Guest(cf_guest::ConsensusState),
    Wasm(wasm::consensus_state::ConsensusState),
    #[cfg(any(test, feature = "mocks"))]
    Mock(ibc::mock::MockConsensusState),
}

/// Discriminants used when borsh-encoding [`AnyConsensusState`].
#[derive(Clone, Copy, PartialEq, Eq, strum::FromRepr)]
#[repr(u8)]
enum AnyConsensusStateTag {
    Tendermint = 0,
    Guest = 1,
    Wasm = 2,
    #[cfg(any(test, feature = "mocks"))]
    Mock = 255,
}

impl AnyConsensusStateTag {
    /// Returns tag from protobuf type URL.  Returns `None` if the type URL is
    /// not recognised.
    fn from_type_url(url: &str) -> Option<Self> {
        match url {
            AnyConsensusState::TENDERMINT_TYPE => Some(Self::Tendermint),
            AnyConsensusState::GUEST_TYPE => Some(Self::Guest),
            #[cfg(any(test, feature = "mocks"))]
            AnyConsensusState::MOCK_TYPE => Some(Self::Mock),
            _ => None,
        }
    }
}

impl AnyConsensusState {
    /// Protobuf type URL for Tendermint client state used in Any message.
    const TENDERMINT_TYPE: &'static str =
        ibc::tm::TENDERMINT_CONSENSUS_STATE_TYPE_URL;
    /// Protobuf type URL for Guest consensus state used in Any message.
<<<<<<< HEAD
    const GUEST_TYPE: &'static str = cf_guest::proto::ConsensusState::TYPE_URL;
    const WASM_TYPE: &'static str = ::ibc::clients::wasm_types::consensus_state::WASM_CONSENSUS_STATE_TYPE_URL;
=======
    const GUEST_TYPE: &'static str =
        cf_guest::proto::ConsensusState::IBC_TYPE_URL;
>>>>>>> 5d479f18
    #[cfg(any(test, feature = "mocks"))]
    /// Protobuf type URL for Mock client state used in Any message.
    const MOCK_TYPE: &'static str = ibc::mock::MOCK_CONSENSUS_STATE_TYPE_URL;

    /// Encodes the payload and returns discriminants that allow decoding the
    /// value later.
    ///
    /// Returns a `(tag, type, value)` triple where `tag` is discriminant
    /// identifying variant of the enum, `type` is protobuf type URL
    /// corresponding to the client state and `value` is the client state
    /// encoded as protobuf.
    ///
    /// `(tag, value)` is used when borsh-encoding and `(type, value)` is used
    /// in Any protobuf message.  To decode value [`Self::from_tagged`] can be
    /// used potentially going through [`AnyConsensusStateTag::from_type_url`] if
    /// necessary.
    fn into_any(self) -> (AnyConsensusStateTag, &'static str, Vec<u8>) {
        match self {
            AnyConsensusState::Tendermint(state) => (
                AnyConsensusStateTag::Tendermint,
                Self::TENDERMINT_TYPE,
                Protobuf::<ibc::tm::ConsensusStatePB>::encode_vec(state),
            ),
            AnyConsensusState::Guest(state) => (
                AnyConsensusStateTag::Guest,
                Self::GUEST_TYPE,
                Protobuf::<cf_guest::proto::ConsensusState>::encode_vec(state),
            ),
            AnyConsensusState::Wasm(state) => (
                AnyConsensusStateTag::Wasm,
                Self::WASM_TYPE,
                Protobuf::<wasm::proto::ConsensusState>::encode_vec(state),
            ),
            #[cfg(any(test, feature = "mocks"))]
            AnyConsensusState::Mock(state) => (
                AnyConsensusStateTag::Mock,
                Self::MOCK_TYPE,
                Protobuf::<ibc::mock::ConsensusStatePB>::encode_vec(state),
            ),
        }
    }

    /// Decodes protobuf corresponding to specified enum variant.
    fn from_tagged(
        tag: AnyConsensusStateTag,
        value: Vec<u8>,
    ) -> Result<Self, String> {
        match tag {
            AnyConsensusStateTag::Tendermint => {
                Protobuf::<ibc::tm::ConsensusStatePB>::decode_vec(&value)
                    .map_err(|err| err.to_string())
                    .map(Self::Tendermint)
            }
            AnyConsensusStateTag::Guest => {
                Protobuf::<cf_guest::proto::ConsensusState>::decode_vec(&value)
                    .map_err(|err| err.to_string())
                    .map(Self::Guest)
            }
            AnyConsensusStateTag::Wasm => {
                Protobuf::<wasm::proto::ConsensusState>::decode_vec(&value)
                    .map_err(|err| err.to_string())
                    .map(Self::Wasm)
            }
            #[cfg(any(test, feature = "mocks"))]
            AnyConsensusStateTag::Mock => {
                Protobuf::<ibc::mock::ConsensusStatePB>::decode_vec(&value)
                    .map_err(|err| err.to_string())
                    .map(Self::Mock)
            }
        }
    }
}


impl From<ibc::tm::types::ConsensusState> for AnyConsensusState {
    fn from(state: ibc::tm::types::ConsensusState) -> Self {
        Self::Tendermint(state.into())
    }
}

impl Protobuf<ibc::Any> for AnyConsensusState {}

impl TryFrom<ibc::Any> for AnyConsensusState {
    type Error = ibc::ClientError;

    fn try_from(value: ibc::Any) -> Result<Self, Self::Error> {
        let tag = AnyConsensusStateTag::from_type_url(value.type_url.as_str())
            .ok_or(ibc::ClientError::UnknownConsensusStateType {
                consensus_state_type: value.type_url,
            })?;
        Self::from_tagged(tag, value.value).map_err(|description| {
            ibc::ClientError::ClientSpecific { description }
        })
    }
}

impl From<AnyConsensusState> for ibc::Any {
    fn from(value: AnyConsensusState) -> Self {
        let (_, type_url, value) = value.into_any();
        ibc::Any { type_url: type_url.into(), value }
    }
}
impl borsh::BorshSerialize for AnyConsensusState {
    fn serialize<W: io::Write>(&self, wr: &mut W) -> io::Result<()> {
        let (tag, _, value) = self.clone().into_any();
        (tag as u8, value).serialize(wr)
    }
}

impl borsh::BorshDeserialize for AnyConsensusState {
    fn deserialize_reader<R: io::Read>(rd: &mut R) -> io::Result<Self> {
        let (tag, value) = <(u8, Vec<u8>)>::deserialize_reader(rd)?;
        let res = AnyConsensusStateTag::from_repr(tag)
            .map(|tag| Self::from_tagged(tag, value));
        match res {
            None => Err(format!("invalid AnyConsensusState tag: {tag}")),
            Some(Err(err)) => {
                Err(format!("unable to decode AnyConsensusState: {err}"))
            }
            Some(Ok(value)) => Ok(value),
        }
        .map_err(|msg| io::Error::new(io::ErrorKind::InvalidData, msg))
    }
}<|MERGE_RESOLUTION|>--- conflicted
+++ resolved
@@ -50,13 +50,9 @@
     const TENDERMINT_TYPE: &'static str =
         ibc::tm::TENDERMINT_CONSENSUS_STATE_TYPE_URL;
     /// Protobuf type URL for Guest consensus state used in Any message.
-<<<<<<< HEAD
-    const GUEST_TYPE: &'static str = cf_guest::proto::ConsensusState::TYPE_URL;
-    const WASM_TYPE: &'static str = ::ibc::clients::wasm_types::consensus_state::WASM_CONSENSUS_STATE_TYPE_URL;
-=======
     const GUEST_TYPE: &'static str =
         cf_guest::proto::ConsensusState::IBC_TYPE_URL;
->>>>>>> 5d479f18
+    const WASM_TYPE: &'static str = ::ibc::clients::wasm_types::consensus_state::WASM_CONSENSUS_STATE_TYPE_URL;
     #[cfg(any(test, feature = "mocks"))]
     /// Protobuf type URL for Mock client state used in Any message.
     const MOCK_TYPE: &'static str = ibc::mock::MOCK_CONSENSUS_STATE_TYPE_URL;
