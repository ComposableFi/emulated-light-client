use std::str::FromStr;
use std::time::Duration;

use anchor_lang::prelude::{borsh, Pubkey};
use ibc::core::ics02_client::error::ClientError;
use ibc::core::ics03_connection::connection::ConnectionEnd;
use ibc::core::ics03_connection::error::ConnectionError;
use ibc::core::ics04_channel::channel::ChannelEnd;
use ibc::core::ics04_channel::commitment::{
    AcknowledgementCommitment, PacketCommitment,
};
use ibc::core::ics04_channel::error::{ChannelError, PacketError};
use ibc::core::ics04_channel::packet::{Receipt, Sequence};
use ibc::core::ics23_commitment::commitment::CommitmentPrefix;
use ibc::core::ics24_host::identifier::{ClientId, ConnectionId};
use ibc::core::ics24_host::path::{
    AckPath, ChannelEndPath, ClientConsensusStatePath, CommitmentPath,
    ReceiptPath, SeqAckPath, SeqRecvPath, SeqSendPath,
};
use ibc::core::timestamp::Timestamp;
use ibc::core::{ContextError, ValidationContext};
use ibc::Height;
use lib::hash::CryptoHash;

use crate::client_state::AnyClientState;
use crate::consensus_state::AnyConsensusState;
use crate::storage::IbcStorage;
use crate::trie_key::TrieKey;

type Result<T = (), E = ContextError> = core::result::Result<T, E>;

impl ValidationContext for IbcStorage<'_, '_> {
    type V = Self; // ClientValidationContext
    type E = Self; // ClientExecutionContext
    type AnyConsensusState = AnyConsensusState;
    type AnyClientState = AnyClientState;

    fn client_state(
        &self,
        client_id: &ClientId,
    ) -> Result<Self::AnyClientState> {
        Ok(self.borrow().private.client(client_id)?.1.client_state.clone())
    }

    fn decode_client_state(
        &self,
        client_state: ibc_proto::google::protobuf::Any,
    ) -> Result<Self::AnyClientState> {
        Ok(Self::AnyClientState::try_from(client_state)?)
    }

    fn consensus_state(
        &self,
        path: &ClientConsensusStatePath,
    ) -> Result<Self::AnyConsensusState> {
<<<<<<< HEAD
        self.borrow()
=======
        let height = Height::new(path.epoch, path.height)?;
        let key = &(path.client_id.to_string(), height);
        let state = self
            .borrow()
>>>>>>> 5fc2d598
            .private
            .client(&path.client_id)?
            .1
            .consensus_states
<<<<<<< HEAD
            .get(&(path.epoch, path.height))
            .cloned()
            .ok_or_else(|| match ibc::Height::new(path.epoch, path.height) {
                Ok(height) => ClientError::ConsensusStateNotFound {
                    client_id: path.client_id.clone(),
                    height,
                },
                Err(err) => err,
            })
            .map_err(ibc::core::ContextError::from)
=======
            .get(key)
            .map(|data| borsh::BorshDeserialize::try_from_slice(data));
        match state {
            Some(Ok(value)) => Ok(value),
            Some(Err(err)) => Err(ClientError::ClientSpecific {
                description: err.to_string(),
            }),
            None => Err(ClientError::ConsensusStateNotFound {
                client_id: path.client_id.clone(),
                height,
            }),
        }
        .map_err(ContextError::from)
>>>>>>> 5fc2d598
    }

    fn host_height(&self) -> Result<ibc::Height> {
        self.borrow().host_head.ibc_height().map_err(Into::into)
    }

    fn host_timestamp(&self) -> Result<Timestamp> {
        self.borrow().host_head.ibc_timestamp().map_err(Into::into)
    }

    fn host_consensus_state(
        &self,
        _height: &ibc::Height,
    ) -> Result<Self::AnyConsensusState> {
        Err(ContextError::ClientError(ClientError::ClientSpecific {
            description: "The `host_consensus_state` is not supported on \
                          Solana protocol."
                .into(),
        }))
    }

    fn client_counter(&self) -> Result<u64> {
        Ok(self.borrow().private.client_counter())
    }

    fn connection_end(&self, conn_id: &ConnectionId) -> Result<ConnectionEnd> {
        deserialise(
            self.borrow().private.connections.get(conn_id.as_str()),
            || ConnectionError::ConnectionNotFound {
                connection_id: conn_id.clone(),
            },
            |description| ConnectionError::Other { description },
        )
    }

    fn validate_self_client(
        &self,
        client_state_of_host_on_counterparty: ibc_proto::google::protobuf::Any,
    ) -> Result {
        Self::AnyClientState::try_from(client_state_of_host_on_counterparty)
            .map_err(|e| ClientError::Other {
                description: format!("Decode ClientState failed: {:?}", e)
                    .to_string(),
            })?;
        // todo: validate that the AnyClientState is Solomachine (for Solana protocol)
        Ok(())
    }

    fn commitment_prefix(&self) -> CommitmentPrefix {
        CommitmentPrefix::try_from(b"ibc".to_vec()).unwrap()
    }

    fn connection_counter(&self) -> Result<u64> {
        let store = self.borrow();
        Ok(store.private.connection_counter)
    }

    fn channel_end(
        &self,
        channel_end_path: &ChannelEndPath,
    ) -> Result<ChannelEnd> {
        let key =
            (channel_end_path.0.to_string(), channel_end_path.1.to_string());
        deserialise(
            self.borrow().private.channel_ends.get(&key),
            || ChannelError::ChannelNotFound {
                port_id: channel_end_path.0.clone(),
                channel_id: channel_end_path.1.clone(),
            },
            |description| ChannelError::Other { description },
        )
    }

    fn get_next_sequence_send(&self, path: &SeqSendPath) -> Result<Sequence> {
        self.get_next_sequence(
            path.into(),
            crate::storage::SequenceTripleIdx::Send,
        )
        .map_err(|(port_id, channel_id)| {
            ContextError::PacketError(PacketError::MissingNextSendSeq {
                port_id,
                channel_id,
            })
        })
    }

    fn get_next_sequence_recv(&self, path: &SeqRecvPath) -> Result<Sequence> {
        self.get_next_sequence(
            path.into(),
            crate::storage::SequenceTripleIdx::Recv,
        )
        .map_err(|(port_id, channel_id)| {
            ContextError::PacketError(PacketError::MissingNextRecvSeq {
                port_id,
                channel_id,
            })
        })
    }

    fn get_next_sequence_ack(&self, path: &SeqAckPath) -> Result<Sequence> {
        self.get_next_sequence(
            path.into(),
            crate::storage::SequenceTripleIdx::Ack,
        )
        .map_err(|(port_id, channel_id)| {
            ContextError::PacketError(PacketError::MissingNextAckSeq {
                port_id,
                channel_id,
            })
        })
    }

    fn get_packet_commitment(
        &self,
        path: &CommitmentPath,
    ) -> Result<PacketCommitment> {
        let trie_key = TrieKey::from(path);
        match self.borrow().provable.get(&trie_key).ok().flatten() {
            Some(hash) => Ok(hash.as_slice().to_vec().into()),
            None => Err(ContextError::PacketError(
                PacketError::PacketReceiptNotFound { sequence: path.sequence },
            )),
        }
    }

    fn get_packet_receipt(&self, path: &ReceiptPath) -> Result<Receipt> {
        let trie_key = TrieKey::from(path);
        match self.borrow().provable.get(&trie_key).ok().flatten() {
            Some(hash) if hash == CryptoHash::DEFAULT => Ok(Receipt::Ok),
            _ => Err(ContextError::PacketError(
                PacketError::PacketReceiptNotFound { sequence: path.sequence },
            )),
        }
    }

    fn get_packet_acknowledgement(
        &self,
        path: &AckPath,
    ) -> Result<AcknowledgementCommitment> {
        let trie_key = TrieKey::from(path);
        match self.borrow().provable.get(&trie_key).ok().flatten() {
            Some(hash) => Ok(hash.as_slice().to_vec().into()),
            None => Err(ContextError::PacketError(
                PacketError::PacketAcknowledgementNotFound {
                    sequence: path.sequence,
                },
            )),
        }
    }

    fn channel_counter(&self) -> Result<u64> {
        let store = self.borrow();
        Ok(store.private.channel_counter)
    }

    fn max_expected_time_per_block(&self) -> Duration {
        // In Solana protocol, the block time is 400ms second.
        // Considering factors such as network latency, as a precaution,
        // we set the duration to 1 seconds.
        Duration::from_secs(1)
    }

    fn validate_message_signer(&self, signer: &ibc::Signer) -> Result {
        match Pubkey::from_str(signer.as_ref()) {
            Ok(_) => Ok(()),
            Err(e) => Err(ContextError::ClientError(ClientError::Other {
                description: format!("Invalid signer: {e:?}"),
            })),
        }
    }

    fn get_client_validation_context(&self) -> &Self::V { self }

    fn get_compatible_versions(
        &self,
    ) -> Vec<ibc::core::ics03_connection::version::Version> {
        ibc::core::ics03_connection::version::get_compatible_versions()
    }

    fn pick_version(
        &self,
        counterparty_candidate_versions: &[ibc::core::ics03_connection::version::Version],
    ) -> Result<ibc::core::ics03_connection::version::Version> {
        let version = ibc::core::ics03_connection::version::pick_version(
            &self.get_compatible_versions(),
            counterparty_candidate_versions,
        )?;
        Ok(version)
    }

    fn block_delay(&self, delay_period_time: &Duration) -> u64 {
        calculate_block_delay(
            delay_period_time,
            &self.max_expected_time_per_block(),
        )
    }
}

impl ibc::core::ics02_client::ClientValidationContext for IbcStorage<'_, '_> {
    fn client_update_time(
        &self,
        client_id: &ClientId,
        height: &Height,
    ) -> Result<Timestamp> {
        let store = self.borrow();
        store
            .private
<<<<<<< HEAD
            .client(client_id)?
            .1
            .processed_times
            .get(height)
=======
            .client_processed_times
            .get(client_id.as_str())
            .and_then(|processed_times| processed_times.get(height))
>>>>>>> 5fc2d598
            .map(|ts| Timestamp::from_nanoseconds(*ts).unwrap())
            .ok_or_else(|| {
                ContextError::ClientError(ClientError::Other {
                    description: format!(
                        "Client update time not found. client_id: {}, height: \
                         {}",
                        client_id, height
                    ),
                })
            })
    }

    fn client_update_height(
        &self,
        client_id: &ClientId,
        height: &Height,
    ) -> Result<Height> {
        self.borrow()
            .private
<<<<<<< HEAD
            .client(client_id)?
            .1
            .processed_heights
            .get(height)
=======
            .client_processed_heights
            .get(client_id.as_str())
            .and_then(|processed_heights| processed_heights.get(height))
>>>>>>> 5fc2d598
            .copied()
            .ok_or_else(|| {
                ContextError::ClientError(ClientError::Other {
                    description: format!(
                        "Client update height not found. client_id: {}, \
                         height: {}",
                        client_id, height
                    ),
                })
            })
    }
}

impl IbcStorage<'_, '_> {
    fn get_next_sequence(
        &self,
        path: crate::trie_key::SequencePath<'_>,
        index: crate::storage::SequenceTripleIdx,
    ) -> core::result::Result<
        Sequence,
        (
            ibc::core::ics24_host::identifier::PortId,
            ibc::core::ics24_host::identifier::ChannelId,
        ),
    > {
        let store = self.borrow();
        store
            .private
            .next_sequence
            .get(&(path.port_id.to_string(), path.channel_id.to_string()))
            .and_then(|triple| triple.get(index))
            .ok_or_else(|| (path.port_id.clone(), path.channel_id.clone()))
    }
}

fn calculate_block_delay(
    delay_period_time: &Duration,
    max_expected_time_per_block: &Duration,
) -> u64 {
    if max_expected_time_per_block.is_zero() {
        return 0;
    }
    let delay = delay_period_time.as_secs_f64() /
        max_expected_time_per_block.as_secs_f64();
    delay.ceil() as u64
}

fn deserialise<V: borsh::BorshDeserialize, E: Into<ContextError>>(
    serialised: Option<&Vec<u8>>,
    not_found: impl FnOnce() -> E,
    borsh_err: impl FnOnce(String) -> E,
) -> Result<V> {
    match serialised.map(|data| V::try_from_slice(data)) {
        Some(Ok(value)) => Ok(value),
        Some(Err(err)) => Err(borsh_err(err.to_string())),
        None => Err(not_found()),
    }
    .map_err(|err| err.into())
}<|MERGE_RESOLUTION|>--- conflicted
+++ resolved
@@ -53,20 +53,13 @@
         &self,
         path: &ClientConsensusStatePath,
     ) -> Result<Self::AnyConsensusState> {
-<<<<<<< HEAD
+        let height = Height::new(path.epoch, path.height)?;
         self.borrow()
-=======
-        let height = Height::new(path.epoch, path.height)?;
-        let key = &(path.client_id.to_string(), height);
-        let state = self
-            .borrow()
->>>>>>> 5fc2d598
             .private
             .client(&path.client_id)?
             .1
             .consensus_states
-<<<<<<< HEAD
-            .get(&(path.epoch, path.height))
+            .get(&height)
             .cloned()
             .ok_or_else(|| match ibc::Height::new(path.epoch, path.height) {
                 Ok(height) => ClientError::ConsensusStateNotFound {
@@ -76,21 +69,6 @@
                 Err(err) => err,
             })
             .map_err(ibc::core::ContextError::from)
-=======
-            .get(key)
-            .map(|data| borsh::BorshDeserialize::try_from_slice(data));
-        match state {
-            Some(Ok(value)) => Ok(value),
-            Some(Err(err)) => Err(ClientError::ClientSpecific {
-                description: err.to_string(),
-            }),
-            None => Err(ClientError::ConsensusStateNotFound {
-                client_id: path.client_id.clone(),
-                height,
-            }),
-        }
-        .map_err(ContextError::from)
->>>>>>> 5fc2d598
     }
 
     fn host_height(&self) -> Result<ibc::Height> {
@@ -298,16 +276,10 @@
         let store = self.borrow();
         store
             .private
-<<<<<<< HEAD
             .client(client_id)?
             .1
             .processed_times
             .get(height)
-=======
-            .client_processed_times
-            .get(client_id.as_str())
-            .and_then(|processed_times| processed_times.get(height))
->>>>>>> 5fc2d598
             .map(|ts| Timestamp::from_nanoseconds(*ts).unwrap())
             .ok_or_else(|| {
                 ContextError::ClientError(ClientError::Other {
@@ -327,16 +299,10 @@
     ) -> Result<Height> {
         self.borrow()
             .private
-<<<<<<< HEAD
             .client(client_id)?
             .1
             .processed_heights
             .get(height)
-=======
-            .client_processed_heights
-            .get(client_id.as_str())
-            .and_then(|processed_heights| processed_heights.get(height))
->>>>>>> 5fc2d598
             .copied()
             .ok_or_else(|| {
                 ContextError::ClientError(ClientError::Other {
