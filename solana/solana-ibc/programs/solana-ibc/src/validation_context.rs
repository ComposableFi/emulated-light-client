--- conflicted
+++ resolved
@@ -2,28 +2,6 @@
 use std::time::Duration;
 
 use anchor_lang::prelude::Pubkey;
-<<<<<<< HEAD
-=======
-use anchor_lang::solana_program::msg;
-use ibc::core::ics02_client::error::ClientError;
-use ibc::core::ics03_connection::connection::ConnectionEnd;
-use ibc::core::ics03_connection::error::ConnectionError;
-use ibc::core::ics04_channel::channel::ChannelEnd;
-use ibc::core::ics04_channel::commitment::{
-    AcknowledgementCommitment, PacketCommitment,
-};
-use ibc::core::ics04_channel::error::{ChannelError, PacketError};
-use ibc::core::ics04_channel::packet::{Receipt, Sequence};
-use ibc::core::ics23_commitment::commitment::CommitmentPrefix;
-use ibc::core::ics24_host::identifier::{ClientId, ConnectionId};
-use ibc::core::ics24_host::path::{
-    AckPath, ChannelEndPath, ClientConsensusStatePath, CommitmentPath,
-    ReceiptPath, SeqAckPath, SeqRecvPath, SeqSendPath,
-};
-use ibc::core::timestamp::Timestamp;
-use ibc::core::{ContextError, ValidationContext};
-use ibc::Height;
->>>>>>> b048b4b4
 use lib::hash::CryptoHash;
 
 use crate::client_state::AnyClientState;
@@ -34,11 +12,7 @@
 
 type Result<T = (), E = ibc::ContextError> = core::result::Result<T, E>;
 
-<<<<<<< HEAD
-impl ibc::ValidationContext for IbcStorage<'_, '_> {
-=======
-impl ValidationContext for IbcStorage<'_, '_, '_> {
->>>>>>> b048b4b4
+impl ibc::ValidationContext for IbcStorage<'_, '_, '_> {
     type V = Self; // ClientValidationContext
     type E = Self; // ibc::ClientExecutionContext
     type AnyConsensusState = AnyConsensusState;
@@ -268,15 +242,15 @@
 
     fn get_client_validation_context(&self) -> &Self::V { self }
 
-    fn get_compatible_versions(&self) -> Vec<ibc::connection::Version> {
-        ibc::connection::get_compatible_versions()
+    fn get_compatible_versions(&self) -> Vec<ibc::conn::Version> {
+        ibc::conn::get_compatible_versions()
     }
 
     fn pick_version(
         &self,
-        counterparty_candidate_versions: &[ibc::connection::Version],
-    ) -> Result<ibc::connection::Version> {
-        let version = ibc::connection::pick_version(
+        counterparty_candidate_versions: &[ibc::conn::Version],
+    ) -> Result<ibc::conn::Version> {
+        let version = ibc::conn::pick_version(
             &self.get_compatible_versions(),
             counterparty_candidate_versions,
         )?;
@@ -291,24 +265,12 @@
     }
 }
 
-<<<<<<< HEAD
-impl ibc::ClientValidationContext for IbcStorage<'_, '_> {
+impl ibc::ClientValidationContext for IbcStorage<'_, '_, '_> {
     fn client_update_time(
         &self,
         client_id: &ibc::ClientId,
         height: &ibc::Height,
     ) -> Result<ibc::Timestamp> {
-=======
-impl ibc::core::ics02_client::ClientValidationContext
-    for IbcStorage<'_, '_, '_>
-{
-    fn client_update_time(
-        &self,
-        client_id: &ClientId,
-        height: &Height,
-    ) -> Result<Timestamp> {
-        msg!("This is the client id {}", client_id);
->>>>>>> b048b4b4
         let store = self.borrow();
         store
             .private
