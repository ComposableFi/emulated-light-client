use std::str::FromStr;
use std::time::Duration;

use anchor_lang::prelude::{borsh, Pubkey};
use ibc::core::ics02_client::error::ClientError;
use ibc::core::ics03_connection::connection::ConnectionEnd;
use ibc::core::ics03_connection::error::ConnectionError;
use ibc::core::ics04_channel::channel::ChannelEnd;
use ibc::core::ics04_channel::commitment::{
    AcknowledgementCommitment, PacketCommitment,
};
use ibc::core::ics04_channel::error::{ChannelError, PacketError};
use ibc::core::ics04_channel::packet::{Receipt, Sequence};
use ibc::core::ics23_commitment::commitment::CommitmentPrefix;
use ibc::core::ics24_host::identifier::{ClientId, ConnectionId};
use ibc::core::ics24_host::path::{
    AckPath, ChannelEndPath, ClientConsensusStatePath, CommitmentPath,
    ReceiptPath, SeqAckPath, SeqRecvPath, SeqSendPath,
};
use ibc::core::timestamp::Timestamp;
use ibc::core::{ContextError, ValidationContext};
use ibc::Height;
use lib::hash::CryptoHash;

use crate::client_state::AnyClientState;
use crate::consensus_state::AnyConsensusState;
use crate::storage::IbcStorage;
use crate::trie_key::TrieKey;

type Result<T = (), E = ContextError> = core::result::Result<T, E>;

impl ValidationContext for IbcStorage<'_, '_> {
    type V = Self; // ClientValidationContext
    type E = Self; // ClientExecutionContext
    type AnyConsensusState = AnyConsensusState;
    type AnyClientState = AnyClientState;

    fn client_state(
        &self,
        client_id: &ClientId,
    ) -> Result<Self::AnyClientState> {
        deserialise(
            self.borrow().private.clients.get(client_id.as_str()),
            || ClientError::ClientStateNotFound {
                client_id: client_id.clone(),
            },
            |description| ClientError::Other { description },
        )
    }

    fn decode_client_state(
        &self,
        client_state: ibc_proto::google::protobuf::Any,
    ) -> Result<Self::AnyClientState> {
        Ok(Self::AnyClientState::try_from(client_state)?)
    }

    fn consensus_state(
        &self,
        path: &ClientConsensusStatePath,
    ) -> Result<Self::AnyConsensusState> {
        let height = Height::new(path.epoch, path.height)?;
        let key = &(path.client_id.to_string(), height);
        let state = self
            .borrow()
            .private
            .consensus_states
            .get(key)
            .map(|data| borsh::BorshDeserialize::try_from_slice(data));
        match state {
            Some(Ok(value)) => Ok(value),
            Some(Err(err)) => Err(ClientError::ClientSpecific {
                description: err.to_string(),
            }),
            None => Err(ClientError::ConsensusStateNotFound {
                client_id: path.client_id.clone(),
                height,
            }),
        }
        .map_err(ContextError::from)
    }

    fn host_height(&self) -> Result<ibc::Height> {
<<<<<<< HEAD
        Ok(self.borrow().private.height)
=======
        self.borrow().host_head.ibc_height().map_err(Into::into)
>>>>>>> e04362cc
    }

    fn host_timestamp(&self) -> Result<Timestamp> {
        self.borrow().host_head.ibc_timestamp().map_err(Into::into)
    }

    fn host_consensus_state(
        &self,
        _height: &ibc::Height,
    ) -> Result<Self::AnyConsensusState> {
        Err(ContextError::ClientError(ClientError::ClientSpecific {
            description: "The `host_consensus_state` is not supported on \
                          Solana protocol."
                .into(),
        }))
    }

    fn client_counter(&self) -> Result<u64> {
        let store = self.borrow();
        Ok(store.private.client_counter)
    }

    fn connection_end(&self, conn_id: &ConnectionId) -> Result<ConnectionEnd> {
        deserialise(
            self.borrow().private.connections.get(conn_id.as_str()),
            || ConnectionError::ConnectionNotFound {
                connection_id: conn_id.clone(),
            },
            |description| ConnectionError::Other { description },
        )
    }

    fn validate_self_client(
        &self,
        client_state_of_host_on_counterparty: ibc_proto::google::protobuf::Any,
    ) -> Result {
        Self::AnyClientState::try_from(client_state_of_host_on_counterparty)
            .map_err(|e| ClientError::Other {
                description: format!("Decode ClientState failed: {:?}", e)
                    .to_string(),
            })?;
        // todo: validate that the AnyClientState is Solomachine (for Solana protocol)
        Ok(())
    }

    fn commitment_prefix(&self) -> CommitmentPrefix {
        CommitmentPrefix::try_from(b"ibc".to_vec()).unwrap()
    }

    fn connection_counter(&self) -> Result<u64> {
        let store = self.borrow();
        Ok(store.private.connection_counter)
    }

    fn channel_end(
        &self,
        channel_end_path: &ChannelEndPath,
    ) -> Result<ChannelEnd> {
        let key =
            (channel_end_path.0.to_string(), channel_end_path.1.to_string());
        deserialise(
            self.borrow().private.channel_ends.get(&key),
            || ChannelError::ChannelNotFound {
                port_id: channel_end_path.0.clone(),
                channel_id: channel_end_path.1.clone(),
            },
            |description| ChannelError::Other { description },
        )
    }

    fn get_next_sequence_send(&self, path: &SeqSendPath) -> Result<Sequence> {
        self.get_next_sequence(
            path.into(),
            crate::storage::SequenceTripleIdx::Send,
        )
        .map_err(|(port_id, channel_id)| {
            ContextError::PacketError(PacketError::MissingNextSendSeq {
                port_id,
                channel_id,
            })
        })
    }

    fn get_next_sequence_recv(&self, path: &SeqRecvPath) -> Result<Sequence> {
        self.get_next_sequence(
            path.into(),
            crate::storage::SequenceTripleIdx::Recv,
        )
        .map_err(|(port_id, channel_id)| {
            ContextError::PacketError(PacketError::MissingNextRecvSeq {
                port_id,
                channel_id,
            })
        })
    }

    fn get_next_sequence_ack(&self, path: &SeqAckPath) -> Result<Sequence> {
        self.get_next_sequence(
            path.into(),
            crate::storage::SequenceTripleIdx::Ack,
        )
        .map_err(|(port_id, channel_id)| {
            ContextError::PacketError(PacketError::MissingNextAckSeq {
                port_id,
                channel_id,
            })
        })
    }

    fn get_packet_commitment(
        &self,
        path: &CommitmentPath,
    ) -> Result<PacketCommitment> {
        let trie_key = TrieKey::from(path);
        match self.borrow().provable.get(&trie_key).ok().flatten() {
            Some(hash) => Ok(hash.as_slice().to_vec().into()),
            None => Err(ContextError::PacketError(
                PacketError::PacketReceiptNotFound { sequence: path.sequence },
            )),
        }
    }

    fn get_packet_receipt(&self, path: &ReceiptPath) -> Result<Receipt> {
        let trie_key = TrieKey::from(path);
        match self.borrow().provable.get(&trie_key).ok().flatten() {
            Some(hash) if hash == CryptoHash::DEFAULT => Ok(Receipt::Ok),
            _ => Err(ContextError::PacketError(
                PacketError::PacketReceiptNotFound { sequence: path.sequence },
            )),
        }
    }

    fn get_packet_acknowledgement(
        &self,
        path: &AckPath,
    ) -> Result<AcknowledgementCommitment> {
        let trie_key = TrieKey::from(path);
        match self.borrow().provable.get(&trie_key).ok().flatten() {
            Some(hash) => Ok(hash.as_slice().to_vec().into()),
            None => Err(ContextError::PacketError(
                PacketError::PacketAcknowledgementNotFound {
                    sequence: path.sequence,
                },
            )),
        }
    }

    fn channel_counter(&self) -> Result<u64> {
        let store = self.borrow();
        Ok(store.private.channel_counter)
    }

    fn max_expected_time_per_block(&self) -> Duration {
        // In Solana protocol, the block time is 400ms second.
        // Considering factors such as network latency, as a precaution,
        // we set the duration to 1 seconds.
        Duration::from_secs(1)
    }

    fn validate_message_signer(&self, signer: &ibc::Signer) -> Result {
        match Pubkey::from_str(signer.as_ref()) {
            Ok(_) => Ok(()),
            Err(e) => Err(ContextError::ClientError(ClientError::Other {
                description: format!("Invalid signer: {e:?}"),
            })),
        }
    }

    fn get_client_validation_context(&self) -> &Self::V { self }

    fn get_compatible_versions(
        &self,
    ) -> Vec<ibc::core::ics03_connection::version::Version> {
        ibc::core::ics03_connection::version::get_compatible_versions()
    }

    fn pick_version(
        &self,
        counterparty_candidate_versions: &[ibc::core::ics03_connection::version::Version],
    ) -> Result<ibc::core::ics03_connection::version::Version> {
        let version = ibc::core::ics03_connection::version::pick_version(
            &self.get_compatible_versions(),
            counterparty_candidate_versions,
        )?;
        Ok(version)
    }

    fn block_delay(&self, delay_period_time: &Duration) -> u64 {
        calculate_block_delay(
            delay_period_time,
            &self.max_expected_time_per_block(),
        )
    }
}

impl ibc::core::ics02_client::ClientValidationContext for IbcStorage<'_, '_> {
    fn client_update_time(
        &self,
        client_id: &ClientId,
        height: &Height,
    ) -> Result<Timestamp> {
        let store = self.borrow();
        store
            .private
            .client_processed_times
            .get(client_id.as_str())
            .and_then(|processed_times| processed_times.get(height))
            .map(|ts| Timestamp::from_nanoseconds(*ts).unwrap())
            .ok_or_else(|| {
                ContextError::ClientError(ClientError::Other {
                    description: format!(
                        "Client update time not found. client_id: {}, height: \
                         {}",
                        client_id, height
                    ),
                })
            })
    }

    fn client_update_height(
        &self,
        client_id: &ClientId,
        height: &Height,
    ) -> Result<Height> {
        let store = self.borrow();
        store
            .private
            .client_processed_heights
            .get(client_id.as_str())
            .and_then(|processed_heights| processed_heights.get(height))
            .copied()
            .ok_or_else(|| {
                ContextError::ClientError(ClientError::Other {
                    description: format!(
                        "Client update height not found. client_id: {}, \
                         height: {}",
                        client_id, height
                    ),
                })
            })
    }
}

impl IbcStorage<'_, '_> {
    fn get_next_sequence(
        &self,
        path: crate::trie_key::SequencePath<'_>,
        index: crate::storage::SequenceTripleIdx,
    ) -> core::result::Result<
        Sequence,
        (
            ibc::core::ics24_host::identifier::PortId,
            ibc::core::ics24_host::identifier::ChannelId,
        ),
    > {
        let store = self.borrow();
        store
            .private
            .next_sequence
            .get(&(path.port_id.to_string(), path.channel_id.to_string()))
            .and_then(|triple| triple.get(index))
            .ok_or_else(|| (path.port_id.clone(), path.channel_id.clone()))
    }
}

fn calculate_block_delay(
    delay_period_time: &Duration,
    max_expected_time_per_block: &Duration,
) -> u64 {
    if max_expected_time_per_block.is_zero() {
        return 0;
    }
    let delay = delay_period_time.as_secs_f64() /
        max_expected_time_per_block.as_secs_f64();
    delay.ceil() as u64
}

fn deserialise<V: borsh::BorshDeserialize, E: Into<ContextError>>(
    serialised: Option<&Vec<u8>>,
    not_found: impl FnOnce() -> E,
    borsh_err: impl FnOnce(String) -> E,
) -> Result<V> {
    match serialised.map(|data| V::try_from_slice(data)) {
        Some(Ok(value)) => Ok(value),
        Some(Err(err)) => Err(borsh_err(err.to_string())),
        None => Err(not_found()),
    }
    .map_err(|err| err.into())
}<|MERGE_RESOLUTION|>--- conflicted
+++ resolved
@@ -81,11 +81,7 @@
     }
 
     fn host_height(&self) -> Result<ibc::Height> {
-<<<<<<< HEAD
         Ok(self.borrow().private.height)
-=======
-        self.borrow().host_head.ibc_height().map_err(Into::into)
->>>>>>> e04362cc
     }
 
     fn host_timestamp(&self) -> Result<Timestamp> {
