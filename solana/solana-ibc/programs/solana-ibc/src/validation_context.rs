use std::str::FromStr;
use std::time::Duration;

use anchor_lang::prelude::{Clock, Pubkey, SolanaSysvar};
use ibc::core::ics02_client::error::ClientError;
use ibc::core::ics03_connection::connection::ConnectionEnd;
use ibc::core::ics03_connection::error::ConnectionError;
use ibc::core::ics04_channel::channel::ChannelEnd;
use ibc::core::ics04_channel::commitment::{
    AcknowledgementCommitment, PacketCommitment,
};
use ibc::core::ics04_channel::error::{ChannelError, PacketError};
use ibc::core::ics04_channel::packet::{Receipt, Sequence};
use ibc::core::ics23_commitment::commitment::CommitmentPrefix;
use ibc::core::ics24_host::identifier::{ClientId, ConnectionId};
use ibc::core::ics24_host::path::{
    AckPath, ChannelEndPath, ClientConsensusStatePath, CommitmentPath,
    ReceiptPath, SeqAckPath, SeqRecvPath, SeqSendPath,
};
use ibc::core::timestamp::Timestamp;
use ibc::core::{ContextError, ValidationContext};
use ibc::Height;

use crate::client_state::AnyClientState;
use crate::consensus_state::AnyConsensusState;
use crate::SolanaIbcStorage;

impl ValidationContext for SolanaIbcStorage<'_, '_> {
    type AnyConsensusState = AnyConsensusState;
    type AnyClientState = AnyClientState;
    type E = Self;
    type ClientValidationContext = Self;

    fn client_state(
        &self,
        client_id: &ClientId,
    ) -> std::result::Result<Self::AnyClientState, ContextError> {
        let store = self.0.borrow();
        match store.clients.get(&client_id.to_string()) {
            Some(data) => {
                let client: AnyClientState =
                    serde_json::from_str(data).unwrap();
                Ok(client)
            }
            None => Err(ContextError::ClientError(
                ClientError::ClientStateNotFound {
                    client_id: client_id.clone(),
                },
            )),
        }
    }

    fn decode_client_state(
        &self,
        client_state: ibc::Any,
    ) -> std::result::Result<Self::AnyClientState, ContextError> {
        Ok(Self::AnyClientState::try_from(client_state)?)
    }

    fn consensus_state(
        &self,
        client_cons_state_path: &ClientConsensusStatePath,
    ) -> std::result::Result<Self::AnyConsensusState, ContextError> {
        let consensus_state_key = &(
            client_cons_state_path.client_id.to_string(),
            (client_cons_state_path.epoch, client_cons_state_path.height),
        );
        let store = self.0.borrow();
        match store.consensus_states.get(consensus_state_key) {
            Some(data) => {
                let result: Self::AnyConsensusState =
                    serde_json::from_str(data).unwrap();
                Ok(result)
            }
            None => Err(ContextError::ClientError(
                ClientError::ConsensusStateNotFound {
                    client_id: client_cons_state_path.client_id.clone(),
                    height: ibc::Height::new(
                        client_cons_state_path.epoch,
                        client_cons_state_path.height,
                    )?,
                },
            )),
        }
    }

    fn host_height(&self) -> std::result::Result<ibc::Height, ContextError> {
        let store = self.0.borrow();
        ibc::Height::new(store.height.0, store.height.1)
            .map_err(ContextError::ClientError)
    }

    fn host_timestamp(&self) -> std::result::Result<Timestamp, ContextError> {
        let clock = Clock::get().unwrap();
        let current_timestamp = clock.unix_timestamp as u64;
        Ok(Timestamp::from_nanoseconds(current_timestamp).unwrap())
    }

    fn host_consensus_state(
        &self,
        _height: &ibc::Height,
    ) -> std::result::Result<Self::AnyConsensusState, ContextError> {
        Err(ContextError::ClientError(ClientError::ClientSpecific {
            description: "The `host_consensus_state` is not supported on \
                          Solana protocol."
                .into(),
        }))
    }

    fn client_counter(&self) -> std::result::Result<u64, ContextError> {
        let store = self.0.borrow();
        Ok(store.client_counter)
    }

    fn connection_end(
        &self,
        conn_id: &ConnectionId,
    ) -> std::result::Result<ConnectionEnd, ContextError> {
        let store = self.0.borrow();
        match store.connections.get(&conn_id.to_string()) {
            Some(data) => {
                let connection: ConnectionEnd =
                    serde_json::from_str(data).unwrap();
                Ok(connection)
            }
            None => Err(ContextError::ConnectionError(
                ConnectionError::ConnectionNotFound {
                    connection_id: conn_id.clone(),
                },
            )),
        }
    }

    fn validate_self_client(
        &self,
        client_state_of_host_on_counterparty: ibc::Any,
    ) -> std::result::Result<(), ContextError> {
        Self::AnyClientState::try_from(client_state_of_host_on_counterparty)
            .map_err(|e| ClientError::Other {
                description: format!("Decode ClientState failed: {:?}", e)
                    .to_string(),
            })?;
        // todo: validate that the AnyClientState is Solomachine (for Solana protocol)
        Ok(())
    }

    fn commitment_prefix(&self) -> CommitmentPrefix {
        CommitmentPrefix::try_from(b"ibc".to_vec()).unwrap()
    }

    fn connection_counter(&self) -> std::result::Result<u64, ContextError> {
        let store = self.0.borrow();
        Ok(store.connection_counter)
    }

    fn channel_end(
        &self,
        channel_end_path: &ChannelEndPath,
    ) -> std::result::Result<ChannelEnd, ContextError> {
        let channel_end_key =
            &(channel_end_path.0.to_string(), channel_end_path.1.to_string());
        let store = self.0.borrow();
        match store.channel_ends.get(channel_end_key) {
            Some(data) => {
                let channel_end: ChannelEnd =
                    serde_json::from_str(data).unwrap();
                Ok(channel_end)
            }
            None => {
                Err(ContextError::ChannelError(ChannelError::ChannelNotFound {
                    port_id: channel_end_path.0.clone(),
                    channel_id: channel_end_path.1.clone(),
                }))
            }
        }
    }

    fn get_next_sequence_send(
        &self,
        path: &SeqSendPath,
    ) -> std::result::Result<Sequence, ContextError> {
<<<<<<< HEAD
        let seq_send_key =
            (seq_send_path.0.to_string(), seq_send_path.1.to_string());
        let store = self.0.borrow();
        match store.next_sequence_send.get(&seq_send_key) {
            Some(sequence_set) => Ok(Sequence::from(*sequence_set)),
            None => Err(ContextError::PacketError(
                PacketError::MissingNextSendSeq {
                    port_id: seq_send_path.0.clone(),
                    channel_id: seq_send_path.1.clone(),
                },
            )),
        }
=======
        self.get_next_sequence(path.into(), super::SequenceTripleIdx::Send)
            .map_err(|(port_id, channel_id)| {
                ContextError::PacketError(PacketError::MissingNextSendSeq {
                    port_id,
                    channel_id,
                })
            })
>>>>>>> 9688148c
    }

    fn get_next_sequence_recv(
        &self,
        path: &SeqRecvPath,
    ) -> std::result::Result<Sequence, ContextError> {
<<<<<<< HEAD
        let seq_recv_key =
            (seq_recv_path.0.to_string(), seq_recv_path.1.to_string());
        let store = self.0.borrow();
        match store.next_sequence_recv.get(&seq_recv_key) {
            Some(sequence) => Ok(Sequence::from(*sequence)),
            None => Err(ContextError::PacketError(
                PacketError::MissingNextRecvSeq {
                    port_id: seq_recv_path.0.clone(),
                    channel_id: seq_recv_path.1.clone(),
                },
            )),
        }
=======
        self.get_next_sequence(path.into(), super::SequenceTripleIdx::Recv)
            .map_err(|(port_id, channel_id)| {
                ContextError::PacketError(PacketError::MissingNextRecvSeq {
                    port_id,
                    channel_id,
                })
            })
>>>>>>> 9688148c
    }

    fn get_next_sequence_ack(
        &self,
        path: &SeqAckPath,
    ) -> std::result::Result<Sequence, ContextError> {
<<<<<<< HEAD
        let seq_ack_key =
            (seq_ack_path.0.to_string(), seq_ack_path.1.to_string());
        let store = self.0.borrow();
        match store.next_sequence_ack.get(&seq_ack_key) {
            Some(sequence) => Ok(Sequence::from(*sequence)),
            None => {
                Err(ContextError::PacketError(PacketError::MissingNextAckSeq {
                    port_id: seq_ack_path.0.clone(),
                    channel_id: seq_ack_path.1.clone(),
                }))
            }
        }
=======
        self.get_next_sequence(path.into(), super::SequenceTripleIdx::Ack)
            .map_err(|(port_id, channel_id)| {
                ContextError::PacketError(PacketError::MissingNextAckSeq {
                    port_id,
                    channel_id,
                })
            })
>>>>>>> 9688148c
    }

    fn get_packet_commitment(
        &self,
        commitment_path: &CommitmentPath,
    ) -> std::result::Result<PacketCommitment, ContextError> {
        let commitment_key = (
            commitment_path.port_id.to_string(),
            commitment_path.channel_id.to_string(),
        );
        let store = self.0.borrow();
        match store.packet_acknowledgement_sequence_sets.get(&commitment_key) {
            Some(data) => {
                let data_in_u8: Vec<u8> =
                    data.iter().map(|x| *x as u8).collect();
                Ok(PacketCommitment::from(data_in_u8))
            }
            None => Err(ContextError::PacketError(
                PacketError::PacketReceiptNotFound {
                    sequence: commitment_path.sequence,
                },
            )),
        }
    }

    fn get_packet_receipt(
        &self,
        receipt_path: &ReceiptPath,
    ) -> std::result::Result<Receipt, ContextError> {
        let receipt_key = (
            receipt_path.port_id.to_string(),
            receipt_path.channel_id.to_string(),
        );
        let store = self.0.borrow();
        match store.packet_acknowledgement_sequence_sets.get(&receipt_key) {
            Some(data) => {
                match data.binary_search(&u64::from(receipt_path.sequence)) {
                    Ok(_) => Ok(Receipt::Ok),
                    Err(_) => Err(ContextError::PacketError(
                        PacketError::PacketReceiptNotFound {
                            sequence: receipt_path.sequence,
                        },
                    )),
                }
            }
            None => Err(ContextError::PacketError(
                PacketError::PacketReceiptNotFound {
                    sequence: receipt_path.sequence,
                },
            )),
        }
    }

    fn get_packet_acknowledgement(
        &self,
        ack_path: &AckPath,
    ) -> std::result::Result<AcknowledgementCommitment, ContextError> {
        let ack_key =
            (ack_path.port_id.to_string(), ack_path.channel_id.to_string());
        let store = self.0.borrow();
        match store.packet_acknowledgement_sequence_sets.get(&ack_key) {
            Some(data) => {
                let data_in_u8: Vec<u8> =
                    data.iter().map(|x| *x as u8).collect();
                Ok(AcknowledgementCommitment::from(data_in_u8))
            }
            None => Err(ContextError::PacketError(
                PacketError::PacketAcknowledgementNotFound {
                    sequence: ack_path.sequence,
                },
            )),
        }
    }

    fn client_update_time(
        &self,
        client_id: &ClientId,
        height: &Height,
    ) -> std::result::Result<Timestamp, ContextError> {
        let store = self.0.borrow();
        store
            .client_processed_times
            .get(&client_id.to_string())
            .and_then(|processed_times| {
                processed_times
                    .get(&(height.revision_number(), height.revision_height()))
            })
            .map(|ts| Timestamp::from_nanoseconds(*ts).unwrap())
            .ok_or_else(|| {
                ContextError::ClientError(ClientError::Other {
                    description: format!(
                        "Client update time not found. client_id: {}, height: \
                         {}",
                        client_id, height
                    ),
                })
            })
    }

    fn client_update_height(
        &self,
        client_id: &ClientId,
        height: &Height,
    ) -> std::result::Result<Height, ContextError> {
        let store = self.0.borrow();
        store
            .client_processed_heights
            .get(&client_id.to_string())
            .and_then(|processed_heights| {
                processed_heights
                    .get(&(height.revision_number(), height.revision_height()))
            })
            .map(|client_height| {
                Height::new(client_height.0, client_height.1).unwrap()
            })
            .ok_or_else(|| {
                ContextError::ClientError(ClientError::Other {
                    description: format!(
                        "Client update height not found. client_id: {}, \
                         height: {}",
                        client_id, height
                    ),
                })
            })
    }

    fn channel_counter(&self) -> std::result::Result<u64, ContextError> {
        let store = self.0.borrow();
        Ok(store.channel_counter)
    }

    fn max_expected_time_per_block(&self) -> Duration {
        // In Solana protocol, the block time is 400ms second.
        // Considering factors such as network latency, as a precaution,
        // we set the duration to 1 seconds.
        Duration::from_secs(1)
    }

    fn validate_message_signer(
        &self,
        signer: &ibc::Signer,
    ) -> std::result::Result<(), ContextError> {
        match Pubkey::from_str(signer.as_ref()) {
            Ok(_) => Ok(()),
            Err(e) => Err(ContextError::ClientError(ClientError::Other {
                description: format!("Invalid signer: {e:?}"),
            })),
        }
    }

    fn get_client_validation_context(&self) -> &Self::ClientValidationContext {
        self
    }

    fn get_compatible_versions(
        &self,
    ) -> Vec<ibc::core::ics03_connection::version::Version> {
        ibc::core::ics03_connection::version::get_compatible_versions()
    }

    fn pick_version(
        &self,
        counterparty_candidate_versions: &[ibc::core::ics03_connection::version::Version],
    ) -> Result<ibc::core::ics03_connection::version::Version, ContextError>
    {
        let version = ibc::core::ics03_connection::version::pick_version(
            &self.get_compatible_versions(),
            counterparty_candidate_versions,
        )?;
        Ok(version)
    }

    fn block_delay(&self, delay_period_time: &Duration) -> u64 {
        calculate_block_delay(
            delay_period_time,
            &self.max_expected_time_per_block(),
        )
    }
}

impl SolanaIbcStorage<'_, '_> {
    fn get_next_sequence(
        &self,
        path: crate::trie_key::SequencePath<'_>,
        index: super::SequenceTripleIdx,
    ) -> core::result::Result<
        Sequence,
        (
            ibc::core::ics24_host::identifier::PortId,
            ibc::core::ics24_host::identifier::ChannelId,
        ),
    > {
        self.next_sequence
            .get(&(path.port_id.to_string(), path.channel_id.to_string()))
            .and_then(|triple| triple.get(index))
            .ok_or_else(|| (path.port_id.clone(), path.channel_id.clone()))
    }
}

fn calculate_block_delay(
    delay_period_time: &Duration,
    max_expected_time_per_block: &Duration,
) -> u64 {
    if max_expected_time_per_block.is_zero() {
        return 0;
    }
    let delay = delay_period_time.as_secs_f64() /
        max_expected_time_per_block.as_secs_f64();
    delay.ceil() as u64
}<|MERGE_RESOLUTION|>--- conflicted
+++ resolved
@@ -179,20 +179,6 @@
         &self,
         path: &SeqSendPath,
     ) -> std::result::Result<Sequence, ContextError> {
-<<<<<<< HEAD
-        let seq_send_key =
-            (seq_send_path.0.to_string(), seq_send_path.1.to_string());
-        let store = self.0.borrow();
-        match store.next_sequence_send.get(&seq_send_key) {
-            Some(sequence_set) => Ok(Sequence::from(*sequence_set)),
-            None => Err(ContextError::PacketError(
-                PacketError::MissingNextSendSeq {
-                    port_id: seq_send_path.0.clone(),
-                    channel_id: seq_send_path.1.clone(),
-                },
-            )),
-        }
-=======
         self.get_next_sequence(path.into(), super::SequenceTripleIdx::Send)
             .map_err(|(port_id, channel_id)| {
                 ContextError::PacketError(PacketError::MissingNextSendSeq {
@@ -200,27 +186,12 @@
                     channel_id,
                 })
             })
->>>>>>> 9688148c
     }
 
     fn get_next_sequence_recv(
         &self,
         path: &SeqRecvPath,
     ) -> std::result::Result<Sequence, ContextError> {
-<<<<<<< HEAD
-        let seq_recv_key =
-            (seq_recv_path.0.to_string(), seq_recv_path.1.to_string());
-        let store = self.0.borrow();
-        match store.next_sequence_recv.get(&seq_recv_key) {
-            Some(sequence) => Ok(Sequence::from(*sequence)),
-            None => Err(ContextError::PacketError(
-                PacketError::MissingNextRecvSeq {
-                    port_id: seq_recv_path.0.clone(),
-                    channel_id: seq_recv_path.1.clone(),
-                },
-            )),
-        }
-=======
         self.get_next_sequence(path.into(), super::SequenceTripleIdx::Recv)
             .map_err(|(port_id, channel_id)| {
                 ContextError::PacketError(PacketError::MissingNextRecvSeq {
@@ -228,27 +199,12 @@
                     channel_id,
                 })
             })
->>>>>>> 9688148c
     }
 
     fn get_next_sequence_ack(
         &self,
         path: &SeqAckPath,
     ) -> std::result::Result<Sequence, ContextError> {
-<<<<<<< HEAD
-        let seq_ack_key =
-            (seq_ack_path.0.to_string(), seq_ack_path.1.to_string());
-        let store = self.0.borrow();
-        match store.next_sequence_ack.get(&seq_ack_key) {
-            Some(sequence) => Ok(Sequence::from(*sequence)),
-            None => {
-                Err(ContextError::PacketError(PacketError::MissingNextAckSeq {
-                    port_id: seq_ack_path.0.clone(),
-                    channel_id: seq_ack_path.1.clone(),
-                }))
-            }
-        }
-=======
         self.get_next_sequence(path.into(), super::SequenceTripleIdx::Ack)
             .map_err(|(port_id, channel_id)| {
                 ContextError::PacketError(PacketError::MissingNextAckSeq {
@@ -256,7 +212,6 @@
                     channel_id,
                 })
             })
->>>>>>> 9688148c
     }
 
     fn get_packet_commitment(
