--- conflicted
+++ resolved
@@ -79,13 +79,8 @@
         })?;
         Ok(Self::AnyConsensusState::from(
             blockchain::ibc_state::ConsensusState {
-<<<<<<< HEAD
-                block_hash: state.0.to_vec().into(),
-                timestamp: state.1,
-=======
                 block_hash: state.0.as_array().to_vec().into(),
                 timestamp_ns: state.1,
->>>>>>> 1e939773
             },
         ))
     }
