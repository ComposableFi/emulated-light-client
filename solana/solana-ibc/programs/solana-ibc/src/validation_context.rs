--- conflicted
+++ resolved
@@ -35,29 +35,18 @@
         &self,
         client_id: &ClientId,
     ) -> std::result::Result<Self::AnyClientState, ContextError> {
-<<<<<<< HEAD
-        let store = self.borrow();
-        match store.private.clients.get(client_id.as_str()) {
-            Some(data) => {
-                let client: AnyClientState =
-                    serde_json::from_str(data).unwrap();
-                Ok(client)
-            }
-            None => Err(ContextError::ClientError(
+        let store = self.borrow();
+        let state =
+            store.private.clients.get(client_id.as_str()).ok_or_else(|| {
                 ClientError::ClientStateNotFound {
-=======
-        self.0
-            .borrow()
-            .private
-            .clients
-            .get(client_id.as_str())
-            .map(|data| borsh::BorshDeserialize::try_from_slice(data).unwrap())
-            .ok_or_else(|| {
-                ContextError::ClientError(ClientError::ClientStateNotFound {
->>>>>>> 36255f68
                     client_id: client_id.clone(),
-                })
-            })
+                }
+            })?;
+        let state =
+            borsh::BorshDeserialize::try_from_slice(state).map_err(|err| {
+                ClientError::Other { description: err.to_string() }
+            })?;
+        Ok(state)
     }
 
     fn decode_client_state(
