use guestchain::manager;

use crate::ibc;

/// Error returned when handling a request.
// Note: When changing variants in the enum, try to preserve indexes of each
// variant.  The position is translated into error code returned by Anchor and
// keeping them consistent makes things easier.
#[derive(strum::EnumDiscriminants, strum::IntoStaticStr, derive_more::From)]
#[strum_discriminants(repr(u32))]
pub enum Error {
    /// Internal error which ‘should never happen’.
    Internal(&'static str),

    /// Error handling an IBC request.
    ContextError(crate::ibc::ContextError),

    /// Error handling of IBC token transfer
    TokenTransferError(crate::ibc::TokenTransferError),

    /// Guest block hasn’t been initialised yet.
    ChainNotInitialised,

    /// Guest block has already been initialised.
    ChainAlreadyInitialised,

    /// Guest block generation has already been attempted this Solana block.
    /// The guest block can be generated only once per host block.
    GenerationAlreadyAttempted,

    /// Unable to generate a new guest block because there’s already a pending
    /// guest block.
    HasPendingBlock,

    /// Unable to generate a new guest block because the current head is too
    /// young.
    HeadBlockTooYoung,

    /// Unable to generate a new guest block because the state hasn’t changed.
    UnchangedGuestState,

    /// Could not identify block.
    UnknownBlock,

    /// The signature is invalid.
    BadSignature,

    /// The signer is not a validator for the given block.
    BadValidator,

    /// Candidate’s stake is below required minimum.
    NotEnoughValidatorStake,

    /// After removing a candidate or reducing candidate’s stake, the total
    /// stake would fall below required minimum.
    NotEnoughTotalStake,

    /// After removing a candidate, the total number of validators would fall
    /// below required minimum.
    NotEnoughValidators,

    /// CPI call from an unidentified program
    InvalidCPICall,

<<<<<<< HEAD
    /// Unexpected Fee Collector
    InvalidFeeCollector,

    FeeCollectorChangeProposalNotSet,

    /// Fees can be collected only after a minimum amount
    InsufficientFeesToCollect,
=======
    /// If both timeout timestamp and timeout height are zero
    InvalidTimeout,
>>>>>>> 9b2e44a3
}

impl Error {
    pub fn name(&self) -> String { <&'static str>::from(self).into() }
    pub fn code(&self) -> u32 {
        anchor_lang::error::ERROR_CODE_OFFSET +
            ErrorDiscriminants::from(self) as u32
    }
}

impl core::fmt::Display for Error {
    fn fmt(&self, fmtr: &mut core::fmt::Formatter<'_>) -> core::fmt::Result {
        match self {
            Self::Internal(msg) => fmtr.write_str(msg.as_ref()),
            Self::ContextError(err) => err.fmt(fmtr),
            Self::TokenTransferError(err) => err.fmt(fmtr),
            err => fmtr.write_str(&err.name()),
        }
    }
}

impl From<Error> for u32 {
    fn from(err: Error) -> u32 { err.code() }
}

impl From<&Error> for u32 {
    fn from(err: &Error) -> u32 { err.code() }
}

impl From<manager::BadGenesis> for Error {
    fn from(_: manager::BadGenesis) -> Self { Self::Internal("BadGenesis") }
}

impl From<manager::GenerateError> for Error {
    fn from(err: manager::GenerateError) -> Self {
        match err {
            manager::GenerateError::HasPendingBlock => Self::HasPendingBlock,
            manager::GenerateError::BlockTooYoung => Self::HeadBlockTooYoung,
            manager::GenerateError::UnchangedState => Self::UnchangedGuestState,
            manager::GenerateError::Inner(err) => Self::Internal(err.into()),
        }
    }
}

impl From<manager::AddSignatureError> for Error {
    fn from(err: manager::AddSignatureError) -> Self {
        match err {
            manager::AddSignatureError::NoPendingBlock => Self::UnknownBlock,
            manager::AddSignatureError::BadSignature => Self::BadSignature,
            manager::AddSignatureError::BadValidator => Self::BadValidator,
        }
    }
}

impl From<manager::UpdateCandidateError> for Error {
    fn from(err: manager::UpdateCandidateError) -> Self {
        use manager::UpdateCandidateError as Err;
        match err {
            Err::NotEnoughValidatorStake => Self::NotEnoughValidatorStake,
            Err::NotEnoughTotalStake => Self::NotEnoughTotalStake,
            Err::NotEnoughValidators => Self::NotEnoughValidators,
        }
    }
}

impl From<ibc::ClientError> for Error {
    #[inline]
    fn from(err: ibc::ClientError) -> Self {
        ibc::ContextError::from(err).into()
    }
}

impl From<ibc::ChannelError> for Error {
    #[inline]
    fn from(err: ibc::ChannelError) -> Self {
        ibc::ContextError::from(err).into()
    }
}

impl From<Error> for anchor_lang::error::AnchorError {
    fn from(err: Error) -> Self {
        let error_msg = err.to_string();
        anchor_lang::prelude::msg!("Error: {}", error_msg);
        Self {
            error_name: err.name(),
            error_code_number: err.code(),
            error_msg: err.to_string(),
            error_origin: None,
            compared_values: None,
        }
    }
}

impl From<Error> for anchor_lang::error::Error {
    fn from(err: Error) -> Self {
        Self::from(anchor_lang::error::AnchorError::from(err))
    }
}<|MERGE_RESOLUTION|>--- conflicted
+++ resolved
@@ -62,7 +62,6 @@
     /// CPI call from an unidentified program
     InvalidCPICall,
 
-<<<<<<< HEAD
     /// Unexpected Fee Collector
     InvalidFeeCollector,
 
@@ -70,10 +69,9 @@
 
     /// Fees can be collected only after a minimum amount
     InsufficientFeesToCollect,
-=======
+
     /// If both timeout timestamp and timeout height are zero
     InvalidTimeout,
->>>>>>> 9b2e44a3
 }
 
 impl Error {
