--- conflicted
+++ resolved
@@ -69,7 +69,6 @@
     /// new fee collector being set.
     FeeCollectorChangeProposalNotSet,
 
-<<<<<<< HEAD
     /// When an asset is added which already exists
     AssetAlreadyExists,
 
@@ -79,13 +78,12 @@
     /// When port id, channel id or hased denom passed as arguments
     /// dont match the ones in the packet.
     InvalidSendTransferParams,
-=======
+
     /// Fees can be collected only after a minimum amount
     InsufficientFeesToCollect,
 
     /// If both timeout timestamp and timeout height are zero
     InvalidTimeout,
->>>>>>> 85b4d1ad
 }
 
 impl Error {
