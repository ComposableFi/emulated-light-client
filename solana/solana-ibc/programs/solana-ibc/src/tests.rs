use std::rc::Rc;
use std::thread::sleep;
use std::time::Duration;

use anchor_client::anchor_lang::system_program;
use anchor_client::solana_client::rpc_client::RpcClient;
use anchor_client::solana_client::rpc_config::RpcSendTransactionConfig;
use anchor_client::solana_sdk::commitment_config::CommitmentConfig;
use anchor_client::solana_sdk::pubkey::Pubkey;
use anchor_client::solana_sdk::signature::{Keypair, Signature, Signer};
use anchor_client::{Client, Cluster};
use anyhow::Result;
use ibc::core::ics02_client::client_state::ClientStateCommon;
use ibc::core::ics02_client::msgs::create_client::MsgCreateClient;
use ibc::core::ics03_connection::connection::Counterparty;
use ibc::core::ics03_connection::msgs::conn_open_init::MsgConnectionOpenInit;
use ibc::core::ics03_connection::version::Version;
use ibc::core::ics23_commitment::commitment::CommitmentPrefix;
use ibc::core::ics24_host::identifier::ClientId;
use ibc::mock::client_state::MockClientState;
use ibc::mock::consensus_state::MockConsensusState;
use ibc::mock::header::MockHeader;
use ibc_proto::google::protobuf::Any;

<<<<<<< HEAD
use crate::{
    accounts, instruction, PrivateStorage, ID, PACKET_SEED,
    SOLANA_IBC_STORAGE_SEED, TRIE_SEED,
};
=======
use crate::storage::PrivateStorage;
use crate::{accounts, instruction, ID, SOLANA_IBC_STORAGE_SEED, TRIE_SEED};
>>>>>>> 6e08e9dd

const IBC_TRIE_PREFIX: &[u8] = b"ibc/";

fn airdrop(client: &RpcClient, account: Pubkey, lamports: u64) -> Signature {
    let balance_before = client.get_balance(&account).unwrap();
    println!("This is balance before {}", balance_before);
    let airdrop_signature = client.request_airdrop(&account, lamports).unwrap();
    sleep(Duration::from_secs(2));
    println!("This is airdrop signature {}", airdrop_signature);

    let balance_after = client.get_balance(&account).unwrap();
    println!("This is balance after {}", balance_after);
    assert_eq!(balance_before + lamports, balance_after);
    airdrop_signature
}

fn create_mock_client_and_cs_state() -> (MockClientState, MockConsensusState) {
    let mock_client_state = MockClientState::new(MockHeader::default());
    let mock_cs_state = MockConsensusState::new(MockHeader::default());
    (mock_client_state, mock_cs_state)
}

macro_rules! make_message {
    ($msg:expr, $($variant:path),+ $(,)?) => {{
        let message = $msg;
        $( let message = $variant(message); )*
        message
    }}
}

#[test]
#[ignore = "Requires local validator to run"]
fn anchor_test_deliver() -> Result<()> {
    let authority = Rc::new(Keypair::new());
    println!("This is pubkey {}", authority.pubkey().to_string());
    let lamports = 10_000_000_000;

    let client = Client::new_with_options(
        Cluster::Localnet,
        authority.clone(),
        CommitmentConfig::processed(),
    );
    let program = client.program(ID).unwrap();

    let sol_rpc_client = program.rpc();
    let _airdrop_signature =
        airdrop(&sol_rpc_client, authority.pubkey(), lamports);

    // Build, sign, and send program instruction
    let seeds = &[SOLANA_IBC_STORAGE_SEED];
    let solana_ibc_storage = Pubkey::find_program_address(seeds, &crate::ID).0;
    let trie_seeds = &[TRIE_SEED];
    let trie = Pubkey::find_program_address(trie_seeds, &crate::ID).0;
    let packet_seeds = &[PACKET_SEED];
    let packets = Pubkey::find_program_address(packet_seeds, &crate::ID).0;

    let (mock_client_state, mock_cs_state) = create_mock_client_and_cs_state();
    let _client_id = ClientId::new(mock_client_state.client_type(), 0).unwrap();
    let message = make_message!(
        MsgCreateClient::new(
            Any::from(mock_client_state),
            Any::from(mock_cs_state),
            ibc::Signer::from(authority.pubkey().to_string()),
        ),
        ibc::core::ics02_client::msgs::ClientMsg::CreateClient,
        ibc::core::MsgEnvelope::Client,
    );

    let sig = program
        .request()
        .accounts(accounts::Deliver {
            sender: authority.pubkey(),
            storage: solana_ibc_storage,
            trie,
            system_program: system_program::ID,
            packets,
        })
        .args(instruction::Deliver { message })
        .payer(authority.clone())
        .signer(&*authority)
        .send_with_spinner_and_config(RpcSendTransactionConfig {
            skip_preflight: true,
            ..RpcSendTransactionConfig::default()
        })?; // ? gives us the log messages on the why the tx did fail ( better than unwrap )

    println!("signature for create client: {sig}");

    // Retrieve and validate state
    let solana_ibc_storage_account: PrivateStorage =
        program.account(solana_ibc_storage).unwrap();

    println!("This is solana storage account {:?}", solana_ibc_storage_account);

    let counter_party_client_id =
        ClientId::new(mock_client_state.client_type(), 1).unwrap();

    let commitment_prefix: CommitmentPrefix =
        IBC_TRIE_PREFIX.to_vec().try_into().unwrap();

    let message = make_message!(
        MsgConnectionOpenInit {
            client_id_on_a: ClientId::new(mock_client_state.client_type(), 0)
                .unwrap(),
            version: Some(Version::default()),
            counterparty: Counterparty::new(
                counter_party_client_id,
                None,
                commitment_prefix,
            ),
            delay_period: Duration::from_secs(5),
            signer: ibc::Signer::from(authority.pubkey().to_string()),
        },
        ibc::core::ics03_connection::msgs::ConnectionMsg::OpenInit,
        ibc::core::MsgEnvelope::Connection,
    );

    let sig = program
        .request()
        .accounts(accounts::Deliver {
            sender: authority.pubkey(),
            storage: solana_ibc_storage,
            trie,
            system_program: system_program::ID,
            packets,
        })
        .args(instruction::Deliver { message })
        .payer(authority.clone())
        .signer(&*authority)
        .send_with_spinner_and_config(RpcSendTransactionConfig {
            skip_preflight: true,
            ..RpcSendTransactionConfig::default()
        })?; // ? gives us the log messages on the why the tx did fail ( better than unwrap )

    println!("signature for connection open init: {sig}");

    Ok(())
}

// #[test]
// fn internal_test() {
//     let authority = Keypair::new();
//     let mut solana_ibc_store = IbcStorage::new(authority.pubkey());
//     let mock_client_state = MockClientState::new(MockHeader::default());
//     let mock_cs_state = MockConsensusState::new(MockHeader::default());
//     let client_id = ClientId::new(mock_client_state.client_type(), 0).unwrap();
//     let msg = MsgCreateClient::new(
//         Any::from(mock_client_state),
//         Any::from(mock_cs_state),
//         ibc::Signer::from(authority.pubkey().to_string()),
//     );
//     let messages = ibc::Any {
//         type_url: TYPE_URL.to_string(),
//         value: msg.encode_vec(),
//     };

//     let all_messages = [messages];

//     let errors = all_messages.into_iter().fold(vec![], |mut errors, msg| {
//         match ibc::core::MsgEnvelope::try_from(msg) {
//             Ok(msg) => {
//                 match ibc::core::dispatch(&mut solana_ibc_store.clone(), &mut solana_ibc_store, msg)
//                 {
//                     Ok(()) => (),
//                     Err(e) => {
//                         println!("during dispatch");
//                         errors.push(e);
//                     }
//                 }
//             }
//             Err(e) => {
//                 println!("This while converting from msg to msgEnvelope");
//                 errors.push(e);
//             }
//         }
//         errors
//     });
//     println!("These are the errors");
//     println!("{:?}", errors);
// }<|MERGE_RESOLUTION|>--- conflicted
+++ resolved
@@ -22,15 +22,8 @@
 use ibc::mock::header::MockHeader;
 use ibc_proto::google::protobuf::Any;
 
-<<<<<<< HEAD
-use crate::{
-    accounts, instruction, PrivateStorage, ID, PACKET_SEED,
-    SOLANA_IBC_STORAGE_SEED, TRIE_SEED,
-};
-=======
 use crate::storage::PrivateStorage;
-use crate::{accounts, instruction, ID, SOLANA_IBC_STORAGE_SEED, TRIE_SEED};
->>>>>>> 6e08e9dd
+use crate::{accounts, instruction, ID, SOLANA_IBC_STORAGE_SEED, TRIE_SEED, PACKET_SEED};
 
 const IBC_TRIE_PREFIX: &[u8] = b"ibc/";
 
