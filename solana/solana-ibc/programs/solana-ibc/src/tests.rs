--- conflicted
+++ resolved
@@ -90,7 +90,6 @@
             .unwrap()
             .pubkey();
 
-<<<<<<< HEAD
     let fee_collector_keypair = Rc::new(Keypair::new());
     let fee_collector = fee_collector_keypair.pubkey();
 
@@ -99,8 +98,6 @@
         airdrop(&sol_rpc_client, authority.pubkey(), lamports);
     let _airdrop_signature = airdrop(&sol_rpc_client, fee_collector, lamports);
 
-=======
->>>>>>> 9b2e44a3
     // Build, sign, and send program instruction
     let storage = Pubkey::find_program_address(
         &[crate::SOLANA_IBC_STORAGE_SEED],
@@ -666,16 +663,10 @@
             chain,
             system_program: system_program::ID,
             mint_authority: Some(mint_authority_key),
-<<<<<<< HEAD
             token_mint: Some(native_token_mint_key),
             escrow_account: Some(escrow_account_key),
             fee_collector: Some(fee_collector_pda),
             receiver_token_account: Some(associated_token_addr),
-=======
-            token_mint: Some(token_mint_key),
-            escrow_account: None,
-            receiver_token_account: Some(receiver_token_address),
->>>>>>> 9b2e44a3
             associated_token_program: Some(anchor_spl::associated_token::ID),
             token_program: Some(anchor_spl::token::ID),
         })
@@ -849,7 +840,6 @@
         })?;
     println!("  Signature: {sig}");
 
-<<<<<<< HEAD
     /*
      * Collect all fees from the fee collector
      */
@@ -871,8 +861,6 @@
         })?;
     println!("  Signature: {sig}");
 
-=======
->>>>>>> 9b2e44a3
     /*
      * Free Write account
      */
