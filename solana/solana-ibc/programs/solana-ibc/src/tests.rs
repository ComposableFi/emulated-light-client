use core::num::{NonZeroU128, NonZeroU16};
use std::rc::Rc;
use std::str::FromStr;
use std::thread::sleep;
use std::time::Duration;

use anchor_client::anchor_lang::system_program;
use anchor_client::solana_client::rpc_client::RpcClient;
use anchor_client::solana_client::rpc_config::RpcSendTransactionConfig;
use anchor_client::solana_sdk::commitment_config::CommitmentConfig;
use anchor_client::solana_sdk::compute_budget::ComputeBudgetInstruction;
use anchor_client::solana_sdk::pubkey::Pubkey;
use anchor_client::solana_sdk::signature::{
    read_keypair_file, Keypair, Signature, Signer,
};
use anchor_client::solana_sdk::transaction::Transaction;
use anchor_client::{Client, Cluster};
use anchor_lang::solana_program::system_instruction::create_account;
use anchor_lang::AnchorSerialize;
use anchor_spl::associated_token::get_associated_token_address;
use anyhow::Result;
use ibc::apps::transfer::types::msgs::transfer::MsgTransfer;
use spl_token::instruction::initialize_mint2;
use spl_token::solana_program::sysvar::SysvarId;

use crate::ibc::ClientStateCommon;
use crate::{
    accounts, chain, ibc, instruction, ix_data_account, CryptoHash,
    MINT_ESCROW_SEED,
};

const IBC_TRIE_PREFIX: &[u8] = b"ibc/";
pub const STAKING_PROGRAM_ID: &str =
    "8n3FHwYxFgQCQc2FNFkwDUf9mcqupxXcCvgfHbApMLv3";
pub const WRITE_ACCOUNT_SEED: &[u8] = b"write";
pub const TOKEN_NAME: &str = "Ethereum";
pub const TOKEN_SYMBOL: &str = "ETH";
pub const TOKEN_URI: &str = "https://raw.githubusercontent.com/ComposableFi/FE-assets/51938e5486745bf921eb80fcff9d2d354be99c7d/assets%20/ethereum.svg";
// const BASE_DENOM: &str = "PICA";

const TRANSFER_AMOUNT: u64 = 1_000_000_000_000_000;
const MINT_AMOUNT: u64 = 1_000_000_000_000_000_000;

const ORIGINAL_DECIMALS: u8 = 18;
const EFFECTIVE_DECIMALS: u8 = 9;

fn airdrop(client: &RpcClient, account: Pubkey, lamports: u64) -> Signature {
    let balance_before = client.get_balance(&account).unwrap();
    println!("This is balance before {}", balance_before);
    let airdrop_signature = client.request_airdrop(&account, lamports).unwrap();
    sleep(Duration::from_secs(2));
    println!("This is airdrop signature {}", airdrop_signature);

    let balance_after = client.get_balance(&account).unwrap();
    println!("This is balance after {}", balance_after);
    assert_eq!(balance_before + lamports, balance_after);
    airdrop_signature
}

fn create_mock_client_and_cs_state(
) -> (ibc::mock::MockClientState, ibc::mock::MockConsensusState) {
    let mock_header = ibc::mock::MockHeader {
        height: ibc::Height::min(0),
        timestamp: ibc::Timestamp::from_nanoseconds(1).unwrap(),
    };
    let mock_client_state = ibc::mock::MockClientState::new(mock_header);
    let mock_cs_state = ibc::mock::MockConsensusState::new(mock_header);
    (mock_client_state, mock_cs_state)
}

macro_rules! make_message {
    ($msg:expr, $($variant:path),+ $(,)?) => {{
        let message = $msg;
        $( let message = $variant(message); )*
        message
    }}
}

#[test]
#[ignore = "Requires local validator to run"]
fn anchor_test_deliver() -> Result<()> {
    let authority = Rc::new(read_keypair_file("../../keypair.json").unwrap());
    println!("This is pubkey {}", authority.pubkey().to_string());
    let lamports = 2_000_000_000;

    let client = Client::new_with_options(
        Cluster::Devnet,
        authority.clone(),
        CommitmentConfig::processed(),
    );
    let program = client.program(crate::ID).unwrap();
    let write_account_program_id =
        read_keypair_file("../../../../target/deploy/write-keypair.json")
            .unwrap()
            .pubkey();
    let sig_verify_program_id =
        read_keypair_file("../../../../target/deploy/sigverify-keypair.json")
            .unwrap()
            .pubkey();

<<<<<<< HEAD
    let fee_collector_keypair = authority.clone();
    let fee_collector = fee_collector_keypair.pubkey();

    let sol_rpc_client = program.rpc();
    // let _airdrop_signature =
    //     airdrop(&sol_rpc_client, authority.pubkey(), lamports);
    // let _airdrop_signature = airdrop(&sol_rpc_client, fee_collector, lamports);
=======
    let fee_collector_keypair = Rc::new(Keypair::new());
    let fee_collector = fee_collector_keypair.pubkey();

    let sol_rpc_client = program.rpc();
    let _airdrop_signature =
        airdrop(&sol_rpc_client, authority.pubkey(), lamports);
    let _airdrop_signature = airdrop(&sol_rpc_client, fee_collector, lamports);
>>>>>>> 922ae3f0

    // Build, sign, and send program instruction
    let storage = Pubkey::find_program_address(
        &[crate::SOLANA_IBC_STORAGE_SEED],
        &crate::ID,
    )
    .0;
    let trie = Pubkey::find_program_address(&[crate::TRIE_SEED], &crate::ID).0;
    let chain =
        Pubkey::find_program_address(&[crate::CHAIN_SEED], &crate::ID).0;
    let fee_collector_pda =
        Pubkey::find_program_address(&[crate::FEE_SEED], &crate::ID).0;

    let mint_keypair = read_keypair_file("../../token_mint_keypair.json").unwrap();
    let native_token_mint_key = mint_keypair.pubkey();
    let base_denom = "wei".to_string();
    let hashed_denom = CryptoHash::digest(base_denom.as_bytes());

    let port_id = ibc::PortId::transfer();
    let channel_id_on_a = ibc::ChannelId::new(52);
    let channel_id_on_b = ibc::ChannelId::new(1);

    let seeds = [
        crate::ESCROW,
        port_id.as_bytes(),
        channel_id_on_a.as_bytes(),
        hashed_denom.as_ref(),
    ];
    let (escrow_account_key, _bump) =
        Pubkey::find_program_address(&seeds, &crate::ID);
    let (token_mint_key, _bump) = Pubkey::find_program_address(
        &[
            crate::MINT,
            port_id.as_bytes(),
            channel_id_on_a.as_bytes(),
            hashed_denom.as_ref(),
        ],
        &crate::ID,
    );
    let (mint_authority_key, _bump) =
        Pubkey::find_program_address(&[MINT_ESCROW_SEED], &crate::ID);

    let receiver = Rc::new(Keypair::new());

    let sender_token_address =
        get_associated_token_address(&authority.pubkey(), &token_mint_key);
    let receiver_token_address =
        get_associated_token_address(&receiver.pubkey(), &token_mint_key);

<<<<<<< HEAD
    // let chain_acc: chain::ChainData = program.account(chain).unwrap();
=======
    let _airdrop_signature =
        airdrop(&sol_rpc_client, receiver.pubkey(), lamports);
>>>>>>> 922ae3f0

    // let private_storage_acc: crate::PrivateStorage = program.account(storage).unwrap();

    // println!("{:?}", chain_acc);
    // println!("{:?}", private_storage_acc);

    // let _airdrop_signature =
    //     airdrop(&sol_rpc_client, receiver.pubkey(), lamports);

    /*
     * Initialise chain
     */
<<<<<<< HEAD
    // println!("\nInitialising");
    // let sig = program
    //     .request()
    //     .instruction(ComputeBudgetInstruction::set_compute_unit_price(100000))
    //     .accounts(accounts::Initialise {
    //         sender: authority.pubkey(),
    //         storage,
    //         trie,
    //         chain,
    //         system_program: system_program::ID,
    //     })
    //     .args(instruction::Initialise {
    //         config: chain::Config {
    //             min_validators: NonZeroU16::MIN,
    //             max_validators: NonZeroU16::new(50).unwrap(),
    //             min_validator_stake: NonZeroU128::new(1000).unwrap(),
    //             min_total_stake: NonZeroU128::new(1000).unwrap(),
    //             min_quorum_stake: NonZeroU128::new(1000).unwrap(),
    //             min_block_length: 5.into(),
    //             max_block_age_ns: 10 * 1_000_000_000,
    //             min_epoch_length: 200_000.into(),
    //         },
    //         staking_program_id: Pubkey::from_str(STAKING_PROGRAM_ID).unwrap(),
    //         sig_verify_program_id,
    //         genesis_epoch: chain::Epoch::new(
    //             vec![chain::Validator::new(
    //                 authority.pubkey().into(),
    //                 NonZeroU128::new(2000).unwrap(),
    //             )],
    //             NonZeroU128::new(1000).unwrap(),
    //         )
    //         .unwrap(),
    //     })
    //     .payer(authority.clone())
    //     .signer(&*authority)
    //     .send_with_spinner_and_config(RpcSendTransactionConfig {
    //         skip_preflight: true,
    //         ..RpcSendTransactionConfig::default()
    //     })?;
    // println!("  Signature: {sig}");

    // let chain_account: chain::ChainData = program.account(chain).unwrap();

    // let genesis_hash = chain_account.genesis().unwrap();
    // println!("This is genesis hash {}", genesis_hash.to_string());

    // /*
    //  * Create New Mock Client
    //  */
    // println!("\nCreating Mock Client");
    // let (mock_client_state, mock_cs_state) = create_mock_client_and_cs_state();
    // let message = make_message!(
    //     ibc::MsgCreateClient::new(
    //         ibc::Any::from(mock_client_state),
    //         ibc::Any::from(mock_cs_state),
    //         ibc::Signer::from(authority.pubkey().to_string()),
    //     ),
    //     ibc::ClientMsg::CreateClient,
    //     ibc::MsgEnvelope::Client,
    // );

    // println!(
    //     "\nSplitting the message into chunks and sending it to write-account \
    //      program"
    // );
    // let mut instruction_data =
    //     anchor_lang::InstructionData::data(&instruction::Deliver { message });
    // let instruction_len = instruction_data.len() as u32;
    // instruction_data.splice(..0, instruction_len.to_le_bytes());

    // let blockhash = sol_rpc_client.get_latest_blockhash().unwrap();

    // let (mut chunks, chunk_account, _) = write::instruction::WriteIter::new(
    //     &write_account_program_id,
    //     authority.pubkey(),
    //     WRITE_ACCOUNT_SEED,
    //     instruction_data,
    // )
    // .unwrap();
    // // Note: We’re using small chunks size on purpose to test the behaviour of
    // // the write account program.
    // chunks.chunk_size = core::num::NonZeroU16::new(50).unwrap();
    // for instruction in &mut chunks {
    //     let transaction = Transaction::new_signed_with_payer(
    //         &[instruction],
    //         Some(&authority.pubkey()),
    //         &[&*authority],
    //         blockhash,
    //     );
    //     let sig = sol_rpc_client
    //         .send_and_confirm_transaction_with_spinner(&transaction)
    //         .unwrap();
    //     println!("  Signature {sig}");
    // }
    // let (write_account, write_account_bump) = chunks.into_account();

    // println!("\nCreating Mock Client");
    // let sig = program
    //     .request()
    //     .accounts(ix_data_account::Accounts::new(
    //         accounts::Deliver {
    //             sender: authority.pubkey(),
    //             receiver: None,
    //             storage,
    //             trie,
    //             chain,
    //             system_program: system_program::ID,
    //             mint_authority: None,
    //             token_mint: None,
    //             fee_collector: None,
    //             escrow_account: None,
    //             receiver_token_account: None,
    //             associated_token_program: None,
    //             token_program: None,
    //         },
    //         chunk_account,
    //     ))
    //     .args(ix_data_account::Instruction)
    //     .payer(authority.clone())
    //     .signer(&*authority)
    //     .send_with_spinner_and_config(RpcSendTransactionConfig {
    //         skip_preflight: true,
    //         ..RpcSendTransactionConfig::default()
    //     })?;
    // println!("  Signature: {sig}");

    // /*
    //  * Create New Mock Connection Open Init
    //  */
    // println!("\nIssuing Connection Open Init");
    // let client_id = mock_client_state.client_type().build_client_id(0);
    // let counter_party_client_id =
    //     mock_client_state.client_type().build_client_id(1);

    // let commitment_prefix: ibc::CommitmentPrefix =
    //     IBC_TRIE_PREFIX.to_vec().try_into().unwrap();

    // let message = make_message!(
    //     ibc::MsgConnectionOpenInit {
    //         client_id_on_a: mock_client_state.client_type().build_client_id(0),
    //         version: Some(Default::default()),
    //         counterparty: ibc::conn::Counterparty::new(
    //             counter_party_client_id.clone(),
    //             None,
    //             commitment_prefix.clone(),
    //         ),
    //         delay_period: Duration::from_secs(5),
    //         signer: ibc::Signer::from(authority.pubkey().to_string()),
    //     },
    //     ibc::ConnectionMsg::OpenInit,
    //     ibc::MsgEnvelope::Connection,
    // );

    // let sig = program
    //     .request()
    //     .accounts(accounts::Deliver {
    //         sender: authority.pubkey(),
    //         receiver: None,
    //         storage,
    //         trie,
    //         chain,
    //         system_program: system_program::ID,
    //         mint_authority: None,
    //         token_mint: None,
    //         fee_collector: None,
    //         escrow_account: None,
    //         receiver_token_account: None,
    //         associated_token_program: None,
    //         token_program: None,
    //     })
    //     .args(instruction::Deliver { message })
    //     .payer(authority.clone())
    //     .signer(&*authority)
    //     .send_with_spinner_and_config(RpcSendTransactionConfig {
    //         skip_preflight: true,
    //         ..RpcSendTransactionConfig::default()
    //     })?;
    // println!("  Signature: {sig}");

    // /*
    //  * Setup mock connection and channel
    //  *
    //  * Steps before we proceed
    //  *  - Create PDAs for the above keys,
    //  *  - Get token account for receiver and sender
    //  */
    // println!("\nSetting up mock connection and channel");

    // let sig = program
    //     .request()
    //     .instruction(ComputeBudgetInstruction::set_compute_unit_limit(
    //         1_000_000u32,
    //     ))
    //     .accounts(accounts::MockDeliver {
    //         sender: authority.pubkey(),
    //         storage,
    //         trie,
    //         chain,
    //         system_program: system_program::ID,
    //     })
    //     .args(instruction::MockDeliver {
    //         port_id: port_id.clone(),
    //         commitment_prefix,
    //         client_id: client_id.clone(),
    //         counterparty_client_id: counter_party_client_id,
    //     })
    //     .payer(authority.clone())
    //     .signer(&*authority)
    //     .send_with_spinner_and_config(RpcSendTransactionConfig {
    //         skip_preflight: true,
    //         ..RpcSendTransactionConfig::default()
    //     })?;
    // println!("  Signature: {sig}");

    /*
       Set up fee account
    */
    println!("\nClearing cs states");
=======
    println!("\nCreating Mock Client");
    let (mock_client_state, mock_cs_state) = create_mock_client_and_cs_state();
    let message = make_message!(
        ibc::MsgCreateClient::new(
            ibc::Any::from(mock_client_state),
            ibc::Any::from(mock_cs_state),
            ibc::Signer::from(authority.pubkey().to_string()),
        ),
        ibc::ClientMsg::CreateClient,
        ibc::MsgEnvelope::Client,
    );

    println!(
        "\nSplitting the message into chunks and sending it to write-account \
         program"
    );
    let mut instruction_data =
        anchor_lang::InstructionData::data(&instruction::Deliver { message });
    let instruction_len = instruction_data.len() as u32;
    instruction_data.splice(..0, instruction_len.to_le_bytes());

    let blockhash = sol_rpc_client.get_latest_blockhash().unwrap();

    let (mut chunks, chunk_account, _) = write::instruction::WriteIter::new(
        &write_account_program_id,
        authority.pubkey(),
        WRITE_ACCOUNT_SEED,
        instruction_data,
    )
    .unwrap();
    // Note: We’re using small chunks size on purpose to test the behaviour of
    // the write account program.
    chunks.chunk_size = core::num::NonZeroU16::new(50).unwrap();
    for instruction in &mut chunks {
        let transaction = Transaction::new_signed_with_payer(
            &[instruction],
            Some(&authority.pubkey()),
            &[&*authority],
            blockhash,
        );
        let sig = sol_rpc_client
            .send_and_confirm_transaction_with_spinner(&transaction)
            .unwrap();
        println!("  Signature {sig}");
    }
    let (write_account, write_account_bump) = chunks.into_account();

    println!("\nCreating Mock Client");
    let sig = program
        .request()
        .accounts(ix_data_account::Accounts::new(
            accounts::Deliver {
                sender: authority.pubkey(),
                receiver: None,
                storage,
                trie,
                chain,
                system_program: system_program::ID,
                mint_authority: None,
                token_mint: None,
                fee_collector: None,
                escrow_account: None,
                receiver_token_account: None,
                associated_token_program: None,
                token_program: None,
            },
            chunk_account,
        ))
        .args(ix_data_account::Instruction)
        .payer(authority.clone())
        .signer(&*authority)
        .send_with_spinner_and_config(RpcSendTransactionConfig {
            skip_preflight: true,
            ..RpcSendTransactionConfig::default()
        })?;
    println!("  Signature: {sig}");

    /*
     * Create New Mock Connection Open Init
     */
    println!("\nIssuing Connection Open Init");
    let client_id = mock_client_state.client_type().build_client_id(0);
    let counter_party_client_id =
        mock_client_state.client_type().build_client_id(1);

    let commitment_prefix: ibc::CommitmentPrefix =
        IBC_TRIE_PREFIX.to_vec().try_into().unwrap();

    let message = make_message!(
        ibc::MsgConnectionOpenInit {
            client_id_on_a: mock_client_state.client_type().build_client_id(0),
            version: Some(Default::default()),
            counterparty: ibc::conn::Counterparty::new(
                counter_party_client_id.clone(),
                None,
                commitment_prefix.clone(),
            ),
            delay_period: Duration::from_secs(5),
            signer: ibc::Signer::from(authority.pubkey().to_string()),
        },
        ibc::ConnectionMsg::OpenInit,
        ibc::MsgEnvelope::Connection,
    );

    let sig = program
        .request()
        .accounts(accounts::Deliver {
            sender: authority.pubkey(),
            receiver: None,
            storage,
            trie,
            chain,
            system_program: system_program::ID,
            mint_authority: None,
            token_mint: None,
            fee_collector: None,
            escrow_account: None,
            receiver_token_account: None,
            associated_token_program: None,
            token_program: None,
        })
        .args(instruction::Deliver { message })
        .payer(authority.clone())
        .signer(&*authority)
        .send_with_spinner_and_config(RpcSendTransactionConfig {
            skip_preflight: true,
            ..RpcSendTransactionConfig::default()
        })?;
    println!("  Signature: {sig}");

    /*
     * Setup mock connection and channel
     *
     * Steps before we proceed
     *  - Create PDAs for the above keys,
     *  - Get token account for receiver and sender
     */
    println!("\nSetting up mock connection and channel");

>>>>>>> 922ae3f0
    let sig = program
        .request()
        .instruction(ComputeBudgetInstruction::set_compute_unit_limit(
            1_000_000u32,
        ))
        .instruction(ComputeBudgetInstruction::set_compute_unit_price(100000))
        .instruction(ComputeBudgetInstruction::request_heap_frame(128 * 1024))
        .accounts(accounts::SetupFeeCollector {
            fee_collector: authority.pubkey(),
            storage,
        })
        .args(instruction::RemoveCsStates {
            client_idx: 7
        })
        .payer(authority.clone())
        .signer(&*authority)
        .send_with_spinner_and_config(RpcSendTransactionConfig {
            skip_preflight: true,
            ..RpcSendTransactionConfig::default()
        })?;
    println!("  Signature: {sig}");

    /*
       Set up fee account
    */
    println!("\nSetting up Fee Account");
    let sig = program
        .request()
        .instruction(ComputeBudgetInstruction::set_compute_unit_limit(
            1_000_000u32,
        ))
        .accounts(accounts::SetupFeeCollector {
            fee_collector: authority.pubkey(),
            storage,
        })
        .args(instruction::SetupFeeCollector {
            new_fee_collector: fee_collector,
        })
        .payer(authority.clone())
        .signer(&*authority)
        .send_with_spinner_and_config(RpcSendTransactionConfig {
            skip_preflight: true,
            ..RpcSendTransactionConfig::default()
        })?;
    println!("  Signature: {sig}");

    // Make sure all the accounts needed for transfer are ready ( mint, escrow etc.)
    // Pass the instruction for transfer

    /*
     * Setup deliver escrow.
     */
<<<<<<< HEAD

    // let token_metadata_pda = Pubkey::find_program_address(
    //     &[
    //         "metadata".as_bytes(),
    //         &anchor_spl::metadata::ID.to_bytes(),
    //         &token_mint_key.to_bytes(),
    //     ],
    //     &anchor_spl::metadata::ID,
    // )
    // .0;

    // let sig = program
    //     .request()
    //     .instruction(ComputeBudgetInstruction::set_compute_unit_limit(
    //         400_000u32,
    //     ))
    //     .instruction(ComputeBudgetInstruction::request_heap_frame(128 * 1024))
    //     .instruction(ComputeBudgetInstruction::set_compute_unit_price(10000))
    //     .accounts(accounts::InitMint {
    //         sender: fee_collector,
    //         mint_authority: mint_authority_key,
    //         token_mint: token_mint_key,
    //         system_program: system_program::ID,
    //         token_program: anchor_spl::token::ID,
    //         rent: anchor_lang::solana_program::rent::Rent::id(),
    //         storage,
    //         metadata: token_metadata_pda,
    //         token_metadata_program: anchor_spl::metadata::ID,
    //     })
    //     .args(instruction::InitMint {
    //         port_id: port_id.clone(),
    //         channel_id_on_b: channel_id_on_a.clone(),
    //         hashed_base_denom: hashed_denom.clone(),
    //         token_name: TOKEN_NAME.to_string(),
    //         token_symbol: TOKEN_SYMBOL.to_string(),
    //         token_uri: TOKEN_URI.to_string(),
    //         effective_decimals: EFFECTIVE_DECIMALS,
    //         original_decimals: ORIGINAL_DECIMALS,
    //     })
    //     .payer(fee_collector_keypair.clone())
    //     .signer(&*fee_collector_keypair)
    //     .send_with_spinner_and_config(RpcSendTransactionConfig {
    //         skip_preflight: true,
    //         ..RpcSendTransactionConfig::default()
    //     })?;
    // println!("  Signature: {sig}");

    // let mint_info = sol_rpc_client.get_token_supply(&token_mint_key).unwrap();

    // println!("  This is the mint information {:?}", mint_info);

    // /*
    //  * Creating Token Mint
    //  */
    // println!("\nCreating a token mint");

    // let create_account_ix = create_account(
    //     &authority.pubkey(),
    //     &native_token_mint_key,
    //     sol_rpc_client.get_minimum_balance_for_rent_exemption(82).unwrap(),
    //     82,
    //     &anchor_spl::token::ID,
    // );

    // let create_mint_ix = initialize_mint2(
    //     &anchor_spl::token::ID,
    //     &native_token_mint_key,
    //     &authority.pubkey(),
    //     Some(&authority.pubkey()),
    //     6,
    // )
    // .expect("invalid mint instruction");

    // let create_token_acc_ix = spl_associated_token_account::instruction::create_associated_token_account(&authority.pubkey(), &authority.pubkey(), &native_token_mint_key, &anchor_spl::token::ID);
    // let associated_token_addr = get_associated_token_address(
    //     &authority.pubkey(),
    //     &native_token_mint_key,
    // );
    // let mint_ix = spl_token::instruction::mint_to(
    //     &anchor_spl::token::ID,
    //     &native_token_mint_key,
    //     &associated_token_addr,
    //     &authority.pubkey(),
    //     &[&authority.pubkey()],
    //     MINT_AMOUNT,
    // )
    // .unwrap();

    // let tx = program
    //     .request()
    //     .instruction(create_account_ix)
    //     .instruction(create_mint_ix)
    //     .instruction(create_token_acc_ix)
    //     .instruction(mint_ix)
    //     .payer(authority.clone())
    //     .signer(&*authority)
    //     .signer(&mint_keypair)
    //     .send_with_spinner_and_config(RpcSendTransactionConfig {
    //         skip_preflight: true,
    //         ..RpcSendTransactionConfig::default()
    //     })?;

    // println!("  Signature: {}", tx);

    // /*
    //  * Sending transfer on source chain
    //  */
    // println!("\nSend Transfer On Source Chain");

    // let msg_transfer = construct_transfer_packet_from_denom(
    //     &base_denom,
    //     port_id.clone(),
    //     true,
    //     channel_id_on_a.clone(),
    //     associated_token_addr,
    //     receiver_token_address,
    // );

    // let account_balance_before = sol_rpc_client
    //     .get_token_account_balance(&associated_token_addr)
    //     .unwrap();

    // let sig = program
    //     .request()
    //     .instruction(ComputeBudgetInstruction::set_compute_unit_limit(
    //         1_000_000u32,
    //     ))
    //     .accounts(accounts::SendTransfer {
    //         sender: authority.pubkey(),
    //         receiver: Some(receiver.pubkey()),
    //         storage,
    //         trie,
    //         chain,
    //         system_program: system_program::ID,
    //         mint_authority: Some(mint_authority_key),
    //         token_mint: Some(native_token_mint_key),
    //         escrow_account: Some(escrow_account_key),
    //         fee_collector: Some(fee_collector_pda),
    //         receiver_token_account: Some(associated_token_addr),
    //         token_program: Some(anchor_spl::token::ID),
    //     })
    //     .args(instruction::SendTransfer {
    //         port_id: port_id.clone(),
    //         channel_id: channel_id_on_a.clone(),
    //         hashed_base_denom: hashed_denom.clone(),
    //         msg: msg_transfer,
    //     })
    //     .payer(authority.clone())
    //     .signer(&*authority)
    //     .send_with_spinner_and_config(RpcSendTransactionConfig {
    //         skip_preflight: true,
    //         ..RpcSendTransactionConfig::default()
    //     })?;
    // println!("  Signature: {sig}");

    // let account_balance_after = sol_rpc_client
    //     .get_token_account_balance(&associated_token_addr)
    //     .unwrap();

    // let min_balance_for_rent_exemption =
    //     sol_rpc_client.get_minimum_balance_for_rent_exemption(0).unwrap();
    // let fee_account_balance_after =
    //     sol_rpc_client.get_balance(&fee_collector_pda).unwrap();

    // assert_eq!(
    //     ((account_balance_before.ui_amount.unwrap() -
    //         account_balance_after.ui_amount.unwrap()) *
    //         10_f64.powf(mint_info.decimals.into()))
    //     .round() as u64,
    //     TRANSFER_AMOUNT
    // );

    // assert_eq!(
    //     fee_account_balance_after - min_balance_for_rent_exemption,
    //     crate::FEE_AMOUNT_IN_LAMPORTS
    // );

    // /*
    //  * On Destination chain
    //  */
    // println!("\nRecving on destination chain");
    // let account_balance_before = sol_rpc_client
    //     .get_token_account_balance(&receiver_token_address)
    //     .map_or(0f64, |balance| balance.ui_amount.unwrap());

    // let packet = construct_packet_from_denom(
    //     &base_denom,
    //     port_id.clone(),
    //     false,
    //     channel_id_on_b.clone(),
    //     channel_id_on_a.clone(),
    //     2,
    //     sender_token_address,
    //     receiver_token_address,
    //     String::from(""),
    // );
    // let proof_height_on_a = mock_client_state.header.height;

    // let message = make_message!(
    //     ibc::MsgRecvPacket {
    //         packet: packet.clone(),
    //         proof_commitment_on_a: ibc::CommitmentProofBytes::try_from(
    //             packet.data
    //         )
    //         .unwrap(),
    //         proof_height_on_a,
    //         signer: ibc::Signer::from(authority.pubkey().to_string())
    //     },
    //     ibc::PacketMsg::Recv,
    //     ibc::MsgEnvelope::Packet,
    // );

    // let sig = program
    //     .request()
    //     .instruction(ComputeBudgetInstruction::set_compute_unit_limit(
    //         1_000_000u32,
    //     ))
    //     .accounts(accounts::Deliver {
    //         sender: authority.pubkey(),
    //         receiver: Some(receiver.pubkey()),
    //         storage,
    //         trie,
    //         chain,
    //         system_program: system_program::ID,
    //         mint_authority: Some(mint_authority_key),
    //         token_mint: Some(token_mint_key),
    //         escrow_account: None,
    //         fee_collector: Some(fee_collector_pda),
    //         receiver_token_account: Some(receiver_token_address),
    //         associated_token_program: Some(anchor_spl::associated_token::ID),
    //         token_program: Some(anchor_spl::token::ID),
    //     })
    //     .args(instruction::Deliver { message })
    //     .payer(authority.clone())
    //     .signer(&*authority)
    //     .send_with_spinner_and_config(RpcSendTransactionConfig {
    //         skip_preflight: true,
    //         ..RpcSendTransactionConfig::default()
    //     })?;
    // println!("  Signature: {sig}");

    // let account_balance_after = sol_rpc_client
    //     .get_token_account_balance(&receiver_token_address)
    //     .unwrap();
    // assert_eq!(
    //     ((account_balance_after.ui_amount.unwrap() - account_balance_before) *
    //         10_f64.powf(mint_info.decimals.into()))
    //     .round() as u64,
    //     TRANSFER_AMOUNT /
    //         (10_u64.pow((ORIGINAL_DECIMALS - EFFECTIVE_DECIMALS).into()))
    // );

    // /*
    //  * Sending transfer on destination chain
    //  */
    // println!("\nSend Transfer On Destination Chain");

    // let msg_transfer = construct_transfer_packet_from_denom(
    //     &base_denom,
    //     port_id.clone(),
    //     false,
    //     channel_id_on_a.clone(),
    //     receiver_token_address,
    //     sender_token_address,
    // );

    // println!(
    //     "This is length of message {:?}",
    //     msg_transfer.try_to_vec().unwrap().len()
    // );

    // let account_balance_before = sol_rpc_client
    //     .get_token_account_balance(&receiver_token_address)
    //     .unwrap();

    // let fee_account_balance_before =
    //     sol_rpc_client.get_balance(&fee_collector_pda).unwrap();

    // let sig = program
    //     .request()
    //     .instruction(ComputeBudgetInstruction::set_compute_unit_limit(
    //         1_000_000u32,
    //     ))
    //     .accounts(accounts::SendTransfer {
    //         sender: receiver.pubkey(),
    //         receiver: Some(authority.pubkey()),
    //         storage,
    //         trie,
    //         chain,
    //         system_program: system_program::ID,
    //         mint_authority: Some(mint_authority_key),
    //         token_mint: Some(token_mint_key),
    //         escrow_account: None,
    //         fee_collector: Some(fee_collector_pda),
    //         receiver_token_account: Some(receiver_token_address),
    //         token_program: Some(anchor_spl::token::ID),
    //     })
    //     .args(instruction::SendTransfer {
    //         port_id: port_id.clone(),
    //         channel_id: channel_id_on_a.clone(),
    //         hashed_base_denom: hashed_denom,
    //         msg: msg_transfer,
    //     })
    //     .payer(receiver.clone())
    //     .signer(&*receiver)
    //     .send_with_spinner_and_config(RpcSendTransactionConfig {
    //         skip_preflight: true,
    //         ..RpcSendTransactionConfig::default()
    //     })?;
    // println!("  Signature: {sig}");

    // let account_balance_after = sol_rpc_client
    //     .get_token_account_balance(&receiver_token_address)
    //     .unwrap();

    // let fee_account_balance_after =
    //     sol_rpc_client.get_balance(&fee_collector_pda).unwrap();

    // assert_eq!(
    //     ((account_balance_before.ui_amount.unwrap() -
    //         account_balance_after.ui_amount.unwrap()) *
    //         10_f64.powf(mint_info.decimals.into()))
    //     .round() as u64,
    //     TRANSFER_AMOUNT /
    //         (10_u64.pow((ORIGINAL_DECIMALS - EFFECTIVE_DECIMALS).into()))
    // );

    // assert_eq!(
    //     fee_account_balance_after - fee_account_balance_before,
    //     crate::FEE_AMOUNT_IN_LAMPORTS
    // );

    // /*
    //  * On Source chain
    //  */
    // println!("\nRecving on source chain");

    // let receiver_native_token_address = get_associated_token_address(
    //     &receiver.pubkey(),
    //     &native_token_mint_key,
    // );

    // let packet = construct_packet_from_denom(
    //     &base_denom,
    //     port_id.clone(),
    //     true,
    //     channel_id_on_b.clone(),
    //     channel_id_on_a.clone(),
    //     3,
    //     sender_token_address,
    //     receiver_native_token_address,
    //     String::from(""),
    // );

    // let proof_height_on_a = mock_client_state.header.height;

    // let message = make_message!(
    //     ibc::MsgRecvPacket {
    //         packet: packet.clone(),
    //         proof_commitment_on_a: ibc::CommitmentProofBytes::try_from(
    //             packet.data
    //         )
    //         .unwrap(),
    //         proof_height_on_a,
    //         signer: ibc::Signer::from(authority.pubkey().to_string())
    //     },
    //     ibc::PacketMsg::Recv,
    //     ibc::MsgEnvelope::Packet,
    // );

    // let escrow_account_balance_before =
    //     sol_rpc_client.get_token_account_balance(&escrow_account_key).unwrap();
    // let receiver_account_balance_before = sol_rpc_client
    //     .get_token_account_balance(&receiver_native_token_address)
    //     .map_or(0f64, |balance| balance.ui_amount.unwrap());

    // let sig = program
    //     .request()
    //     .instruction(ComputeBudgetInstruction::set_compute_unit_limit(
    //         1_000_000u32,
    //     ))
    //     .accounts(accounts::Deliver {
    //         sender: authority.pubkey(),
    //         receiver: Some(receiver.pubkey()),
    //         storage,
    //         trie,
    //         chain,
    //         system_program: system_program::ID,
    //         mint_authority: Some(mint_authority_key),
    //         token_mint: Some(native_token_mint_key),
    //         escrow_account: Some(escrow_account_key),
    //         fee_collector: Some(fee_collector_pda),
    //         receiver_token_account: Some(receiver_native_token_address),
    //         associated_token_program: Some(anchor_spl::associated_token::ID),
    //         token_program: Some(anchor_spl::token::ID),
    //     })
    //     .args(instruction::Deliver { message })
    //     .payer(authority.clone())
    //     .signer(&*authority)
    //     .send_with_spinner_and_config(RpcSendTransactionConfig {
    //         skip_preflight: true,
    //         ..RpcSendTransactionConfig::default()
    //     })?;
    // println!("  Signature: {sig}");

    // let escrow_account_balance_after =
    //     sol_rpc_client.get_token_account_balance(&escrow_account_key).unwrap();
    // let receiver_account_balance_after = sol_rpc_client
    //     .get_token_account_balance(&receiver_native_token_address)
    //     .unwrap();
    // assert_eq!(
    //     ((escrow_account_balance_before.ui_amount.unwrap() -
    //         escrow_account_balance_after.ui_amount.unwrap()) *
    //         10_f64.powf(mint_info.decimals.into()))
    //     .round() as u64,
    //     TRANSFER_AMOUNT
    // );
    // assert_eq!(
    //     ((receiver_account_balance_after.ui_amount.unwrap() -
    //         receiver_account_balance_before) *
    //         10_f64.powf(mint_info.decimals.into()))
    //     .round() as u64,
    //     TRANSFER_AMOUNT
    // );

    // /*
    //  * Send Packets
    //  */
    // println!("\nSend packet");
    // let packet = construct_packet_from_denom(
    //     &base_denom,
    //     port_id.clone(),
    //     true,
    //     channel_id_on_a.clone(),
    //     channel_id_on_b.clone(),
    //     1,
    //     sender_token_address,
    //     receiver_token_address,
    //     String::from("Just a packet"),
    // );

    // let sig = program
    //     .request()
    //     .accounts(accounts::SendPacket {
    //         sender: authority.pubkey(),
    //         storage,
    //         trie,
    //         chain,
    //         system_program: system_program::ID,
    //     })
    //     .args(instruction::SendPacket {
    //         port_id: port_id.clone(),
    //         channel_id: channel_id_on_a.clone(),
    //         data: packet.data,
    //         timeout_height: packet.timeout_height_on_b,
    //         timeout_timestamp: packet.timeout_timestamp_on_b,
    //     })
    //     .payer(authority.clone())
    //     .signer(&*authority)
    //     .send_with_spinner_and_config(RpcSendTransactionConfig {
    //         skip_preflight: true,
    //         ..RpcSendTransactionConfig::default()
    //     })?;
    // println!("  Signature: {sig}");

    // /*
    //  * Collect all fees from the fee collector
    //  */
    // println!("\nCollect all fees from the fee collector");
    // let _sig = program
    //     .request()
    //     .accounts(accounts::CollectFees {
    //         fee_collector,
    //         storage,
    //         fee_account: fee_collector_pda,
    //         rent: anchor_lang::solana_program::rent::Rent::id(),
    //     })
    //     .args(instruction::CollectFees {})
    //     .payer(fee_collector_keypair.clone())
    //     .signer(&*fee_collector_keypair)
    //     .send_with_spinner_and_config(RpcSendTransactionConfig {
    //         skip_preflight: true,
    //         ..RpcSendTransactionConfig::default()
    //     });

    // /*
    //  * Free Write account
    //  */
    // println!("\nFreeing Write account");
    // let sig = program
    //     .request()
    //     .instruction(write::instruction::free(
    //         write_account_program_id,
    //         authority.pubkey(),
    //         Some(write_account),
    //         WRITE_ACCOUNT_SEED,
    //         write_account_bump,
    //     )?)
    //     .payer(authority.clone())
    //     .signer(&*authority)
    //     .send_with_spinner_and_config(RpcSendTransactionConfig {
    //         skip_preflight: true,
    //         ..RpcSendTransactionConfig::default()
    //     })?;
    // println!("  Signature {sig}");

    // /*
    //  * Realloc Accounts
    //  */

    // let storage_acc_length_before =
    //     sol_rpc_client.get_account(&storage).unwrap();

    // println!("\nReallocating Accounts");
    // let sig = program
    //     .request()
    //     .accounts(accounts::ReallocAccounts {
    //         payer: authority.pubkey(),
    //         account: storage,
    //         rent: anchor_lang::solana_program::sysvar::rent::ID,
    //         system_program: system_program::ID,
    //     })
    //     .args(instruction::ReallocAccounts {
    //         // we can increase upto 10kb in each tx so increasing it to 20kb since 10kb was already allocated
    //         new_length: 3 * (1024 * 10),
    //     })
    //     .payer(authority.clone())
    //     .signer(&*authority)
    //     .send_with_spinner_and_config(RpcSendTransactionConfig {
    //         skip_preflight: true,
    //         ..RpcSendTransactionConfig::default()
    //     })?;
    // println!("  Signature {sig}");

    // let storage_acc_length_after =
    //     sol_rpc_client.get_account(&storage).unwrap();

    // assert_eq!(
    //     storage_acc_length_after.data.len() -
    //         storage_acc_length_before.data.len(),
    //     1024 * 10
    // );

    // let storage_acc_length_before =
    //     sol_rpc_client.get_account(&storage).unwrap();
    // println!(
    //     "\nReallocating Accounts but with lower length. NO change in length"
    // );
    // let sig = program
    //     .request()
    //     .accounts(accounts::ReallocAccounts {
    //         payer: authority.pubkey(),
    //         account: storage,
    //         rent: anchor_lang::solana_program::sysvar::rent::ID,
    //         system_program: system_program::ID,
    //     })
    //     .args(instruction::ReallocAccounts {
    //         // we can increase upto 10kb in each tx so increasing it to 20kb since 10kb was already allocated
    //         new_length: (1024 * 10),
    //     })
    //     .payer(authority.clone())
    //     .signer(&*authority)
    //     .send_with_spinner_and_config(RpcSendTransactionConfig {
    //         skip_preflight: true,
    //         ..RpcSendTransactionConfig::default()
    //     });
    // println!("  Signature {:?}", sig);

    // let storage_acc_length_after =
    //     sol_rpc_client.get_account(&storage).unwrap();

    // assert_eq!(
    //     storage_acc_length_after.data.len() -
    //         storage_acc_length_before.data.len(),
    //     0
    // );
=======
    let sig = program
        .request()
        .instruction(ComputeBudgetInstruction::set_compute_unit_limit(
            1_000_000u32,
        ))
        .accounts(accounts::InitMint {
            sender: authority.pubkey(),
            mint_authority: mint_authority_key,
            token_mint: token_mint_key,
            system_program: system_program::ID,
            token_program: anchor_spl::token::ID,
        })
        .args(instruction::InitMint {
            port_id: port_id.clone(),
            channel_id_on_b: channel_id_on_a.clone(),
            hashed_base_denom: hashed_denom.clone(),
        })
        .payer(authority.clone())
        .signer(&*authority)
        .send_with_spinner_and_config(RpcSendTransactionConfig {
            skip_preflight: true,
            ..RpcSendTransactionConfig::default()
        })?;
    println!("  Signature: {sig}");

    let mint_info = sol_rpc_client.get_token_supply(&token_mint_key).unwrap();

    println!("  This is the mint information {:?}", mint_info);

    /*
     * Creating Token Mint
     */
    println!("\nCreating a token mint");

    let create_account_ix = create_account(
        &authority.pubkey(),
        &native_token_mint_key,
        sol_rpc_client.get_minimum_balance_for_rent_exemption(82).unwrap(),
        82,
        &anchor_spl::token::ID,
    );

    let create_mint_ix = initialize_mint2(
        &anchor_spl::token::ID,
        &native_token_mint_key,
        &authority.pubkey(),
        Some(&authority.pubkey()),
        6,
    )
    .expect("invalid mint instruction");

    let create_token_acc_ix = spl_associated_token_account::instruction::create_associated_token_account(&authority.pubkey(), &authority.pubkey(), &native_token_mint_key, &anchor_spl::token::ID);
    let associated_token_addr = get_associated_token_address(
        &authority.pubkey(),
        &native_token_mint_key,
    );
    let mint_ix = spl_token::instruction::mint_to(
        &anchor_spl::token::ID,
        &native_token_mint_key,
        &associated_token_addr,
        &authority.pubkey(),
        &[&authority.pubkey()],
        1000000000,
    )
    .unwrap();

    let tx = program
        .request()
        .instruction(create_account_ix)
        .instruction(create_mint_ix)
        .instruction(create_token_acc_ix)
        .instruction(mint_ix)
        .payer(authority.clone())
        .signer(&*authority)
        .signer(&mint_keypair)
        .send_with_spinner_and_config(RpcSendTransactionConfig {
            skip_preflight: true,
            ..RpcSendTransactionConfig::default()
        })?;

    println!("  Signature: {}", tx);

    /*
     * Sending transfer on source chain
     */
    println!("\nSend Transfer On Source Chain");

    let msg_transfer = construct_transfer_packet_from_denom(
        &base_denom,
        port_id.clone(),
        true,
        channel_id_on_a.clone(),
        associated_token_addr,
        receiver_token_address,
    );

    let account_balance_before = sol_rpc_client
        .get_token_account_balance(&associated_token_addr)
        .unwrap();

    let sig = program
        .request()
        .instruction(ComputeBudgetInstruction::set_compute_unit_limit(
            1_000_000u32,
        ))
        .accounts(accounts::SendTransfer {
            sender: authority.pubkey(),
            receiver: Some(receiver.pubkey()),
            storage,
            trie,
            chain,
            system_program: system_program::ID,
            mint_authority: Some(mint_authority_key),
            token_mint: Some(native_token_mint_key),
            escrow_account: Some(escrow_account_key),
            fee_collector: Some(fee_collector_pda),
            receiver_token_account: Some(associated_token_addr),
            token_program: Some(anchor_spl::token::ID),
        })
        .args(instruction::SendTransfer {
            port_id: port_id.clone(),
            channel_id: channel_id_on_a.clone(),
            hashed_base_denom: hashed_denom.clone(),
            msg: msg_transfer,
        })
        .payer(authority.clone())
        .signer(&*authority)
        .send_with_spinner_and_config(RpcSendTransactionConfig {
            skip_preflight: true,
            ..RpcSendTransactionConfig::default()
        })?;
    println!("  Signature: {sig}");

    let account_balance_after = sol_rpc_client
        .get_token_account_balance(&associated_token_addr)
        .unwrap();

    let min_balance_for_rent_exemption =
        sol_rpc_client.get_minimum_balance_for_rent_exemption(0).unwrap();
    let fee_account_balance_after =
        sol_rpc_client.get_balance(&fee_collector_pda).unwrap();

    assert_eq!(
        ((account_balance_before.ui_amount.unwrap() -
            account_balance_after.ui_amount.unwrap()) *
            10_f64.powf(mint_info.decimals.into()))
        .round() as u64,
        TRANSFER_AMOUNT
    );

    assert_eq!(
        fee_account_balance_after - min_balance_for_rent_exemption,
        crate::FEE_AMOUNT_IN_LAMPORTS
    );

    /*
     * On Destination chain
     */
    println!("\nRecving on destination chain");
    let account_balance_before = sol_rpc_client
        .get_token_account_balance(&receiver_token_address)
        .map_or(0f64, |balance| balance.ui_amount.unwrap());

    let packet = construct_packet_from_denom(
        &base_denom,
        port_id.clone(),
        false,
        channel_id_on_b.clone(),
        channel_id_on_a.clone(),
        2,
        sender_token_address,
        receiver_token_address,
        String::from("Tx from destination chain"),
    );
    let proof_height_on_a = mock_client_state.header.height;

    let message = make_message!(
        ibc::MsgRecvPacket {
            packet: packet.clone(),
            proof_commitment_on_a: ibc::CommitmentProofBytes::try_from(
                packet.data
            )
            .unwrap(),
            proof_height_on_a,
            signer: ibc::Signer::from(authority.pubkey().to_string())
        },
        ibc::PacketMsg::Recv,
        ibc::MsgEnvelope::Packet,
    );

    let sig = program
        .request()
        .instruction(ComputeBudgetInstruction::set_compute_unit_limit(
            1_000_000u32,
        ))
        .accounts(accounts::Deliver {
            sender: authority.pubkey(),
            receiver: Some(receiver.pubkey()),
            storage,
            trie,
            chain,
            system_program: system_program::ID,
            mint_authority: Some(mint_authority_key),
            token_mint: Some(token_mint_key),
            escrow_account: None,
            fee_collector: Some(fee_collector_pda),
            receiver_token_account: Some(receiver_token_address),
            associated_token_program: Some(anchor_spl::associated_token::ID),
            token_program: Some(anchor_spl::token::ID),
        })
        .args(instruction::Deliver { message })
        .payer(authority.clone())
        .signer(&*authority)
        .send_with_spinner_and_config(RpcSendTransactionConfig {
            skip_preflight: true,
            ..RpcSendTransactionConfig::default()
        })?;
    println!("  Signature: {sig}");

    let account_balance_after = sol_rpc_client
        .get_token_account_balance(&receiver_token_address)
        .unwrap();
    assert_eq!(
        ((account_balance_after.ui_amount.unwrap() - account_balance_before) *
            10_f64.powf(mint_info.decimals.into()))
        .round() as u64,
        TRANSFER_AMOUNT
    );

    /*
     * Sending transfer on destination chain
     */
    println!("\nSend Transfer On Destination Chain");

    let msg_transfer = construct_transfer_packet_from_denom(
        &base_denom,
        port_id.clone(),
        false,
        channel_id_on_a.clone(),
        receiver_token_address,
        sender_token_address,
    );

    println!(
        "This is length of message {:?}",
        msg_transfer.try_to_vec().unwrap().len()
    );

    let account_balance_before = sol_rpc_client
        .get_token_account_balance(&receiver_token_address)
        .unwrap();

    let fee_account_balance_before =
        sol_rpc_client.get_balance(&fee_collector_pda).unwrap();

    let sig = program
        .request()
        .instruction(ComputeBudgetInstruction::set_compute_unit_limit(
            1_000_000u32,
        ))
        .accounts(accounts::SendTransfer {
            sender: receiver.pubkey(),
            receiver: Some(authority.pubkey()),
            storage,
            trie,
            chain,
            system_program: system_program::ID,
            mint_authority: Some(mint_authority_key),
            token_mint: Some(token_mint_key),
            escrow_account: None,
            fee_collector: Some(fee_collector_pda),
            receiver_token_account: Some(receiver_token_address),
            token_program: Some(anchor_spl::token::ID),
        })
        .args(instruction::SendTransfer {
            port_id: port_id.clone(),
            channel_id: channel_id_on_a.clone(),
            hashed_base_denom: hashed_denom,
            msg: msg_transfer,
        })
        .payer(receiver.clone())
        .signer(&*receiver)
        .send_with_spinner_and_config(RpcSendTransactionConfig {
            skip_preflight: true,
            ..RpcSendTransactionConfig::default()
        })?;
    println!("  Signature: {sig}");

    let account_balance_after = sol_rpc_client
        .get_token_account_balance(&receiver_token_address)
        .unwrap();

    let fee_account_balance_after =
        sol_rpc_client.get_balance(&fee_collector_pda).unwrap();

    assert_eq!(
        ((account_balance_before.ui_amount.unwrap() -
            account_balance_after.ui_amount.unwrap()) *
            10_f64.powf(mint_info.decimals.into()))
        .round() as u64,
        TRANSFER_AMOUNT
    );

    assert_eq!(
        fee_account_balance_after - fee_account_balance_before,
        crate::FEE_AMOUNT_IN_LAMPORTS
    );

    /*
     * On Source chain
     */
    println!("\nRecving on source chain");

    let receiver_native_token_address = get_associated_token_address(
        &receiver.pubkey(),
        &native_token_mint_key,
    );

    let packet = construct_packet_from_denom(
        &base_denom,
        port_id.clone(),
        true,
        channel_id_on_b.clone(),
        channel_id_on_a.clone(),
        3,
        sender_token_address,
        receiver_native_token_address,
        String::new(),
    );

    let proof_height_on_a = mock_client_state.header.height;

    let message = make_message!(
        ibc::MsgRecvPacket {
            packet: packet.clone(),
            proof_commitment_on_a: ibc::CommitmentProofBytes::try_from(
                packet.data
            )
            .unwrap(),
            proof_height_on_a,
            signer: ibc::Signer::from(authority.pubkey().to_string())
        },
        ibc::PacketMsg::Recv,
        ibc::MsgEnvelope::Packet,
    );

    let escrow_account_balance_before =
        sol_rpc_client.get_token_account_balance(&escrow_account_key).unwrap();
    let receiver_account_balance_before = sol_rpc_client
        .get_token_account_balance(&receiver_native_token_address)
        .map_or(0f64, |balance| balance.ui_amount.unwrap());

    let sig = program
        .request()
        .instruction(ComputeBudgetInstruction::set_compute_unit_limit(
            1_000_000u32,
        ))
        .accounts(accounts::Deliver {
            sender: authority.pubkey(),
            receiver: Some(receiver.pubkey()),
            storage,
            trie,
            chain,
            system_program: system_program::ID,
            mint_authority: Some(mint_authority_key),
            token_mint: Some(native_token_mint_key),
            escrow_account: Some(escrow_account_key),
            fee_collector: Some(fee_collector_pda),
            receiver_token_account: Some(receiver_native_token_address),
            associated_token_program: Some(anchor_spl::associated_token::ID),
            token_program: Some(anchor_spl::token::ID),
        })
        .args(instruction::Deliver { message })
        .payer(authority.clone())
        .signer(&*authority)
        .send_with_spinner_and_config(RpcSendTransactionConfig {
            skip_preflight: true,
            ..RpcSendTransactionConfig::default()
        })?;
    println!("  Signature: {sig}");

    let escrow_account_balance_after =
        sol_rpc_client.get_token_account_balance(&escrow_account_key).unwrap();
    let receiver_account_balance_after = sol_rpc_client
        .get_token_account_balance(&receiver_native_token_address)
        .unwrap();
    assert_eq!(
        ((escrow_account_balance_before.ui_amount.unwrap() -
            escrow_account_balance_after.ui_amount.unwrap()) *
            10_f64.powf(mint_info.decimals.into()))
        .round() as u64,
        TRANSFER_AMOUNT
    );
    assert_eq!(
        ((receiver_account_balance_after.ui_amount.unwrap() -
            receiver_account_balance_before) *
            10_f64.powf(mint_info.decimals.into()))
        .round() as u64,
        TRANSFER_AMOUNT
    );

    /*
     * Send Packets
     */
    println!("\nSend packet");
    let packet = construct_packet_from_denom(
        &base_denom,
        port_id.clone(),
        true,
        channel_id_on_a.clone(),
        channel_id_on_b.clone(),
        1,
        sender_token_address,
        receiver_token_address,
        String::from("Just a packet"),
    );

    let sig = program
        .request()
        .accounts(accounts::SendPacket {
            sender: authority.pubkey(),
            storage,
            trie,
            chain,
            system_program: system_program::ID,
        })
        .args(instruction::SendPacket {
            port_id: port_id.clone(),
            channel_id: channel_id_on_a.clone(),
            data: packet.data,
            timeout_height: packet.timeout_height_on_b,
            timeout_timestamp: packet.timeout_timestamp_on_b,
        })
        .payer(authority.clone())
        .signer(&*authority)
        .send_with_spinner_and_config(RpcSendTransactionConfig {
            skip_preflight: true,
            ..RpcSendTransactionConfig::default()
        })?;
    println!("  Signature: {sig}");

    /*
     * Collect all fees from the fee collector
     */
    println!("\nCollect all fees from the fee collector");
    let _sig = program
        .request()
        .accounts(accounts::CollectFees {
            fee_collector,
            storage,
            fee_account: fee_collector_pda,
        })
        .args(instruction::CollectFees {})
        .payer(fee_collector_keypair.clone())
        .signer(&*fee_collector_keypair)
        .send_with_spinner_and_config(RpcSendTransactionConfig {
            skip_preflight: true,
            ..RpcSendTransactionConfig::default()
        });

    /*
     * Free Write account
     */
    println!("\nFreeing Write account");
    let sig = program
        .request()
        .instruction(write::instruction::free(
            write_account_program_id,
            authority.pubkey(),
            Some(write_account),
            WRITE_ACCOUNT_SEED,
            write_account_bump,
        )?)
        .payer(authority.clone())
        .signer(&*authority)
        .send_with_spinner_and_config(RpcSendTransactionConfig {
            skip_preflight: true,
            ..RpcSendTransactionConfig::default()
        })?;
    println!("  Signature {sig}");
>>>>>>> 922ae3f0

    /*
     * Realloc Accounts
     */

    println!("\nReallocating Accounts");
    let sig = program
        .request()
        .accounts(accounts::ReallocAccounts {
            payer: authority.pubkey(),
            account: storage,
            system_program: system_program::ID,
        })
        .args(instruction::ReallocAccounts {
            // we can increase upto 10kb in each tx so increasing it to 20kb since 10kb was already allocated
            new_length: 2 * (1024 * 10),
        })
        .payer(authority.clone())
        .signer(&*authority)
        .send_with_spinner_and_config(RpcSendTransactionConfig {
            skip_preflight: true,
            ..RpcSendTransactionConfig::default()
        })?;
    println!("  Signature {sig}");

    let storage_acc_length_after =
        sol_rpc_client.get_account(&storage).unwrap();

    assert_eq!(20 * 1024, storage_acc_length_after.data.len());

    println!(
        "\nReallocating Accounts but with lower length. NO change in length"
    );
    let sig = program
        .request()
        .accounts(accounts::ReallocAccounts {
            payer: authority.pubkey(),
            account: storage,
            system_program: system_program::ID,
        })
        .args(instruction::ReallocAccounts {
            // we can increase upto 10kb in each tx so increasing it to 20kb since 10kb was already allocated
            new_length: (1024 * 10),
        })
        .payer(authority.clone())
        .signer(&*authority)
        .send_with_spinner_and_config(RpcSendTransactionConfig {
            skip_preflight: true,
            ..RpcSendTransactionConfig::default()
        });
    println!("  Signature {:?}", sig);

    let storage_acc_length_after =
        sol_rpc_client.get_account(&storage).unwrap();

    assert_eq!(storage_acc_length_after.data.len(), 20 * 1024);

    Ok(())
}

fn max_timeout_height() -> ibc::TimeoutHeight {
    ibc::TimeoutHeight::At(ibc::Height::new(u64::MAX, u64::MAX).unwrap())
}

fn construct_packet_from_denom(
    base_denom: &str,
    port_id: ibc::PortId,
    // Channel id used to define if its source chain or destination chain (in
    // denom).
    is_destination: bool,
    channel_id_on_a: ibc::ChannelId,
    channel_id_on_b: ibc::ChannelId,
    sequence: u64,
    sender_token_address: Pubkey,
    receiver_token_address: Pubkey,
    memo: String,
) -> ibc::Packet {
    let denom = if is_destination {
        format!("{port_id}/{channel_id_on_a}/{base_denom}")
    } else {
        base_denom.to_string()
    };
    let denom =
        ibc::apps::transfer::types::PrefixedDenom::from_str(&denom).unwrap();
    let token = ibc::apps::transfer::types::Coin {
        denom,
        amount: TRANSFER_AMOUNT.into(),
    };

    let packet_data = ibc::apps::transfer::types::packet::PacketData {
        token: token.into(),
        sender: ibc::Signer::from(sender_token_address.to_string()), // Should be a token account
        receiver: ibc::Signer::from(receiver_token_address.to_string()), // Should be a token account
        memo: memo.into(),
    };

    let serialized_data = serde_json::to_vec(&packet_data).unwrap();

    let packet = ibc::Packet {
        seq_on_a: sequence.into(),
        port_id_on_a: port_id.clone(),
        chan_id_on_a: channel_id_on_a,
        port_id_on_b: port_id,
        chan_id_on_b: channel_id_on_b,
        data: serialized_data.clone(),
        timeout_height_on_b: max_timeout_height(),
        timeout_timestamp_on_b: ibc::Timestamp::none(),
    };

    packet
}

fn construct_transfer_packet_from_denom(
    base_denom: &str,
    port_id: ibc::PortId,
    is_source: bool,
    channel_id_on_a: ibc::ChannelId,
    sender_address: Pubkey,
    receiver_address: Pubkey,
) -> MsgTransfer {
    let denom = if !is_source {
        format!("{port_id}/{channel_id_on_a}/{base_denom}")
    } else {
        base_denom.to_string()
    };
    let denom =
        ibc::apps::transfer::types::PrefixedDenom::from_str(&denom).unwrap();
    let token = ibc::apps::transfer::types::Coin {
        denom,
        amount: TRANSFER_AMOUNT.into(),
    };

    println!("This is token {:?}", token);

    let packet_data = ibc::apps::transfer::types::packet::PacketData {
        token: token.into(),
        sender: ibc::Signer::from(sender_address.to_string()), // Should be a token account
        receiver: ibc::Signer::from(receiver_address.to_string()), // Should be a token account
        memo: String::from("Sending a transfer").into(),
    };

    MsgTransfer {
        port_id_on_a: port_id.clone(),
        chan_id_on_a: channel_id_on_a.clone(),
        packet_data,
        timeout_height_on_b: max_timeout_height(),
        timeout_timestamp_on_b: ibc::Timestamp::none(),
    }
}<|MERGE_RESOLUTION|>--- conflicted
+++ resolved
@@ -19,6 +19,7 @@
 use anchor_lang::AnchorSerialize;
 use anchor_spl::associated_token::get_associated_token_address;
 use anyhow::Result;
+use hex_literal::hex;
 use ibc::apps::transfer::types::msgs::transfer::MsgTransfer;
 use spl_token::instruction::initialize_mint2;
 use spl_token::solana_program::sysvar::SysvarId;
@@ -33,16 +34,16 @@
 pub const STAKING_PROGRAM_ID: &str =
     "8n3FHwYxFgQCQc2FNFkwDUf9mcqupxXcCvgfHbApMLv3";
 pub const WRITE_ACCOUNT_SEED: &[u8] = b"write";
-pub const TOKEN_NAME: &str = "Ethereum";
-pub const TOKEN_SYMBOL: &str = "ETH";
-pub const TOKEN_URI: &str = "https://raw.githubusercontent.com/ComposableFi/FE-assets/51938e5486745bf921eb80fcff9d2d354be99c7d/assets%20/ethereum.svg";
+pub const TOKEN_NAME: &str = "OSMOSIS";
+pub const TOKEN_SYMBOL: &str = "OSMO";
+pub const TOKEN_URI: &str = "https://raw.githubusercontent.com/ComposableFi/FE-assets/f1bf383c1daaf3d934fbc82be345e797c3fab3dc/assets%20/pica.svg";
 // const BASE_DENOM: &str = "PICA";
 
 const TRANSFER_AMOUNT: u64 = 1_000_000_000_000_000;
 const MINT_AMOUNT: u64 = 1_000_000_000_000_000_000;
 
-const ORIGINAL_DECIMALS: u8 = 18;
-const EFFECTIVE_DECIMALS: u8 = 9;
+const ORIGINAL_DECIMALS: u8 = 6;
+const EFFECTIVE_DECIMALS: u8 = 6;
 
 fn airdrop(client: &RpcClient, account: Pubkey, lamports: u64) -> Signature {
     let balance_before = client.get_balance(&account).unwrap();
@@ -79,7 +80,7 @@
 #[test]
 #[ignore = "Requires local validator to run"]
 fn anchor_test_deliver() -> Result<()> {
-    let authority = Rc::new(read_keypair_file("../../keypair.json").unwrap());
+    let authority = Rc::new(read_keypair_file("../../test-keypair.json").unwrap());
     println!("This is pubkey {}", authority.pubkey().to_string());
     let lamports = 2_000_000_000;
 
@@ -98,7 +99,6 @@
             .unwrap()
             .pubkey();
 
-<<<<<<< HEAD
     let fee_collector_keypair = authority.clone();
     let fee_collector = fee_collector_keypair.pubkey();
 
@@ -106,15 +106,6 @@
     // let _airdrop_signature =
     //     airdrop(&sol_rpc_client, authority.pubkey(), lamports);
     // let _airdrop_signature = airdrop(&sol_rpc_client, fee_collector, lamports);
-=======
-    let fee_collector_keypair = Rc::new(Keypair::new());
-    let fee_collector = fee_collector_keypair.pubkey();
-
-    let sol_rpc_client = program.rpc();
-    let _airdrop_signature =
-        airdrop(&sol_rpc_client, authority.pubkey(), lamports);
-    let _airdrop_signature = airdrop(&sol_rpc_client, fee_collector, lamports);
->>>>>>> 922ae3f0
 
     // Build, sign, and send program instruction
     let storage = Pubkey::find_program_address(
@@ -130,11 +121,17 @@
 
     let mint_keypair = read_keypair_file("../../token_mint_keypair.json").unwrap();
     let native_token_mint_key = mint_keypair.pubkey();
-    let base_denom = "wei".to_string();
+    let base_denom = "uosmo".to_string();
     let hashed_denom = CryptoHash::digest(base_denom.as_bytes());
 
+    let x = CryptoHash::digest("transfer/channel-52/wei".as_bytes());
+
+    let crypto_hash = uint::hex::encode(x.as_slice());
+    panic!("{:?}", crypto_hash);
+
+
     let port_id = ibc::PortId::transfer();
-    let channel_id_on_a = ibc::ChannelId::new(52);
+    let channel_id_on_a = ibc::ChannelId::new(0);
     let channel_id_on_b = ibc::ChannelId::new(1);
 
     let seeds = [
@@ -149,7 +146,7 @@
         &[
             crate::MINT,
             port_id.as_bytes(),
-            channel_id_on_a.as_bytes(),
+            channel_id_on_b.as_bytes(),
             hashed_denom.as_ref(),
         ],
         &crate::ID,
@@ -164,17 +161,15 @@
     let receiver_token_address =
         get_associated_token_address(&receiver.pubkey(), &token_mint_key);
 
-<<<<<<< HEAD
     // let chain_acc: chain::ChainData = program.account(chain).unwrap();
-=======
-    let _airdrop_signature =
-        airdrop(&sol_rpc_client, receiver.pubkey(), lamports);
->>>>>>> 922ae3f0
-
-    // let private_storage_acc: crate::PrivateStorage = program.account(storage).unwrap();
+
+    let private_storage_acc: crate::PrivateStorage = program.account(storage).unwrap();
+    
+    // let acc = sol_rpc_client.get_account(&storage).unwrap();
 
     // println!("{:?}", chain_acc);
-    // println!("{:?}", private_storage_acc);
+    println!("{:?}", private_storage_acc);
+
 
     // let _airdrop_signature =
     //     airdrop(&sol_rpc_client, receiver.pubkey(), lamports);
@@ -182,7 +177,6 @@
     /*
      * Initialise chain
      */
-<<<<<<< HEAD
     // println!("\nInitialising");
     // let sig = program
     //     .request()
@@ -400,251 +394,109 @@
     /*
        Set up fee account
     */
-    println!("\nClearing cs states");
-=======
-    println!("\nCreating Mock Client");
-    let (mock_client_state, mock_cs_state) = create_mock_client_and_cs_state();
-    let message = make_message!(
-        ibc::MsgCreateClient::new(
-            ibc::Any::from(mock_client_state),
-            ibc::Any::from(mock_cs_state),
-            ibc::Signer::from(authority.pubkey().to_string()),
-        ),
-        ibc::ClientMsg::CreateClient,
-        ibc::MsgEnvelope::Client,
-    );
-
-    println!(
-        "\nSplitting the message into chunks and sending it to write-account \
-         program"
-    );
-    let mut instruction_data =
-        anchor_lang::InstructionData::data(&instruction::Deliver { message });
-    let instruction_len = instruction_data.len() as u32;
-    instruction_data.splice(..0, instruction_len.to_le_bytes());
-
-    let blockhash = sol_rpc_client.get_latest_blockhash().unwrap();
-
-    let (mut chunks, chunk_account, _) = write::instruction::WriteIter::new(
-        &write_account_program_id,
-        authority.pubkey(),
-        WRITE_ACCOUNT_SEED,
-        instruction_data,
+    // println!("\nClearing cs states");
+    // let sig = program
+    //     .request()
+    //     .instruction(ComputeBudgetInstruction::set_compute_unit_limit(
+    //         1_000_000u32,
+    //     ))
+    //     .instruction(ComputeBudgetInstruction::set_compute_unit_price(100000))
+    //     .instruction(ComputeBudgetInstruction::request_heap_frame(128 * 1024))
+    //     .accounts(accounts::SetupFeeCollector {
+    //         fee_collector: authority.pubkey(),
+    //         storage,
+    //     })
+    //     .args(instruction::RemoveCsStates {
+    //         client_idx: 1
+    //     })
+    //     .payer(authority.clone())
+    //     .signer(&*authority)
+    //     .send_with_spinner_and_config(RpcSendTransactionConfig {
+    //         skip_preflight: true,
+    //         ..RpcSendTransactionConfig::default()
+    //     })?;
+    // println!("  Signature: {sig}");
+
+    /*
+       Set up fee account
+    */
+    // println!("\nSetting up Fee Account");
+    // let sig = program
+    //     .request()
+    //     .instruction(ComputeBudgetInstruction::set_compute_unit_limit(
+    //         1_000_000u32,
+    //     ))
+    //     .accounts(accounts::SetupFeeCollector {
+    //         fee_collector: authority.pubkey(),
+    //         storage,
+    //     })
+    //     .args(instruction::SetupFeeCollector {
+    //         new_fee_collector: fee_collector,
+    //     })
+    //     .payer(authority.clone())
+    //     .signer(&*authority)
+    //     .send_with_spinner_and_config(RpcSendTransactionConfig {
+    //         skip_preflight: true,
+    //         ..RpcSendTransactionConfig::default()
+    //     })?;
+    // println!("  Signature: {sig}");
+
+    // Make sure all the accounts needed for transfer are ready ( mint, escrow etc.)
+    // Pass the instruction for transfer
+
+    /*
+     * Setup deliver escrow.
+     */
+
+    let token_metadata_pda = Pubkey::find_program_address(
+        &[
+            "metadata".as_bytes(),
+            &anchor_spl::metadata::ID.to_bytes(),
+            &token_mint_key.to_bytes(),
+        ],
+        &anchor_spl::metadata::ID,
     )
-    .unwrap();
-    // Note: We’re using small chunks size on purpose to test the behaviour of
-    // the write account program.
-    chunks.chunk_size = core::num::NonZeroU16::new(50).unwrap();
-    for instruction in &mut chunks {
-        let transaction = Transaction::new_signed_with_payer(
-            &[instruction],
-            Some(&authority.pubkey()),
-            &[&*authority],
-            blockhash,
-        );
-        let sig = sol_rpc_client
-            .send_and_confirm_transaction_with_spinner(&transaction)
-            .unwrap();
-        println!("  Signature {sig}");
-    }
-    let (write_account, write_account_bump) = chunks.into_account();
-
-    println!("\nCreating Mock Client");
+    .0;
+
     let sig = program
         .request()
-        .accounts(ix_data_account::Accounts::new(
-            accounts::Deliver {
-                sender: authority.pubkey(),
-                receiver: None,
-                storage,
-                trie,
-                chain,
-                system_program: system_program::ID,
-                mint_authority: None,
-                token_mint: None,
-                fee_collector: None,
-                escrow_account: None,
-                receiver_token_account: None,
-                associated_token_program: None,
-                token_program: None,
-            },
-            chunk_account,
+        .instruction(ComputeBudgetInstruction::set_compute_unit_limit(
+            400_000u32,
         ))
-        .args(ix_data_account::Instruction)
-        .payer(authority.clone())
-        .signer(&*authority)
+        .instruction(ComputeBudgetInstruction::request_heap_frame(128 * 1024))
+        .instruction(ComputeBudgetInstruction::set_compute_unit_price(10000))
+        .accounts(accounts::InitMint {
+            sender: fee_collector,
+            mint_authority: mint_authority_key,
+            token_mint: token_mint_key,
+            system_program: system_program::ID,
+            token_program: anchor_spl::token::ID,
+            rent: anchor_lang::solana_program::rent::Rent::id(),
+            storage,
+            metadata: token_metadata_pda,
+            token_metadata_program: anchor_spl::metadata::ID,
+        })
+        .args(instruction::InitMint {
+            port_id: port_id.clone(),
+            channel_id_on_b: channel_id_on_b.clone(),
+            hashed_base_denom: hashed_denom.clone(),
+            token_name: TOKEN_NAME.to_string(),
+            token_symbol: TOKEN_SYMBOL.to_string(),
+            token_uri: TOKEN_URI.to_string(),
+            effective_decimals: EFFECTIVE_DECIMALS,
+            original_decimals: ORIGINAL_DECIMALS,
+        })
+        .payer(fee_collector_keypair.clone())
+        .signer(&*fee_collector_keypair)
         .send_with_spinner_and_config(RpcSendTransactionConfig {
             skip_preflight: true,
             ..RpcSendTransactionConfig::default()
         })?;
     println!("  Signature: {sig}");
 
-    /*
-     * Create New Mock Connection Open Init
-     */
-    println!("\nIssuing Connection Open Init");
-    let client_id = mock_client_state.client_type().build_client_id(0);
-    let counter_party_client_id =
-        mock_client_state.client_type().build_client_id(1);
-
-    let commitment_prefix: ibc::CommitmentPrefix =
-        IBC_TRIE_PREFIX.to_vec().try_into().unwrap();
-
-    let message = make_message!(
-        ibc::MsgConnectionOpenInit {
-            client_id_on_a: mock_client_state.client_type().build_client_id(0),
-            version: Some(Default::default()),
-            counterparty: ibc::conn::Counterparty::new(
-                counter_party_client_id.clone(),
-                None,
-                commitment_prefix.clone(),
-            ),
-            delay_period: Duration::from_secs(5),
-            signer: ibc::Signer::from(authority.pubkey().to_string()),
-        },
-        ibc::ConnectionMsg::OpenInit,
-        ibc::MsgEnvelope::Connection,
-    );
-
-    let sig = program
-        .request()
-        .accounts(accounts::Deliver {
-            sender: authority.pubkey(),
-            receiver: None,
-            storage,
-            trie,
-            chain,
-            system_program: system_program::ID,
-            mint_authority: None,
-            token_mint: None,
-            fee_collector: None,
-            escrow_account: None,
-            receiver_token_account: None,
-            associated_token_program: None,
-            token_program: None,
-        })
-        .args(instruction::Deliver { message })
-        .payer(authority.clone())
-        .signer(&*authority)
-        .send_with_spinner_and_config(RpcSendTransactionConfig {
-            skip_preflight: true,
-            ..RpcSendTransactionConfig::default()
-        })?;
-    println!("  Signature: {sig}");
-
-    /*
-     * Setup mock connection and channel
-     *
-     * Steps before we proceed
-     *  - Create PDAs for the above keys,
-     *  - Get token account for receiver and sender
-     */
-    println!("\nSetting up mock connection and channel");
-
->>>>>>> 922ae3f0
-    let sig = program
-        .request()
-        .instruction(ComputeBudgetInstruction::set_compute_unit_limit(
-            1_000_000u32,
-        ))
-        .instruction(ComputeBudgetInstruction::set_compute_unit_price(100000))
-        .instruction(ComputeBudgetInstruction::request_heap_frame(128 * 1024))
-        .accounts(accounts::SetupFeeCollector {
-            fee_collector: authority.pubkey(),
-            storage,
-        })
-        .args(instruction::RemoveCsStates {
-            client_idx: 7
-        })
-        .payer(authority.clone())
-        .signer(&*authority)
-        .send_with_spinner_and_config(RpcSendTransactionConfig {
-            skip_preflight: true,
-            ..RpcSendTransactionConfig::default()
-        })?;
-    println!("  Signature: {sig}");
-
-    /*
-       Set up fee account
-    */
-    println!("\nSetting up Fee Account");
-    let sig = program
-        .request()
-        .instruction(ComputeBudgetInstruction::set_compute_unit_limit(
-            1_000_000u32,
-        ))
-        .accounts(accounts::SetupFeeCollector {
-            fee_collector: authority.pubkey(),
-            storage,
-        })
-        .args(instruction::SetupFeeCollector {
-            new_fee_collector: fee_collector,
-        })
-        .payer(authority.clone())
-        .signer(&*authority)
-        .send_with_spinner_and_config(RpcSendTransactionConfig {
-            skip_preflight: true,
-            ..RpcSendTransactionConfig::default()
-        })?;
-    println!("  Signature: {sig}");
-
-    // Make sure all the accounts needed for transfer are ready ( mint, escrow etc.)
-    // Pass the instruction for transfer
-
-    /*
-     * Setup deliver escrow.
-     */
-<<<<<<< HEAD
-
-    // let token_metadata_pda = Pubkey::find_program_address(
-    //     &[
-    //         "metadata".as_bytes(),
-    //         &anchor_spl::metadata::ID.to_bytes(),
-    //         &token_mint_key.to_bytes(),
-    //     ],
-    //     &anchor_spl::metadata::ID,
-    // )
-    // .0;
-
-    // let sig = program
-    //     .request()
-    //     .instruction(ComputeBudgetInstruction::set_compute_unit_limit(
-    //         400_000u32,
-    //     ))
-    //     .instruction(ComputeBudgetInstruction::request_heap_frame(128 * 1024))
-    //     .instruction(ComputeBudgetInstruction::set_compute_unit_price(10000))
-    //     .accounts(accounts::InitMint {
-    //         sender: fee_collector,
-    //         mint_authority: mint_authority_key,
-    //         token_mint: token_mint_key,
-    //         system_program: system_program::ID,
-    //         token_program: anchor_spl::token::ID,
-    //         rent: anchor_lang::solana_program::rent::Rent::id(),
-    //         storage,
-    //         metadata: token_metadata_pda,
-    //         token_metadata_program: anchor_spl::metadata::ID,
-    //     })
-    //     .args(instruction::InitMint {
-    //         port_id: port_id.clone(),
-    //         channel_id_on_b: channel_id_on_a.clone(),
-    //         hashed_base_denom: hashed_denom.clone(),
-    //         token_name: TOKEN_NAME.to_string(),
-    //         token_symbol: TOKEN_SYMBOL.to_string(),
-    //         token_uri: TOKEN_URI.to_string(),
-    //         effective_decimals: EFFECTIVE_DECIMALS,
-    //         original_decimals: ORIGINAL_DECIMALS,
-    //     })
-    //     .payer(fee_collector_keypair.clone())
-    //     .signer(&*fee_collector_keypair)
-    //     .send_with_spinner_and_config(RpcSendTransactionConfig {
-    //         skip_preflight: true,
-    //         ..RpcSendTransactionConfig::default()
-    //     })?;
-    // println!("  Signature: {sig}");
-
-    // let mint_info = sol_rpc_client.get_token_supply(&token_mint_key).unwrap();
-
-    // println!("  This is the mint information {:?}", mint_info);
+    let mint_info = sol_rpc_client.get_token_supply(&token_mint_key).unwrap();
+
+    println!("  This is the mint information {:?}", mint_info);
 
     // /*
     //  * Creating Token Mint
@@ -1171,544 +1023,64 @@
     //         storage_acc_length_before.data.len(),
     //     0
     // );
-=======
-    let sig = program
-        .request()
-        .instruction(ComputeBudgetInstruction::set_compute_unit_limit(
-            1_000_000u32,
-        ))
-        .accounts(accounts::InitMint {
-            sender: authority.pubkey(),
-            mint_authority: mint_authority_key,
-            token_mint: token_mint_key,
-            system_program: system_program::ID,
-            token_program: anchor_spl::token::ID,
-        })
-        .args(instruction::InitMint {
-            port_id: port_id.clone(),
-            channel_id_on_b: channel_id_on_a.clone(),
-            hashed_base_denom: hashed_denom.clone(),
-        })
-        .payer(authority.clone())
-        .signer(&*authority)
-        .send_with_spinner_and_config(RpcSendTransactionConfig {
-            skip_preflight: true,
-            ..RpcSendTransactionConfig::default()
-        })?;
-    println!("  Signature: {sig}");
-
-    let mint_info = sol_rpc_client.get_token_supply(&token_mint_key).unwrap();
-
-    println!("  This is the mint information {:?}", mint_info);
-
-    /*
-     * Creating Token Mint
-     */
-    println!("\nCreating a token mint");
-
-    let create_account_ix = create_account(
-        &authority.pubkey(),
-        &native_token_mint_key,
-        sol_rpc_client.get_minimum_balance_for_rent_exemption(82).unwrap(),
-        82,
-        &anchor_spl::token::ID,
-    );
-
-    let create_mint_ix = initialize_mint2(
-        &anchor_spl::token::ID,
-        &native_token_mint_key,
-        &authority.pubkey(),
-        Some(&authority.pubkey()),
-        6,
-    )
-    .expect("invalid mint instruction");
-
-    let create_token_acc_ix = spl_associated_token_account::instruction::create_associated_token_account(&authority.pubkey(), &authority.pubkey(), &native_token_mint_key, &anchor_spl::token::ID);
-    let associated_token_addr = get_associated_token_address(
-        &authority.pubkey(),
-        &native_token_mint_key,
-    );
-    let mint_ix = spl_token::instruction::mint_to(
-        &anchor_spl::token::ID,
-        &native_token_mint_key,
-        &associated_token_addr,
-        &authority.pubkey(),
-        &[&authority.pubkey()],
-        1000000000,
-    )
-    .unwrap();
-
-    let tx = program
-        .request()
-        .instruction(create_account_ix)
-        .instruction(create_mint_ix)
-        .instruction(create_token_acc_ix)
-        .instruction(mint_ix)
-        .payer(authority.clone())
-        .signer(&*authority)
-        .signer(&mint_keypair)
-        .send_with_spinner_and_config(RpcSendTransactionConfig {
-            skip_preflight: true,
-            ..RpcSendTransactionConfig::default()
-        })?;
-
-    println!("  Signature: {}", tx);
-
-    /*
-     * Sending transfer on source chain
-     */
-    println!("\nSend Transfer On Source Chain");
-
-    let msg_transfer = construct_transfer_packet_from_denom(
-        &base_denom,
-        port_id.clone(),
-        true,
-        channel_id_on_a.clone(),
-        associated_token_addr,
-        receiver_token_address,
-    );
-
-    let account_balance_before = sol_rpc_client
-        .get_token_account_balance(&associated_token_addr)
-        .unwrap();
-
-    let sig = program
-        .request()
-        .instruction(ComputeBudgetInstruction::set_compute_unit_limit(
-            1_000_000u32,
-        ))
-        .accounts(accounts::SendTransfer {
-            sender: authority.pubkey(),
-            receiver: Some(receiver.pubkey()),
-            storage,
-            trie,
-            chain,
-            system_program: system_program::ID,
-            mint_authority: Some(mint_authority_key),
-            token_mint: Some(native_token_mint_key),
-            escrow_account: Some(escrow_account_key),
-            fee_collector: Some(fee_collector_pda),
-            receiver_token_account: Some(associated_token_addr),
-            token_program: Some(anchor_spl::token::ID),
-        })
-        .args(instruction::SendTransfer {
-            port_id: port_id.clone(),
-            channel_id: channel_id_on_a.clone(),
-            hashed_base_denom: hashed_denom.clone(),
-            msg: msg_transfer,
-        })
-        .payer(authority.clone())
-        .signer(&*authority)
-        .send_with_spinner_and_config(RpcSendTransactionConfig {
-            skip_preflight: true,
-            ..RpcSendTransactionConfig::default()
-        })?;
-    println!("  Signature: {sig}");
-
-    let account_balance_after = sol_rpc_client
-        .get_token_account_balance(&associated_token_addr)
-        .unwrap();
-
-    let min_balance_for_rent_exemption =
-        sol_rpc_client.get_minimum_balance_for_rent_exemption(0).unwrap();
-    let fee_account_balance_after =
-        sol_rpc_client.get_balance(&fee_collector_pda).unwrap();
-
-    assert_eq!(
-        ((account_balance_before.ui_amount.unwrap() -
-            account_balance_after.ui_amount.unwrap()) *
-            10_f64.powf(mint_info.decimals.into()))
-        .round() as u64,
-        TRANSFER_AMOUNT
-    );
-
-    assert_eq!(
-        fee_account_balance_after - min_balance_for_rent_exemption,
-        crate::FEE_AMOUNT_IN_LAMPORTS
-    );
-
-    /*
-     * On Destination chain
-     */
-    println!("\nRecving on destination chain");
-    let account_balance_before = sol_rpc_client
-        .get_token_account_balance(&receiver_token_address)
-        .map_or(0f64, |balance| balance.ui_amount.unwrap());
-
-    let packet = construct_packet_from_denom(
-        &base_denom,
-        port_id.clone(),
-        false,
-        channel_id_on_b.clone(),
-        channel_id_on_a.clone(),
-        2,
-        sender_token_address,
-        receiver_token_address,
-        String::from("Tx from destination chain"),
-    );
-    let proof_height_on_a = mock_client_state.header.height;
-
-    let message = make_message!(
-        ibc::MsgRecvPacket {
-            packet: packet.clone(),
-            proof_commitment_on_a: ibc::CommitmentProofBytes::try_from(
-                packet.data
-            )
-            .unwrap(),
-            proof_height_on_a,
-            signer: ibc::Signer::from(authority.pubkey().to_string())
-        },
-        ibc::PacketMsg::Recv,
-        ibc::MsgEnvelope::Packet,
-    );
-
-    let sig = program
-        .request()
-        .instruction(ComputeBudgetInstruction::set_compute_unit_limit(
-            1_000_000u32,
-        ))
-        .accounts(accounts::Deliver {
-            sender: authority.pubkey(),
-            receiver: Some(receiver.pubkey()),
-            storage,
-            trie,
-            chain,
-            system_program: system_program::ID,
-            mint_authority: Some(mint_authority_key),
-            token_mint: Some(token_mint_key),
-            escrow_account: None,
-            fee_collector: Some(fee_collector_pda),
-            receiver_token_account: Some(receiver_token_address),
-            associated_token_program: Some(anchor_spl::associated_token::ID),
-            token_program: Some(anchor_spl::token::ID),
-        })
-        .args(instruction::Deliver { message })
-        .payer(authority.clone())
-        .signer(&*authority)
-        .send_with_spinner_and_config(RpcSendTransactionConfig {
-            skip_preflight: true,
-            ..RpcSendTransactionConfig::default()
-        })?;
-    println!("  Signature: {sig}");
-
-    let account_balance_after = sol_rpc_client
-        .get_token_account_balance(&receiver_token_address)
-        .unwrap();
-    assert_eq!(
-        ((account_balance_after.ui_amount.unwrap() - account_balance_before) *
-            10_f64.powf(mint_info.decimals.into()))
-        .round() as u64,
-        TRANSFER_AMOUNT
-    );
-
-    /*
-     * Sending transfer on destination chain
-     */
-    println!("\nSend Transfer On Destination Chain");
-
-    let msg_transfer = construct_transfer_packet_from_denom(
-        &base_denom,
-        port_id.clone(),
-        false,
-        channel_id_on_a.clone(),
-        receiver_token_address,
-        sender_token_address,
-    );
-
-    println!(
-        "This is length of message {:?}",
-        msg_transfer.try_to_vec().unwrap().len()
-    );
-
-    let account_balance_before = sol_rpc_client
-        .get_token_account_balance(&receiver_token_address)
-        .unwrap();
-
-    let fee_account_balance_before =
-        sol_rpc_client.get_balance(&fee_collector_pda).unwrap();
-
-    let sig = program
-        .request()
-        .instruction(ComputeBudgetInstruction::set_compute_unit_limit(
-            1_000_000u32,
-        ))
-        .accounts(accounts::SendTransfer {
-            sender: receiver.pubkey(),
-            receiver: Some(authority.pubkey()),
-            storage,
-            trie,
-            chain,
-            system_program: system_program::ID,
-            mint_authority: Some(mint_authority_key),
-            token_mint: Some(token_mint_key),
-            escrow_account: None,
-            fee_collector: Some(fee_collector_pda),
-            receiver_token_account: Some(receiver_token_address),
-            token_program: Some(anchor_spl::token::ID),
-        })
-        .args(instruction::SendTransfer {
-            port_id: port_id.clone(),
-            channel_id: channel_id_on_a.clone(),
-            hashed_base_denom: hashed_denom,
-            msg: msg_transfer,
-        })
-        .payer(receiver.clone())
-        .signer(&*receiver)
-        .send_with_spinner_and_config(RpcSendTransactionConfig {
-            skip_preflight: true,
-            ..RpcSendTransactionConfig::default()
-        })?;
-    println!("  Signature: {sig}");
-
-    let account_balance_after = sol_rpc_client
-        .get_token_account_balance(&receiver_token_address)
-        .unwrap();
-
-    let fee_account_balance_after =
-        sol_rpc_client.get_balance(&fee_collector_pda).unwrap();
-
-    assert_eq!(
-        ((account_balance_before.ui_amount.unwrap() -
-            account_balance_after.ui_amount.unwrap()) *
-            10_f64.powf(mint_info.decimals.into()))
-        .round() as u64,
-        TRANSFER_AMOUNT
-    );
-
-    assert_eq!(
-        fee_account_balance_after - fee_account_balance_before,
-        crate::FEE_AMOUNT_IN_LAMPORTS
-    );
-
-    /*
-     * On Source chain
-     */
-    println!("\nRecving on source chain");
-
-    let receiver_native_token_address = get_associated_token_address(
-        &receiver.pubkey(),
-        &native_token_mint_key,
-    );
-
-    let packet = construct_packet_from_denom(
-        &base_denom,
-        port_id.clone(),
-        true,
-        channel_id_on_b.clone(),
-        channel_id_on_a.clone(),
-        3,
-        sender_token_address,
-        receiver_native_token_address,
-        String::new(),
-    );
-
-    let proof_height_on_a = mock_client_state.header.height;
-
-    let message = make_message!(
-        ibc::MsgRecvPacket {
-            packet: packet.clone(),
-            proof_commitment_on_a: ibc::CommitmentProofBytes::try_from(
-                packet.data
-            )
-            .unwrap(),
-            proof_height_on_a,
-            signer: ibc::Signer::from(authority.pubkey().to_string())
-        },
-        ibc::PacketMsg::Recv,
-        ibc::MsgEnvelope::Packet,
-    );
-
-    let escrow_account_balance_before =
-        sol_rpc_client.get_token_account_balance(&escrow_account_key).unwrap();
-    let receiver_account_balance_before = sol_rpc_client
-        .get_token_account_balance(&receiver_native_token_address)
-        .map_or(0f64, |balance| balance.ui_amount.unwrap());
-
-    let sig = program
-        .request()
-        .instruction(ComputeBudgetInstruction::set_compute_unit_limit(
-            1_000_000u32,
-        ))
-        .accounts(accounts::Deliver {
-            sender: authority.pubkey(),
-            receiver: Some(receiver.pubkey()),
-            storage,
-            trie,
-            chain,
-            system_program: system_program::ID,
-            mint_authority: Some(mint_authority_key),
-            token_mint: Some(native_token_mint_key),
-            escrow_account: Some(escrow_account_key),
-            fee_collector: Some(fee_collector_pda),
-            receiver_token_account: Some(receiver_native_token_address),
-            associated_token_program: Some(anchor_spl::associated_token::ID),
-            token_program: Some(anchor_spl::token::ID),
-        })
-        .args(instruction::Deliver { message })
-        .payer(authority.clone())
-        .signer(&*authority)
-        .send_with_spinner_and_config(RpcSendTransactionConfig {
-            skip_preflight: true,
-            ..RpcSendTransactionConfig::default()
-        })?;
-    println!("  Signature: {sig}");
-
-    let escrow_account_balance_after =
-        sol_rpc_client.get_token_account_balance(&escrow_account_key).unwrap();
-    let receiver_account_balance_after = sol_rpc_client
-        .get_token_account_balance(&receiver_native_token_address)
-        .unwrap();
-    assert_eq!(
-        ((escrow_account_balance_before.ui_amount.unwrap() -
-            escrow_account_balance_after.ui_amount.unwrap()) *
-            10_f64.powf(mint_info.decimals.into()))
-        .round() as u64,
-        TRANSFER_AMOUNT
-    );
-    assert_eq!(
-        ((receiver_account_balance_after.ui_amount.unwrap() -
-            receiver_account_balance_before) *
-            10_f64.powf(mint_info.decimals.into()))
-        .round() as u64,
-        TRANSFER_AMOUNT
-    );
-
-    /*
-     * Send Packets
-     */
-    println!("\nSend packet");
-    let packet = construct_packet_from_denom(
-        &base_denom,
-        port_id.clone(),
-        true,
-        channel_id_on_a.clone(),
-        channel_id_on_b.clone(),
-        1,
-        sender_token_address,
-        receiver_token_address,
-        String::from("Just a packet"),
-    );
-
-    let sig = program
-        .request()
-        .accounts(accounts::SendPacket {
-            sender: authority.pubkey(),
-            storage,
-            trie,
-            chain,
-            system_program: system_program::ID,
-        })
-        .args(instruction::SendPacket {
-            port_id: port_id.clone(),
-            channel_id: channel_id_on_a.clone(),
-            data: packet.data,
-            timeout_height: packet.timeout_height_on_b,
-            timeout_timestamp: packet.timeout_timestamp_on_b,
-        })
-        .payer(authority.clone())
-        .signer(&*authority)
-        .send_with_spinner_and_config(RpcSendTransactionConfig {
-            skip_preflight: true,
-            ..RpcSendTransactionConfig::default()
-        })?;
-    println!("  Signature: {sig}");
-
-    /*
-     * Collect all fees from the fee collector
-     */
-    println!("\nCollect all fees from the fee collector");
-    let _sig = program
-        .request()
-        .accounts(accounts::CollectFees {
-            fee_collector,
-            storage,
-            fee_account: fee_collector_pda,
-        })
-        .args(instruction::CollectFees {})
-        .payer(fee_collector_keypair.clone())
-        .signer(&*fee_collector_keypair)
-        .send_with_spinner_and_config(RpcSendTransactionConfig {
-            skip_preflight: true,
-            ..RpcSendTransactionConfig::default()
-        });
-
-    /*
-     * Free Write account
-     */
-    println!("\nFreeing Write account");
-    let sig = program
-        .request()
-        .instruction(write::instruction::free(
-            write_account_program_id,
-            authority.pubkey(),
-            Some(write_account),
-            WRITE_ACCOUNT_SEED,
-            write_account_bump,
-        )?)
-        .payer(authority.clone())
-        .signer(&*authority)
-        .send_with_spinner_and_config(RpcSendTransactionConfig {
-            skip_preflight: true,
-            ..RpcSendTransactionConfig::default()
-        })?;
-    println!("  Signature {sig}");
->>>>>>> 922ae3f0
 
     /*
      * Realloc Accounts
      */
 
-    println!("\nReallocating Accounts");
-    let sig = program
-        .request()
-        .accounts(accounts::ReallocAccounts {
-            payer: authority.pubkey(),
-            account: storage,
-            system_program: system_program::ID,
-        })
-        .args(instruction::ReallocAccounts {
-            // we can increase upto 10kb in each tx so increasing it to 20kb since 10kb was already allocated
-            new_length: 2 * (1024 * 10),
-        })
-        .payer(authority.clone())
-        .signer(&*authority)
-        .send_with_spinner_and_config(RpcSendTransactionConfig {
-            skip_preflight: true,
-            ..RpcSendTransactionConfig::default()
-        })?;
-    println!("  Signature {sig}");
-
-    let storage_acc_length_after =
-        sol_rpc_client.get_account(&storage).unwrap();
-
-    assert_eq!(20 * 1024, storage_acc_length_after.data.len());
-
-    println!(
-        "\nReallocating Accounts but with lower length. NO change in length"
-    );
-    let sig = program
-        .request()
-        .accounts(accounts::ReallocAccounts {
-            payer: authority.pubkey(),
-            account: storage,
-            system_program: system_program::ID,
-        })
-        .args(instruction::ReallocAccounts {
-            // we can increase upto 10kb in each tx so increasing it to 20kb since 10kb was already allocated
-            new_length: (1024 * 10),
-        })
-        .payer(authority.clone())
-        .signer(&*authority)
-        .send_with_spinner_and_config(RpcSendTransactionConfig {
-            skip_preflight: true,
-            ..RpcSendTransactionConfig::default()
-        });
-    println!("  Signature {:?}", sig);
-
-    let storage_acc_length_after =
-        sol_rpc_client.get_account(&storage).unwrap();
-
-    assert_eq!(storage_acc_length_after.data.len(), 20 * 1024);
+    // println!("\nReallocating Accounts");
+    // let sig = program
+    //     .request()
+    //     .accounts(accounts::ReallocAccounts {
+    //         payer: authority.pubkey(),
+    //         account: storage,
+    //         system_program: system_program::ID,
+    //         rent: anchor_lang::solana_program::sysvar::rent::ID,
+    //     })
+    //     .args(instruction::ReallocAccounts {
+    //         // we can increase upto 10kb in each tx so increasing it to 20kb since 10kb was already allocated
+    //         new_length: 2 * (1024 * 10),
+    //     })
+    //     .payer(authority.clone())
+    //     .signer(&*authority)
+    //     .send_with_spinner_and_config(RpcSendTransactionConfig {
+    //         skip_preflight: true,
+    //         ..RpcSendTransactionConfig::default()
+    //     })?;
+    // println!("  Signature {sig}");
+
+    // let storage_acc_length_after =
+    //     sol_rpc_client.get_account(&storage).unwrap();
+
+    // assert_eq!(20 * 1024, storage_acc_length_after.data.len());
+
+    // println!(
+    //     "\nReallocating Accounts but with lower length. NO change in length"
+    // );
+    // let sig = program
+    //     .request()
+    //     .accounts(accounts::ReallocAccounts {
+    //         payer: authority.pubkey(),
+    //         account: storage,
+    //         system_program: system_program::ID,
+    //         rent: anchor_lang::solana_program::sysvar::rent::ID,
+    //     })
+    //     .args(instruction::ReallocAccounts {
+    //         // we can increase upto 10kb in each tx so increasing it to 20kb since 10kb was already allocated
+    //         new_length: (1024 * 10),
+    //     })
+    //     .payer(authority.clone())
+    //     .signer(&*authority)
+    //     .send_with_spinner_and_config(RpcSendTransactionConfig {
+    //         skip_preflight: true,
+    //         ..RpcSendTransactionConfig::default()
+    //     });
+    // println!("  Signature {:?}", sig);
+
+    // let storage_acc_length_after =
+    //     sol_rpc_client.get_account(&storage).unwrap();
+
+    // assert_eq!(storage_acc_length_after.data.len(), 20 * 1024);
 
     Ok(())
 }
