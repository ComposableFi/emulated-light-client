use core::num::{NonZeroU128, NonZeroU16};
use std::rc::Rc;
use std::str::FromStr;
use std::thread::sleep;
use std::time::Duration;

use anchor_client::anchor_lang::system_program;
use anchor_client::solana_client::rpc_client::RpcClient;
use anchor_client::solana_client::rpc_config::RpcSendTransactionConfig;
use anchor_client::solana_sdk::commitment_config::CommitmentConfig;
use anchor_client::solana_sdk::compute_budget::ComputeBudgetInstruction;
use anchor_client::solana_sdk::pubkey::Pubkey;
use anchor_client::solana_sdk::signature::{
    read_keypair_file, Keypair, Signature, Signer,
};
use anchor_client::solana_sdk::transaction::Transaction;
use anchor_client::{Client, Cluster};
use anchor_lang::solana_program::system_instruction::create_account;
use anchor_lang::AnchorSerialize;
use anchor_spl::associated_token::get_associated_token_address;
use anyhow::Result;
use ibc::apps::transfer::types::msgs::transfer::MsgTransfer;
use spl_token::instruction::initialize_mint2;

use crate::ibc::ClientStateCommon;
use crate::{
    accounts, chain, ibc, instruction, ix_data_account, CryptoHash,
    MINT_ESCROW_SEED,
};

const IBC_TRIE_PREFIX: &[u8] = b"ibc/";
pub const STAKING_PROGRAM_ID: &str =
    "8n3FHwYxFgQCQc2FNFkwDUf9mcqupxXcCvgfHbApMLv3";
pub const WRITE_ACCOUNT_SEED: &[u8] = b"write";
// const BASE_DENOM: &str = "PICA";

const TRANSFER_AMOUNT: u64 = 1000000;

fn airdrop(client: &RpcClient, account: Pubkey, lamports: u64) -> Signature {
    let balance_before = client.get_balance(&account).unwrap();
    println!("This is balance before {}", balance_before);
    let airdrop_signature = client.request_airdrop(&account, lamports).unwrap();
    sleep(Duration::from_secs(2));
    println!("This is airdrop signature {}", airdrop_signature);

    let balance_after = client.get_balance(&account).unwrap();
    println!("This is balance after {}", balance_after);
    assert_eq!(balance_before + lamports, balance_after);
    airdrop_signature
}

fn create_mock_client_and_cs_state(
) -> (ibc::mock::MockClientState, ibc::mock::MockConsensusState) {
    let mock_header = ibc::mock::MockHeader {
        height: ibc::Height::min(0),
        timestamp: ibc::Timestamp::from_nanoseconds(1).unwrap(),
    };
    let mock_client_state = ibc::mock::MockClientState::new(mock_header);
    let mock_cs_state = ibc::mock::MockConsensusState::new(mock_header);
    (mock_client_state, mock_cs_state)
}

macro_rules! make_message {
    ($msg:expr, $($variant:path),+ $(,)?) => {{
        let message = $msg;
        $( let message = $variant(message); )*
        message
    }}
}

#[test]
#[ignore = "Requires local validator to run"]
fn anchor_test_deliver() -> Result<()> {
    let authority = Rc::new(read_keypair_file("../../keypair.json").unwrap());
    println!("This is pubkey {}", authority.pubkey().to_string());
    let lamports = 2_000_000_000;

    let client = Client::new_with_options(
        Cluster::Localnet,
        authority.clone(),
        CommitmentConfig::processed(),
    );
    let program = client.program(crate::ID).unwrap();
    let write_account_program_id =
        read_keypair_file("../../../../target/deploy/write-keypair.json")
            .unwrap()
            .pubkey();
    let sig_verify_program_id =
        read_keypair_file("../../../../target/deploy/sigverify-keypair.json")
            .unwrap()
            .pubkey();

    let fee_collector_keypair = Rc::new(Keypair::new());
    let fee_collector = fee_collector_keypair.pubkey();

    let sol_rpc_client = program.rpc();
    let _airdrop_signature =
        airdrop(&sol_rpc_client, authority.pubkey(), lamports);
    let _airdrop_signature = airdrop(&sol_rpc_client, fee_collector, lamports);

    // Build, sign, and send program instruction
    let storage = Pubkey::find_program_address(
        &[crate::SOLANA_IBC_STORAGE_SEED],
        &crate::ID,
    )
    .0;
    let trie = Pubkey::find_program_address(&[crate::TRIE_SEED], &crate::ID).0;
    let chain =
        Pubkey::find_program_address(&[crate::CHAIN_SEED], &crate::ID).0;
    let fee_collector_pda =
        Pubkey::find_program_address(&[crate::FEE_SEED], &crate::ID).0;

    let mint_keypair = Keypair::new();
    let native_token_mint_key = mint_keypair.pubkey();
    let base_denom = native_token_mint_key.to_string();
    let hashed_denom = CryptoHash::digest(base_denom.as_bytes());

    let port_id = ibc::PortId::transfer();
    let channel_id_on_a = ibc::ChannelId::new(0);
    let channel_id_on_b = ibc::ChannelId::new(1);

    let seeds = [
        crate::ESCROW,
        port_id.as_bytes(),
        channel_id_on_a.as_bytes(),
        hashed_denom.as_ref(),
    ];
    let (escrow_account_key, _bump) =
        Pubkey::find_program_address(&seeds, &crate::ID);
    let (token_mint_key, _bump) = Pubkey::find_program_address(
        &[
            crate::MINT,
            port_id.as_bytes(),
            channel_id_on_a.as_bytes(),
            hashed_denom.as_ref(),
        ],
        &crate::ID,
    );
    let (mint_authority_key, _bump) =
        Pubkey::find_program_address(&[MINT_ESCROW_SEED], &crate::ID);

    let receiver = Rc::new(Keypair::new());

    let sender_token_address =
        get_associated_token_address(&authority.pubkey(), &token_mint_key);
    let receiver_token_address =
        get_associated_token_address(&receiver.pubkey(), &token_mint_key);

    let _airdrop_signature =
        airdrop(&sol_rpc_client, receiver.pubkey(), lamports);

    /*
     * Initialise chain
     */
    println!("\nInitialising");
    let sig = program
        .request()
        .accounts(accounts::Initialise {
            sender: authority.pubkey(),
            storage,
            trie,
            chain,
            system_program: system_program::ID,
        })
        .args(instruction::Initialise {
            config: chain::Config {
                min_validators: NonZeroU16::MIN,
                max_validators: NonZeroU16::MAX,
                min_validator_stake: NonZeroU128::new(1000).unwrap(),
                min_total_stake: NonZeroU128::new(1000).unwrap(),
                min_quorum_stake: NonZeroU128::new(1000).unwrap(),
                min_block_length: 5.into(),
                max_block_age_ns: 3600 * 1_000_000_000,
                min_epoch_length: 200_000.into(),
            },
            staking_program_id: Pubkey::from_str(STAKING_PROGRAM_ID).unwrap(),
            sig_verify_program_id,
            genesis_epoch: chain::Epoch::new(
                vec![chain::Validator::new(
                    authority.pubkey().into(),
                    NonZeroU128::new(2000).unwrap(),
                )],
                NonZeroU128::new(1000).unwrap(),
            )
            .unwrap(),
        })
        .payer(authority.clone())
        .signer(&*authority)
        .send_with_spinner_and_config(RpcSendTransactionConfig {
            skip_preflight: true,
            ..RpcSendTransactionConfig::default()
        })?;
    println!("  Signature: {sig}");

    let chain_account: chain::ChainData = program.account(chain).unwrap();

    let genesis_hash = chain_account.genesis().unwrap();
    println!("This is genesis hash {}", genesis_hash.to_string());

    /*
     * Create New Mock Client
     */
    println!("\nCreating Mock Client");
    let (mock_client_state, mock_cs_state) = create_mock_client_and_cs_state();
    let message = make_message!(
        ibc::MsgCreateClient::new(
            ibc::Any::from(mock_client_state),
            ibc::Any::from(mock_cs_state),
            ibc::Signer::from(authority.pubkey().to_string()),
        ),
        ibc::ClientMsg::CreateClient,
        ibc::MsgEnvelope::Client,
    );

    println!(
        "\nSplitting the message into chunks and sending it to write-account \
         program"
    );
    let mut instruction_data =
        anchor_lang::InstructionData::data(&instruction::Deliver { message });
    let instruction_len = instruction_data.len() as u32;
    instruction_data.splice(..0, instruction_len.to_le_bytes());

    let blockhash = sol_rpc_client.get_latest_blockhash().unwrap();

    let (mut chunks, chunk_account, _) = write::instruction::WriteIter::new(
        &write_account_program_id,
        authority.pubkey(),
        WRITE_ACCOUNT_SEED,
        instruction_data,
    )
    .unwrap();
    // Note: We’re using small chunks size on purpose to test the behaviour of
    // the write account program.
    chunks.chunk_size = core::num::NonZeroU16::new(50).unwrap();
    for instruction in &mut chunks {
        let transaction = Transaction::new_signed_with_payer(
            &[instruction],
            Some(&authority.pubkey()),
            &[&*authority],
            blockhash,
        );
        let sig = sol_rpc_client
            .send_and_confirm_transaction_with_spinner(&transaction)
            .unwrap();
        println!("  Signature {sig}");
    }
    let (write_account, write_account_bump) = chunks.into_account();

    println!("\nCreating Mock Client");
    let sig = program
        .request()
        .accounts(ix_data_account::Accounts::new(
            accounts::Deliver {
                sender: authority.pubkey(),
                receiver: None,
                storage,
                trie,
                chain,
                system_program: system_program::ID,
                mint_authority: None,
                token_mint: None,
                fee_collector: None,
                escrow_account: None,
                receiver_token_account: None,
                associated_token_program: None,
                token_program: None,
            },
            chunk_account,
        ))
        .args(ix_data_account::Instruction)
        .payer(authority.clone())
        .signer(&*authority)
        .send_with_spinner_and_config(RpcSendTransactionConfig {
            skip_preflight: true,
            ..RpcSendTransactionConfig::default()
        })?;
    println!("  Signature: {sig}");

    /*
     * Create New Mock Connection Open Init
     */
    println!("\nIssuing Connection Open Init");
    let client_id = mock_client_state.client_type().build_client_id(0);
    let counter_party_client_id =
        mock_client_state.client_type().build_client_id(1);

    let commitment_prefix: ibc::CommitmentPrefix =
        IBC_TRIE_PREFIX.to_vec().try_into().unwrap();

    let message = make_message!(
        ibc::MsgConnectionOpenInit {
            client_id_on_a: mock_client_state.client_type().build_client_id(0),
            version: Some(Default::default()),
            counterparty: ibc::conn::Counterparty::new(
                counter_party_client_id.clone(),
                None,
                commitment_prefix.clone(),
            ),
            delay_period: Duration::from_secs(5),
            signer: ibc::Signer::from(authority.pubkey().to_string()),
        },
        ibc::ConnectionMsg::OpenInit,
        ibc::MsgEnvelope::Connection,
    );

    let sig = program
        .request()
        .accounts(accounts::Deliver {
            sender: authority.pubkey(),
            receiver: None,
            storage,
            trie,
            chain,
            system_program: system_program::ID,
            mint_authority: None,
            token_mint: None,
            fee_collector: None,
            escrow_account: None,
            receiver_token_account: None,
            associated_token_program: None,
            token_program: None,
        })
        .args(instruction::Deliver { message })
        .payer(authority.clone())
        .signer(&*authority)
        .send_with_spinner_and_config(RpcSendTransactionConfig {
            skip_preflight: true,
            ..RpcSendTransactionConfig::default()
        })?;
    println!("  Signature: {sig}");

    /*
     * Setup mock connection and channel
     *
     * Steps before we proceed
     *  - Create PDAs for the above keys,
     *  - Get token account for receiver and sender
     */
    println!("\nSetting up mock connection and channel");

    let sig = program
        .request()
        .instruction(ComputeBudgetInstruction::set_compute_unit_limit(
            1_000_000u32,
        ))
        .accounts(accounts::MockDeliver {
            sender: authority.pubkey(),
            storage,
            trie,
            chain,
            system_program: system_program::ID,
        })
        .args(instruction::MockDeliver {
            port_id: port_id.clone(),
            commitment_prefix,
            client_id: client_id.clone(),
            counterparty_client_id: counter_party_client_id,
        })
        .payer(authority.clone())
        .signer(&*authority)
        .send_with_spinner_and_config(RpcSendTransactionConfig {
            skip_preflight: true,
            ..RpcSendTransactionConfig::default()
        })?;
    println!("  Signature: {sig}");

    /*
       Set up fee account
    */
    println!("\nSetting up Fee Account");
    let sig = program
        .request()
        .instruction(ComputeBudgetInstruction::set_compute_unit_limit(
            1_000_000u32,
        ))
        .accounts(accounts::SetupFeeCollector {
            fee_collector: authority.pubkey(),
            storage,
        })
        .args(instruction::SetupFeeCollector {
            new_fee_collector: fee_collector,
        })
        .payer(authority.clone())
        .signer(&*authority)
        .send_with_spinner_and_config(RpcSendTransactionConfig {
            skip_preflight: true,
            ..RpcSendTransactionConfig::default()
        })?;
    println!("  Signature: {sig}");

    // Make sure all the accounts needed for transfer are ready ( mint, escrow etc.)
    // Pass the instruction for transfer

    /*
     * Setup deliver escrow.
     */
    let sig = program
        .request()
        .instruction(ComputeBudgetInstruction::set_compute_unit_limit(
            1_000_000u32,
        ))
        .accounts(accounts::InitMint {
            sender: authority.pubkey(),
            mint_authority: mint_authority_key,
            token_mint: token_mint_key,
            system_program: system_program::ID,
            token_program: anchor_spl::token::ID,
        })
        .args(instruction::InitMint {
            port_id: port_id.clone(),
            channel_id_on_b: channel_id_on_a.clone(),
            hashed_base_denom: hashed_denom.clone(),
        })
        .payer(authority.clone())
        .signer(&*authority)
        .send_with_spinner_and_config(RpcSendTransactionConfig {
            skip_preflight: true,
            ..RpcSendTransactionConfig::default()
        })?;
    println!("  Signature: {sig}");

    let mint_info = sol_rpc_client.get_token_supply(&token_mint_key).unwrap();

    println!("  This is the mint information {:?}", mint_info);

    /*
     * Creating Token Mint
     */
    println!("\nCreating a token mint");

    let create_account_ix = create_account(
        &authority.pubkey(),
        &native_token_mint_key,
        sol_rpc_client.get_minimum_balance_for_rent_exemption(82).unwrap(),
        82,
        &anchor_spl::token::ID,
    );

    let create_mint_ix = initialize_mint2(
        &anchor_spl::token::ID,
        &native_token_mint_key,
        &authority.pubkey(),
        Some(&authority.pubkey()),
        6,
    )
    .expect("invalid mint instruction");

    let create_token_acc_ix = spl_associated_token_account::instruction::create_associated_token_account(&authority.pubkey(), &authority.pubkey(), &native_token_mint_key, &anchor_spl::token::ID);
    let associated_token_addr = get_associated_token_address(
        &authority.pubkey(),
        &native_token_mint_key,
    );
    let mint_ix = spl_token::instruction::mint_to(
        &anchor_spl::token::ID,
        &native_token_mint_key,
        &associated_token_addr,
        &authority.pubkey(),
        &[&authority.pubkey()],
        1000000000,
    )
    .unwrap();

    let tx = program
        .request()
        .instruction(create_account_ix)
        .instruction(create_mint_ix)
        .instruction(create_token_acc_ix)
        .instruction(mint_ix)
        .payer(authority.clone())
        .signer(&*authority)
        .signer(&mint_keypair)
        .send_with_spinner_and_config(RpcSendTransactionConfig {
            skip_preflight: true,
            ..RpcSendTransactionConfig::default()
        })?;

    println!("  Signature: {}", tx);

    /*
     * Sending transfer on source chain
     */
    println!("\nSend Transfer On Source Chain");

    let msg_transfer = construct_transfer_packet_from_denom(
        &base_denom,
        port_id.clone(),
        true,
        channel_id_on_a.clone(),
        authority.pubkey(),
        receiver.pubkey(),
    );

    let account_balance_before = sol_rpc_client
        .get_token_account_balance(&associated_token_addr)
        .unwrap();

    let sig = program
        .request()
        .instruction(ComputeBudgetInstruction::set_compute_unit_limit(
            1_000_000u32,
        ))
        .accounts(accounts::SendTransfer {
            sender: authority.pubkey(),
            receiver: Some(receiver.pubkey()),
            storage,
            trie,
            chain,
            system_program: system_program::ID,
            mint_authority: Some(mint_authority_key),
            token_mint: Some(native_token_mint_key),
            escrow_account: Some(escrow_account_key),
            fee_collector: Some(fee_collector_pda),
            receiver_token_account: Some(associated_token_addr),
            token_program: Some(anchor_spl::token::ID),
        })
        .args(instruction::SendTransfer {
            port_id: port_id.clone(),
            channel_id: channel_id_on_a.clone(),
            hashed_base_denom: hashed_denom.clone(),
            msg: msg_transfer,
        })
        .payer(authority.clone())
        .signer(&*authority)
        .send_with_spinner_and_config(RpcSendTransactionConfig {
            skip_preflight: true,
            ..RpcSendTransactionConfig::default()
        })?;
    println!("  Signature: {sig}");

    let account_balance_after = sol_rpc_client
        .get_token_account_balance(&associated_token_addr)
        .unwrap();

    let min_balance_for_rent_exemption =
        sol_rpc_client.get_minimum_balance_for_rent_exemption(0).unwrap();
    let fee_account_balance_after =
        sol_rpc_client.get_balance(&fee_collector_pda).unwrap();

    assert_eq!(
        ((account_balance_before.ui_amount.unwrap() -
            account_balance_after.ui_amount.unwrap()) *
            10_f64.powf(mint_info.decimals.into()))
        .round() as u64,
        TRANSFER_AMOUNT
    );

    assert_eq!(
        fee_account_balance_after - min_balance_for_rent_exemption,
        crate::FEE_AMOUNT_IN_LAMPORTS
    );

    /*
     * On Destination chain
     */
    println!("\nRecving on destination chain");
    let account_balance_before = sol_rpc_client
        .get_token_account_balance(&receiver_token_address)
        .map_or(0f64, |balance| balance.ui_amount.unwrap());

    let packet = construct_packet_from_denom(
        &base_denom,
        port_id.clone(),
        false,
        channel_id_on_b.clone(),
        channel_id_on_a.clone(),
        2,
        authority.pubkey(),
        receiver.pubkey(),
        String::from("Tx from destination chain"),
    );
    let proof_height_on_a = mock_client_state.header.height;

    let message = make_message!(
        ibc::MsgRecvPacket {
            packet: packet.clone(),
            proof_commitment_on_a: ibc::CommitmentProofBytes::try_from(
                packet.data
            )
            .unwrap(),
            proof_height_on_a,
            signer: ibc::Signer::from(authority.pubkey().to_string())
        },
        ibc::PacketMsg::Recv,
        ibc::MsgEnvelope::Packet,
    );

    let sig = program
        .request()
        .instruction(ComputeBudgetInstruction::set_compute_unit_limit(
            1_000_000u32,
        ))
        .accounts(accounts::Deliver {
            sender: authority.pubkey(),
            receiver: Some(receiver.pubkey()),
            storage,
            trie,
            chain,
            system_program: system_program::ID,
            mint_authority: Some(mint_authority_key),
            token_mint: Some(token_mint_key),
            escrow_account: None,
            fee_collector: Some(fee_collector_pda),
            receiver_token_account: Some(receiver_token_address),
            associated_token_program: Some(anchor_spl::associated_token::ID),
            token_program: Some(anchor_spl::token::ID),
        })
        .args(instruction::Deliver { message })
        .payer(authority.clone())
        .signer(&*authority)
        .send_with_spinner_and_config(RpcSendTransactionConfig {
            skip_preflight: true,
            ..RpcSendTransactionConfig::default()
        })?;
    println!("  Signature: {sig}");

    let account_balance_after = sol_rpc_client
        .get_token_account_balance(&receiver_token_address)
        .unwrap();
    assert_eq!(
        ((account_balance_after.ui_amount.unwrap() - account_balance_before) *
            10_f64.powf(mint_info.decimals.into()))
        .round() as u64,
        TRANSFER_AMOUNT
    );

    /*
     * Sending transfer on destination chain
     */
    println!("\nSend Transfer On Destination Chain");

    let msg_transfer = construct_transfer_packet_from_denom(
        &base_denom,
        port_id.clone(),
        false,
        channel_id_on_a.clone(),
        receiver.pubkey(),
        authority.pubkey(),
    );

    println!(
        "This is length of message {:?}",
        msg_transfer.try_to_vec().unwrap().len()
    );

    let account_balance_before = sol_rpc_client
        .get_token_account_balance(&receiver_token_address)
        .unwrap();

    let fee_account_balance_before =
        sol_rpc_client.get_balance(&fee_collector_pda).unwrap();

    let sig = program
        .request()
        .instruction(ComputeBudgetInstruction::set_compute_unit_limit(
            1_000_000u32,
        ))
        .accounts(accounts::SendTransfer {
            sender: receiver.pubkey(),
            receiver: Some(authority.pubkey()),
            storage,
            trie,
            chain,
            system_program: system_program::ID,
            mint_authority: Some(mint_authority_key),
            token_mint: Some(token_mint_key),
            escrow_account: None,
            fee_collector: Some(fee_collector_pda),
            receiver_token_account: Some(receiver_token_address),
            token_program: Some(anchor_spl::token::ID),
        })
        .args(instruction::SendTransfer {
            port_id: port_id.clone(),
            channel_id: channel_id_on_a.clone(),
            hashed_base_denom: hashed_denom,
            msg: msg_transfer,
        })
        .payer(receiver.clone())
        .signer(&*receiver)
        .send_with_spinner_and_config(RpcSendTransactionConfig {
            skip_preflight: true,
            ..RpcSendTransactionConfig::default()
        })?;
    println!("  Signature: {sig}");

    let account_balance_after = sol_rpc_client
        .get_token_account_balance(&receiver_token_address)
        .unwrap();

    let fee_account_balance_after =
        sol_rpc_client.get_balance(&fee_collector_pda).unwrap();

    assert_eq!(
        ((account_balance_before.ui_amount.unwrap() -
            account_balance_after.ui_amount.unwrap()) *
            10_f64.powf(mint_info.decimals.into()))
        .round() as u64,
        TRANSFER_AMOUNT
    );

    assert_eq!(
        fee_account_balance_after - fee_account_balance_before,
        crate::FEE_AMOUNT_IN_LAMPORTS
    );

    /*
     * On Source chain
     */
    println!("\nRecving on source chain");

    let receiver_native_token_address = get_associated_token_address(
        &receiver.pubkey(),
        &native_token_mint_key,
    );

    let packet = construct_packet_from_denom(
        &base_denom,
        port_id.clone(),
        true,
        channel_id_on_b.clone(),
        channel_id_on_a.clone(),
        3,
<<<<<<< HEAD
        authority.pubkey(),
        receiver.pubkey(),
        String::from("Tx from Source chain"),
=======
        sender_token_address,
        receiver_native_token_address,
        String::new(),
>>>>>>> 6f3a6c56
    );

    let proof_height_on_a = mock_client_state.header.height;

    let message = make_message!(
        ibc::MsgRecvPacket {
            packet: packet.clone(),
            proof_commitment_on_a: ibc::CommitmentProofBytes::try_from(
                packet.data
            )
            .unwrap(),
            proof_height_on_a,
            signer: ibc::Signer::from(authority.pubkey().to_string())
        },
        ibc::PacketMsg::Recv,
        ibc::MsgEnvelope::Packet,
    );

    let escrow_account_balance_before =
        sol_rpc_client.get_token_account_balance(&escrow_account_key).unwrap();
    let receiver_account_balance_before = sol_rpc_client
        .get_token_account_balance(&receiver_native_token_address)
        .map_or(0f64, |balance| balance.ui_amount.unwrap());

    let sig = program
        .request()
        .instruction(ComputeBudgetInstruction::set_compute_unit_limit(
            1_000_000u32,
        ))
        .accounts(accounts::Deliver {
            sender: authority.pubkey(),
            receiver: Some(receiver.pubkey()),
            storage,
            trie,
            chain,
            system_program: system_program::ID,
            mint_authority: Some(mint_authority_key),
            token_mint: Some(native_token_mint_key),
            escrow_account: Some(escrow_account_key),
            fee_collector: Some(fee_collector_pda),
            receiver_token_account: Some(receiver_native_token_address),
            associated_token_program: Some(anchor_spl::associated_token::ID),
            token_program: Some(anchor_spl::token::ID),
        })
        .args(instruction::Deliver { message })
        .payer(authority.clone())
        .signer(&*authority)
        .send_with_spinner_and_config(RpcSendTransactionConfig {
            skip_preflight: true,
            ..RpcSendTransactionConfig::default()
        })?;
    println!("  Signature: {sig}");

    let escrow_account_balance_after =
        sol_rpc_client.get_token_account_balance(&escrow_account_key).unwrap();
    let receiver_account_balance_after = sol_rpc_client
        .get_token_account_balance(&receiver_native_token_address)
        .unwrap();
    assert_eq!(
        ((escrow_account_balance_before.ui_amount.unwrap() -
            escrow_account_balance_after.ui_amount.unwrap()) *
            10_f64.powf(mint_info.decimals.into()))
        .round() as u64,
        TRANSFER_AMOUNT
    );
    assert_eq!(
        ((receiver_account_balance_after.ui_amount.unwrap() -
            receiver_account_balance_before) *
            10_f64.powf(mint_info.decimals.into()))
        .round() as u64,
        TRANSFER_AMOUNT
    );

    /*
     * Send Packets
     */
    println!("\nSend packet");
    let packet = construct_packet_from_denom(
        &base_denom,
        port_id.clone(),
        true,
        channel_id_on_a.clone(),
        channel_id_on_b.clone(),
        1,
        sender_token_address,
        receiver_token_address,
        String::from("Just a packet"),
    );

    let sig = program
        .request()
        .accounts(accounts::SendPacket {
            sender: authority.pubkey(),
            storage,
            trie,
            chain,
            system_program: system_program::ID,
        })
        .args(instruction::SendPacket {
            port_id: port_id.clone(),
            channel_id: channel_id_on_a.clone(),
            data: packet.data,
            timeout_height: packet.timeout_height_on_b,
            timeout_timestamp: packet.timeout_timestamp_on_b,
        })
        .payer(authority.clone())
        .signer(&*authority)
        .send_with_spinner_and_config(RpcSendTransactionConfig {
            skip_preflight: true,
            ..RpcSendTransactionConfig::default()
        })?;
    println!("  Signature: {sig}");

    /*
     * Collect all fees from the fee collector
     */
    println!("\nCollect all fees from the fee collector");
    let _sig = program
        .request()
        .accounts(accounts::CollectFees {
            fee_collector,
            storage,
            fee_account: fee_collector_pda,
        })
        .args(instruction::CollectFees {})
        .payer(fee_collector_keypair.clone())
        .signer(&*fee_collector_keypair)
        .send_with_spinner_and_config(RpcSendTransactionConfig {
            skip_preflight: true,
            ..RpcSendTransactionConfig::default()
        });

    /*
     * Free Write account
     */
    println!("\nFreeing Write account");
    let sig = program
        .request()
        .instruction(write::instruction::free(
            write_account_program_id,
            authority.pubkey(),
            Some(write_account),
            WRITE_ACCOUNT_SEED,
            write_account_bump,
        )?)
        .payer(authority.clone())
        .signer(&*authority)
        .send_with_spinner_and_config(RpcSendTransactionConfig {
            skip_preflight: true,
            ..RpcSendTransactionConfig::default()
        })?;
    println!("  Signature {sig}");

    /*
     * Realloc Accounts
     */

    println!("\nReallocating Accounts");
    let sig = program
        .request()
        .accounts(accounts::ReallocAccounts {
            payer: authority.pubkey(),
            account: storage,
            system_program: system_program::ID,
        })
        .args(instruction::ReallocAccounts {
            // we can increase upto 10kb in each tx so increasing it to 20kb since 10kb was already allocated
            new_length: 2 * (1024 * 10),
        })
        .payer(authority.clone())
        .signer(&*authority)
        .send_with_spinner_and_config(RpcSendTransactionConfig {
            skip_preflight: true,
            ..RpcSendTransactionConfig::default()
        })?;
    println!("  Signature {sig}");

    let storage_acc_length_after =
        sol_rpc_client.get_account(&storage).unwrap();

    assert_eq!(20 * 1024, storage_acc_length_after.data.len());

    println!(
        "\nReallocating Accounts but with lower length. NO change in length"
    );
    let sig = program
        .request()
        .accounts(accounts::ReallocAccounts {
            payer: authority.pubkey(),
            account: storage,
            system_program: system_program::ID,
        })
        .args(instruction::ReallocAccounts {
            // we can increase upto 10kb in each tx so increasing it to 20kb since 10kb was already allocated
            new_length: (1024 * 10),
        })
        .payer(authority.clone())
        .signer(&*authority)
        .send_with_spinner_and_config(RpcSendTransactionConfig {
            skip_preflight: true,
            ..RpcSendTransactionConfig::default()
        });
    println!("  Signature {:?}", sig);

    let storage_acc_length_after =
        sol_rpc_client.get_account(&storage).unwrap();

    assert_eq!(storage_acc_length_after.data.len(), 20 * 1024);

    Ok(())
}

fn max_timeout_height() -> ibc::TimeoutHeight {
    ibc::TimeoutHeight::At(ibc::Height::new(u64::MAX, u64::MAX).unwrap())
}

fn construct_packet_from_denom(
    base_denom: &str,
    port_id: ibc::PortId,
    // Channel id used to define if its source chain or destination chain (in
    // denom).
    is_destination: bool,
    channel_id_on_a: ibc::ChannelId,
    channel_id_on_b: ibc::ChannelId,
    sequence: u64,
    sender_token_address: Pubkey,
    receiver_token_address: Pubkey,
    memo: String,
) -> ibc::Packet {
    let denom = if is_destination {
        format!("{port_id}/{channel_id_on_a}/{base_denom}")
    } else {
        base_denom.to_string()
    };
    let denom =
        ibc::apps::transfer::types::PrefixedDenom::from_str(&denom).unwrap();
    let token = ibc::apps::transfer::types::Coin {
        denom,
        amount: TRANSFER_AMOUNT.into(),
    };

    let packet_data = ibc::apps::transfer::types::packet::PacketData {
        token: token.into(),
        sender: ibc::Signer::from(sender_token_address.to_string()), // Should be a token account
        receiver: ibc::Signer::from(receiver_token_address.to_string()), // Should be a token account
        memo: memo.into(),
    };

    let serialized_data = serde_json::to_vec(&packet_data).unwrap();

    let packet = ibc::Packet {
        seq_on_a: sequence.into(),
        port_id_on_a: port_id.clone(),
        chan_id_on_a: channel_id_on_a,
        port_id_on_b: port_id,
        chan_id_on_b: channel_id_on_b,
        data: serialized_data.clone(),
        timeout_height_on_b: max_timeout_height(),
        timeout_timestamp_on_b: ibc::Timestamp::none(),
    };

    packet
}

fn construct_transfer_packet_from_denom(
    base_denom: &str,
    port_id: ibc::PortId,
    is_source: bool,
    channel_id_on_a: ibc::ChannelId,
    sender_address: Pubkey,
    receiver_address: Pubkey,
) -> MsgTransfer {
    let denom = if !is_source {
        format!("{port_id}/{channel_id_on_a}/{base_denom}")
    } else {
        base_denom.to_string()
    };
    let denom =
        ibc::apps::transfer::types::PrefixedDenom::from_str(&denom).unwrap();
    let token = ibc::apps::transfer::types::Coin {
        denom,
        amount: TRANSFER_AMOUNT.into(),
    };

    println!("This is token {:?}", token);

    let packet_data = ibc::apps::transfer::types::packet::PacketData {
        token: token.into(),
        sender: ibc::Signer::from(sender_address.to_string()), // Should be a token account
        receiver: ibc::Signer::from(receiver_address.to_string()), // Should be a token account
        memo: String::from("Sending a transfer").into(),
    };

    MsgTransfer {
        port_id_on_a: port_id.clone(),
        chan_id_on_a: channel_id_on_a.clone(),
        packet_data,
        timeout_height_on_b: max_timeout_height(),
        timeout_timestamp_on_b: ibc::Timestamp::none(),
    }
}<|MERGE_RESOLUTION|>--- conflicted
+++ resolved
@@ -720,15 +720,9 @@
         channel_id_on_b.clone(),
         channel_id_on_a.clone(),
         3,
-<<<<<<< HEAD
         authority.pubkey(),
         receiver.pubkey(),
         String::from("Tx from Source chain"),
-=======
-        sender_token_address,
-        receiver_native_token_address,
-        String::new(),
->>>>>>> 6f3a6c56
     );
 
     let proof_height_on_a = mock_client_state.header.height;
