--- conflicted
+++ resolved
@@ -41,11 +41,7 @@
 fn create_mock_client_and_cs_state(
 ) -> (ibc::mock::MockClientState, ibc::mock::MockConsensusState) {
     let mock_header = ibc::mock::MockHeader {
-<<<<<<< HEAD
-        height: ibc::Height::new(0, 1).unwrap(),
-=======
         height: ibc::Height::min(0),
->>>>>>> 6b303a19
         timestamp: ibc::Timestamp::from_nanoseconds(1).unwrap(),
     };
     let mock_client_state = ibc::mock::MockClientState::new(mock_header);
