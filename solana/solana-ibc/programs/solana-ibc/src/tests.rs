--- conflicted
+++ resolved
@@ -88,13 +88,8 @@
         .args(instruction::Deliver { messages: all_messages })
         .payer(authority.clone())
         .signer(&*authority)
-<<<<<<< HEAD
-        .send()?;
+        .send()?; // ? gives us the log messages on the why the tx did fail ( better than unwrap )
         // .unwrap();
-=======
-        .send()
-        .unwrap();
->>>>>>> b1384597
 
     println!("demo sig: {sig}");
 
