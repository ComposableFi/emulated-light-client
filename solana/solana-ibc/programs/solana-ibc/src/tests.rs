use std::rc::Rc;
use std::thread::sleep;
use std::time::Duration;

use anchor_client::anchor_lang::system_program;
use anchor_client::solana_client::rpc_client::RpcClient;
use anchor_client::solana_client::rpc_config::RpcSendTransactionConfig;
use anchor_client::solana_sdk::commitment_config::CommitmentConfig;
use anchor_client::solana_sdk::pubkey::Pubkey;
use anchor_client::solana_sdk::signature::{Keypair, Signature, Signer};
use anchor_client::{Client, Cluster};
use anyhow::Result;
use ibc::core::ics02_client::client_state::ClientStateCommon;
use ibc::core::ics02_client::msgs::create_client::MsgCreateClient;
use ibc::core::ics03_connection::connection::Counterparty;
use ibc::core::ics03_connection::msgs::conn_open_init::MsgConnectionOpenInit;
use ibc::core::ics03_connection::version::Version;
use ibc::core::ics23_commitment::commitment::CommitmentPrefix;
use ibc::core::ics24_host::identifier::ClientId;
use ibc::mock::client_state::MockClientState;
use ibc::mock::consensus_state::MockConsensusState;
use ibc::mock::header::MockHeader;
use ibc_proto::google::protobuf::Any;

use crate::{
<<<<<<< HEAD
    accounts, instruction, AnyCheck, PrivateStorage, ID, PACKET_SEED,
    SOLANA_IBC_STORAGE_SEED, TRIE_SEED,
=======
    accounts, instruction, PrivateStorage, ID, SOLANA_IBC_STORAGE_SEED,
    TRIE_SEED,
>>>>>>> ed47cad8
};

const IBC_TRIE_PREFIX: &[u8] = b"ibc/";

fn airdrop(client: &RpcClient, account: Pubkey, lamports: u64) -> Signature {
    let balance_before = client.get_balance(&account).unwrap();
    println!("This is balance before {}", balance_before);
    let airdrop_signature = client.request_airdrop(&account, lamports).unwrap();
    sleep(Duration::from_secs(2));
    println!("This is airdrop signature {}", airdrop_signature);

    let balance_after = client.get_balance(&account).unwrap();
    println!("This is balance after {}", balance_after);
    assert_eq!(balance_before + lamports, balance_after);
    airdrop_signature
}

fn create_mock_client_and_cs_state() -> (MockClientState, MockConsensusState) {
    let mock_client_state = MockClientState::new(MockHeader::default());
    let mock_cs_state = MockConsensusState::new(MockHeader::default());
    (mock_client_state, mock_cs_state)
}

macro_rules! make_message {
    ($msg:expr, $($variant:path),+ $(,)?) => {{
        let message = $msg;
        $( let message = $variant(message); )*
        message
    }}
}

#[test]
#[ignore = "Requires local validator to run"]
fn anchor_test_deliver() -> Result<()> {
    let authority = Rc::new(Keypair::new());
    println!("This is pubkey {}", authority.pubkey().to_string());
    let lamports = 10_000_000_000;

    let client = Client::new_with_options(
        Cluster::Localnet,
        authority.clone(),
        CommitmentConfig::processed(),
    );
    let program = client.program(ID).unwrap();

    let sol_rpc_client = program.rpc();
    let _airdrop_signature =
        airdrop(&sol_rpc_client, authority.pubkey(), lamports);

    // Build, sign, and send program instruction
    let seeds = &[SOLANA_IBC_STORAGE_SEED];
    let solana_ibc_storage = Pubkey::find_program_address(seeds, &crate::ID).0;
    let trie_seeds = &[TRIE_SEED];
    let trie = Pubkey::find_program_address(trie_seeds, &crate::ID).0;
    let packet_seeds = &[PACKET_SEED];
    let packets = Pubkey::find_program_address(packet_seeds, &crate::ID).0;

    let (mock_client_state, mock_cs_state) = create_mock_client_and_cs_state();
    let _client_id = ClientId::new(mock_client_state.client_type(), 0).unwrap();
    let messages = vec![make_message!(
        MsgCreateClient::new(
            Any::from(mock_client_state),
            Any::from(mock_cs_state),
            ibc::Signer::from(authority.pubkey().to_string()),
        ),
        ibc::core::ics02_client::msgs::ClientMsg::CreateClient,
        ibc::core::MsgEnvelope::Client,
    )];

    let sig = program
        .request()
        .accounts(accounts::Deliver {
            sender: authority.pubkey(),
            storage: solana_ibc_storage,
            trie,
            system_program: system_program::ID,
            packets,
        })
        .args(instruction::Deliver { messages })
        .payer(authority.clone())
        .signer(&*authority)
        .send_with_spinner_and_config(RpcSendTransactionConfig {
            skip_preflight: true,
            ..RpcSendTransactionConfig::default()
        })?; // ? gives us the log messages on the why the tx did fail ( better than unwrap )

    println!("signature for create client: {sig}");

    // Retrieve and validate state
    let solana_ibc_storage_account: PrivateStorage =
        program.account(solana_ibc_storage).unwrap();

    println!("This is solana storage account {:?}", solana_ibc_storage_account);

    let counter_party_client_id =
        ClientId::new(mock_client_state.client_type(), 1).unwrap();

    let commitment_prefix: CommitmentPrefix =
        IBC_TRIE_PREFIX.to_vec().try_into().unwrap();

    let messages = vec![make_message!(
        MsgConnectionOpenInit {
            client_id_on_a: ClientId::new(mock_client_state.client_type(), 0)
                .unwrap(),
            version: Some(Version::default()),
            counterparty: Counterparty::new(
                counter_party_client_id,
                None,
                commitment_prefix,
            ),
            delay_period: Duration::from_secs(5),
            signer: ibc::Signer::from(authority.pubkey().to_string()),
        },
        ibc::core::ics03_connection::msgs::ConnectionMsg::OpenInit,
        ibc::core::MsgEnvelope::Connection,
    )];

    let sig = program
        .request()
        .accounts(accounts::Deliver {
            sender: authority.pubkey(),
            storage: solana_ibc_storage,
            trie,
            system_program: system_program::ID,
            packets,
        })
        .args(instruction::Deliver { messages })
        .payer(authority.clone())
        .signer(&*authority)
        .send_with_spinner_and_config(RpcSendTransactionConfig {
            skip_preflight: true,
            ..RpcSendTransactionConfig::default()
        })?; // ? gives us the log messages on the why the tx did fail ( better than unwrap )

    println!("signature for connection open init: {sig}");

    Ok(())
}

// #[test]
// fn internal_test() {
//     let authority = Keypair::new();
//     let mut solana_ibc_store = IbcStorage::new(authority.pubkey());
//     let mock_client_state = MockClientState::new(MockHeader::default());
//     let mock_cs_state = MockConsensusState::new(MockHeader::default());
//     let client_id = ClientId::new(mock_client_state.client_type(), 0).unwrap();
//     let msg = MsgCreateClient::new(
//         Any::from(mock_client_state),
//         Any::from(mock_cs_state),
//         ibc::Signer::from(authority.pubkey().to_string()),
//     );
//     let messages = ibc::Any {
//         type_url: TYPE_URL.to_string(),
//         value: msg.encode_vec(),
//     };

//     let all_messages = [messages];

//     let errors = all_messages.into_iter().fold(vec![], |mut errors, msg| {
//         match ibc::core::MsgEnvelope::try_from(msg) {
//             Ok(msg) => {
//                 match ibc::core::dispatch(&mut solana_ibc_store.clone(), &mut solana_ibc_store, msg)
//                 {
//                     Ok(()) => (),
//                     Err(e) => {
//                         println!("during dispatch");
//                         errors.push(e);
//                     }
//                 }
//             }
//             Err(e) => {
//                 println!("This while converting from msg to msgEnvelope");
//                 errors.push(e);
//             }
//         }
//         errors
//     });
//     println!("These are the errors");
//     println!("{:?}", errors);
// }<|MERGE_RESOLUTION|>--- conflicted
+++ resolved
@@ -23,13 +23,8 @@
 use ibc_proto::google::protobuf::Any;
 
 use crate::{
-<<<<<<< HEAD
-    accounts, instruction, AnyCheck, PrivateStorage, ID, PACKET_SEED,
-    SOLANA_IBC_STORAGE_SEED, TRIE_SEED,
-=======
     accounts, instruction, PrivateStorage, ID, SOLANA_IBC_STORAGE_SEED,
-    TRIE_SEED,
->>>>>>> ed47cad8
+    TRIE_SEED, PACKET_SEED,
 };
 
 const IBC_TRIE_PREFIX: &[u8] = b"ibc/";
