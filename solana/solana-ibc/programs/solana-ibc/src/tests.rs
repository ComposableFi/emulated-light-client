use core::num::{NonZeroU128, NonZeroU16};
use std::rc::Rc;
use std::str::FromStr;
use std::thread::sleep;
use std::time::Duration;

use anchor_client::anchor_lang::system_program;
use anchor_client::solana_client::rpc_client::RpcClient;
use anchor_client::solana_client::rpc_config::RpcSendTransactionConfig;
use anchor_client::solana_sdk::commitment_config::CommitmentConfig;
use anchor_client::solana_sdk::compute_budget::ComputeBudgetInstruction;
use anchor_client::solana_sdk::pubkey::Pubkey;
use anchor_client::solana_sdk::signature::{
    read_keypair_file, Keypair, Signature, Signer,
};
use anchor_client::solana_sdk::transaction::Transaction;
use anchor_client::{Client, Cluster};
use anchor_lang::solana_program::system_instruction::create_account;
use anchor_spl::associated_token::get_associated_token_address;
use anyhow::Result;
use ibc::apps::transfer::types::msgs::transfer::MsgTransfer;
use spl_token::instruction::initialize_mint2;

use crate::ibc::ClientStateCommon;
use crate::{
    accounts, chain, ibc, instruction, ix_data_account, CryptoHash,
    MINT_ESCROW_SEED,
};

const IBC_TRIE_PREFIX: &[u8] = b"ibc/";
pub const STAKING_PROGRAM_ID: &str =
    "8n3FHwYxFgQCQc2FNFkwDUf9mcqupxXcCvgfHbApMLv3";
pub const WRITE_ACCOUNT_SEED: &[u8] = b"write";
// const BASE_DENOM: &str = "PICA";

const TRANSFER_AMOUNT: u64 = 1000000;

fn airdrop(client: &RpcClient, account: Pubkey, lamports: u64) -> Signature {
    let balance_before = client.get_balance(&account).unwrap();
    println!("This is balance before {}", balance_before);
    let airdrop_signature = client.request_airdrop(&account, lamports).unwrap();
    sleep(Duration::from_secs(2));
    println!("This is airdrop signature {}", airdrop_signature);

    let balance_after = client.get_balance(&account).unwrap();
    println!("This is balance after {}", balance_after);
    assert_eq!(balance_before + lamports, balance_after);
    airdrop_signature
}

fn create_mock_client_and_cs_state(
) -> (ibc::mock::MockClientState, ibc::mock::MockConsensusState) {
    let mock_header = ibc::mock::MockHeader {
        height: ibc::Height::min(0),
        timestamp: ibc::Timestamp::from_nanoseconds(1).unwrap(),
    };
    let mock_client_state = ibc::mock::MockClientState::new(mock_header);
    let mock_cs_state = ibc::mock::MockConsensusState::new(mock_header);
    (mock_client_state, mock_cs_state)
}

macro_rules! make_message {
    ($msg:expr, $($variant:path),+ $(,)?) => {{
        let message = $msg;
        $( let message = $variant(message); )*
        message
    }}
}

#[test]
#[ignore = "Requires local validator to run"]
fn anchor_test_deliver() -> Result<()> {
    let authority = Rc::new(read_keypair_file("../../keypair.json").unwrap());
    println!("This is pubkey sup {}", authority.pubkey().to_string());
    let lamports = 2_000_000_000;

    let client = Client::new_with_options(
        // Cluster::Custom("https://lively-quaint-fog.solana-testnet.quiknode.pro/2b5adcbe75e8c8cf5de874db6d5d91acf14ff4ea/".to_owned(), "wss://lively-quaint-fog.solana-testnet.quiknode.pro/2b5adcbe75e8c8cf5de874db6d5d91acf14ff4ea/".to_owned()),
        // Cluster::Devnet,
        // Cluster::Localnet,
        // Cluster::Custom("https://solana-validator-devnet-01.composablenodes.tech".to_owned(), "wss://solana-validator-devnet-01.composablenodes.tech/ws".to_owned()),
        Cluster::Custom("https://mainnet.helius-rpc.com/?api-key=95c75572-fd0e-4898-b524-458e1e508d99".to_owned(), "wss://mainnet.helius-rpc.com/?api-key=95c75572-fd0e-4898-b524-458e1e508d99".to_owned()),
        authority.clone(),
        CommitmentConfig::processed(),
    );
    let program = client.program(crate::ID).unwrap();
    let write_account_program_id =
        read_keypair_file("../../../../target/deploy/write-keypair.json")
            .unwrap()
            .pubkey();

    let sol_rpc_client = program.rpc();
    // let _airdrop_signature =
    //     airdrop(&sol_rpc_client, authority.pubkey(), lamports);

    // Build, sign, and send program instruction
    let storage = Pubkey::find_program_address(
        &[crate::SOLANA_IBC_STORAGE_SEED],
        &crate::ID,
    )
    .0;
    let trie = Pubkey::find_program_address(&[crate::TRIE_SEED], &crate::ID).0;
    let chain =
        Pubkey::find_program_address(&[crate::CHAIN_SEED], &crate::ID).0;

    let mint_keypair = Keypair::new();
    let native_token_mint_key = mint_keypair.pubkey();
    let base_denom = native_token_mint_key.to_string();
    let hashed_denom = CryptoHash::digest(base_denom.as_bytes());
    let max_tries = 5;

    loop {
        sleep(Duration::from_secs(5));
        let mut tries = 0;
        while tries < max_tries {
            let mut status = true;
            let sig = program
                .request()
                .instruction(ComputeBudgetInstruction::set_compute_unit_price(
                    1_000_000,
                ))
                .accounts(accounts::Chain {
                    sender: authority.pubkey(),
                    storage,
                    chain,
                    trie,
                    system_program: system_program::ID,
                    instruction:
                        anchor_lang::solana_program::sysvar::instructions::ID,
                })
                .args(instruction::GenerateBlock {})
                .payer(authority.clone())
                .signer(&*authority)
                .send_with_spinner_and_config(RpcSendTransactionConfig {
                    skip_preflight: true,
                    ..RpcSendTransactionConfig::default()
                })
                .or_else(|e| {
                    println!("This is error {:?}", e);
                    status = false;
                    Err(e)
                });
            match sig {
                Ok(tx) => {
                    println!("Block signed -> Transaction: {}", tx);
                    break;
                }
                Err(err) => {
                    println!("Failed to send the transaction {err}")
                }
            }
            sleep(Duration::from_millis(500));
            tries += 1;
            if tries == max_tries {
                panic!("Max retries reached for chunks in solana");
            }
        }
    }

    /*
     * Initialise chain
     */
    println!("\nInitialising");
    let sig = program
        .request()
        .instruction(ComputeBudgetInstruction::set_compute_unit_price(
            1_000_000,
        ))
        .accounts(accounts::Initialise {
            sender: authority.pubkey(),
            storage,
            trie,
            chain,
            system_program: system_program::ID,
        })
        .args(instruction::Initialise {
            config: chain::Config {
                min_validators: NonZeroU16::MIN,
                max_validators: NonZeroU16::new(100u16).unwrap(),
                min_validator_stake: NonZeroU128::new(1000).unwrap(),
                min_total_stake: NonZeroU128::new(1000).unwrap(),
                min_quorum_stake: NonZeroU128::new(1000).unwrap(),
                min_block_length: 5.into(),
                min_epoch_length: 200_000.into(),
            },
            staking_program_id: Pubkey::from_str(STAKING_PROGRAM_ID).unwrap(),
            genesis_epoch: chain::Epoch::new(
                vec![
                    chain::Validator::new(
                        Pubkey::from_str(
                            "8nZ4g5ChxRkSskNdZi4JXbTt4mikrpCoQ7oEwGWHXgQ8",
                        )
                        .unwrap()
                        .into(),
                        NonZeroU128::new(2000).unwrap(),
                    ),
                    chain::Validator::new(
                        Pubkey::from_str(
                            "CYgotRU1mQBjELkPLU3YeLguu6FN58tyyKywu5DDmgUe",
                        )
                        .unwrap()
                        .into(),
                        NonZeroU128::new(2000).unwrap(),
                    ),
                ],
                NonZeroU128::new(3000).unwrap(),
            )
            .unwrap(),
        })
        .payer(authority.clone())
        .signer(&*authority)
        .send_with_spinner_and_config(RpcSendTransactionConfig {
            skip_preflight: true,
            ..RpcSendTransactionConfig::default()
        })
        .unwrap();
    println!("  Signature: {sig}");

    let chain_account: chain::ChainData = program.account(chain).unwrap();

    let genesis_hash = chain_account.genesis().unwrap();
    println!("This is genesis hash {}", genesis_hash.to_string());

<<<<<<< HEAD
    // /*
    //  * Create New Mock Client
    //  */
    // println!("\nCreating Mock Client");
    // let (mock_client_state, mock_cs_state) = create_mock_client_and_cs_state();
    // let message = make_message!(
    //     ibc::MsgCreateClient::new(
    //         ibc::Any::from(mock_client_state),
    //         ibc::Any::from(mock_cs_state),
    //         ibc::Signer::from(authority.pubkey().to_string()),
    //     ),
    //     ibc::ClientMsg::CreateClient,
    //     ibc::MsgEnvelope::Client,
    // );
    // let sig = program
    //     .request()
    //     .accounts(accounts::Deliver {
    //         sender: authority.pubkey(),
    //         receiver: None,
    //         storage,
    //         trie,
    //         chain,
    //         system_program: system_program::ID,
    //         mint_authority: None,
    //         token_mint: None,
    //         escrow_account: None,
    //         receiver_token_account: None,
    //         associated_token_program: None,
    //         token_program: None,
    //     })
    //     .args(instruction::Deliver { message })
    //     .payer(authority.clone())
    //     .signer(&*authority)
    //     .send_with_spinner_and_config(RpcSendTransactionConfig {
    //         skip_preflight: true,
    //         ..RpcSendTransactionConfig::default()
    //     })?;
    // println!("  Signature: {sig}");

    // // Retrieve and validate state
    // let solana_ibc_storage_account: PrivateStorage =
    //     program.account(storage).unwrap();

    // println!(
    //     "  This is solana storage account {:?}",
    //     solana_ibc_storage_account
    // );

    // /*
    //  * Create New Mock Connection Open Init
    //  */
    // println!("\nIssuing Connection Open Init");
    // let client_id = mock_client_state.client_type().build_client_id(0);
    // let counter_party_client_id =
    //     mock_client_state.client_type().build_client_id(1);

    // let commitment_prefix: ibc::CommitmentPrefix =
    //     IBC_TRIE_PREFIX.to_vec().try_into().unwrap();

    // let message = make_message!(
    //     ibc::MsgConnectionOpenInit {
    //         client_id_on_a: mock_client_state.client_type().build_client_id(0),
    //         version: Some(Default::default()),
    //         counterparty: ibc::conn::Counterparty::new(
    //             counter_party_client_id.clone(),
    //             None,
    //             commitment_prefix.clone(),
    //         ),
    //         delay_period: Duration::from_secs(5),
    //         signer: ibc::Signer::from(authority.pubkey().to_string()),
    //     },
    //     ibc::ConnectionMsg::OpenInit,
    //     ibc::MsgEnvelope::Connection,
    // );

    // let sig = program
    //     .request()
    //     .accounts(accounts::Deliver {
    //         sender: authority.pubkey(),
    //         receiver: None,
    //         storage,
    //         trie,
    //         chain,
    //         system_program: system_program::ID,
    //         mint_authority: None,
    //         token_mint: None,
    //         escrow_account: None,
    //         receiver_token_account: None,
    //         associated_token_program: None,
    //         token_program: None,
    //     })
    //     .args(instruction::Deliver { message })
    //     .payer(authority.clone())
    //     .signer(&*authority)
    //     .send_with_spinner_and_config(RpcSendTransactionConfig {
    //         skip_preflight: true,
    //         ..RpcSendTransactionConfig::default()
    //     })?;
    // println!("  Signature: {sig}");

    // let port_id = ibc::PortId::transfer();
    // let channel_id_on_a = ibc::ChannelId::new(0);
    // let channel_id_on_b = ibc::ChannelId::new(1);

    // let seeds =
    //     [port_id.as_bytes(), channel_id_on_a.as_bytes(), hashed_denom.as_ref()];
    // let (escrow_account_key, _bump) =
    //     Pubkey::find_program_address(&seeds, &crate::ID);
    // let (token_mint_key, _bump) =
    //     Pubkey::find_program_address(&[hashed_denom.as_ref()], &crate::ID);
    // let (mint_authority_key, _bump) =
    //     Pubkey::find_program_address(&[MINT_ESCROW_SEED], &crate::ID);

    // /*
    //  * Setup mock connection and channel
    //  *
    //  * Steps before we proceed
    //  *  - Create PDAs for the above keys,
    //  *  - Get token account for receiver and sender
    //  */
    // println!("\nSetting up mock connection and channel");
    // let receiver = Keypair::new();

    // let sender_token_address =
    //     get_associated_token_address(&authority.pubkey(), &token_mint_key);
    // let receiver_token_address =
    //     get_associated_token_address(&receiver.pubkey(), &token_mint_key);

    // let sig = program
    //     .request()
    //     .instruction(ComputeBudgetInstruction::set_compute_unit_limit(
    //         1_000_000u32,
    //     ))
    //     .accounts(accounts::MockDeliver {
    //         sender: authority.pubkey(),
    //         storage,
    //         trie,
    //         chain,
    //         system_program: system_program::ID,
    //     })
    //     .args(instruction::MockDeliver {
    //         port_id: port_id.clone(),
    //         commitment_prefix,
    //         client_id: client_id.clone(),
    //         counterparty_client_id: counter_party_client_id,
    //     })
    //     .payer(authority.clone())
    //     .signer(&*authority)
    //     .send_with_spinner_and_config(RpcSendTransactionConfig {
    //         skip_preflight: true,
    //         ..RpcSendTransactionConfig::default()
    //     })?;
    // println!("  Signature: {sig}");

    // // Make sure all the accounts needed for transfer are ready ( mint, escrow etc.)
    // // Pass the instruction for transfer

    // /*
    //  * Setup deliver escrow.
    //  */
    // let sig = program
    //     .request()
    //     .instruction(ComputeBudgetInstruction::set_compute_unit_limit(
    //         1_000_000u32,
    //     ))
    //     .accounts(accounts::InitMint {
    //         sender: authority.pubkey(),
    //         mint_authority: mint_authority_key,
    //         // escrow_account: escrow_account_key,
    //         token_mint: token_mint_key,
    //         system_program: system_program::ID,
    //         associated_token_program: anchor_spl::associated_token::ID,
    //         token_program: anchor_spl::token::ID,
    //     })
    //     .args(instruction::InitMint {
    //         port_id: port_id.clone(),
    //         channel_id_on_b: channel_id_on_a.clone(),
    //         hashed_base_denom: hashed_denom.clone(),
    //     })
    //     .payer(authority.clone())
    //     .signer(&*authority)
    //     .send_with_spinner_and_config(RpcSendTransactionConfig {
    //         skip_preflight: true,
    //         ..RpcSendTransactionConfig::default()
    //     })?;
    // println!("  Signature: {sig}");

    // let mint_info = sol_rpc_client.get_token_supply(&token_mint_key).unwrap();

    // println!("  This is the mint information {:?}", mint_info);

    // /*
    //  * Creating Token Mint
    //  */
    // println!("\nCreating a token mint");

    // let create_account_ix = create_account(
    //     &authority.pubkey(),
    //     &native_token_mint_key,
    //     sol_rpc_client.get_minimum_balance_for_rent_exemption(82).unwrap(),
    //     82,
    //     &anchor_spl::token::ID,
    // );

    // let create_mint_ix = initialize_mint2(
    //     &anchor_spl::token::ID,
    //     &native_token_mint_key,
    //     &authority.pubkey(),
    //     Some(&authority.pubkey()),
    //     6,
    // )
    // .expect("invalid mint instruction");

    // let create_token_acc_ix = spl_associated_token_account::instruction::create_associated_token_account(&authority.pubkey(), &authority.pubkey(), &native_token_mint_key, &anchor_spl::token::ID);
    // let associated_token_addr = get_associated_token_address(
    //     &authority.pubkey(),
    //     &native_token_mint_key,
    // );
    // let mint_ix = spl_token::instruction::mint_to(
    //     &anchor_spl::token::ID,
    //     &native_token_mint_key,
    //     &associated_token_addr,
    //     &authority.pubkey(),
    //     &[&authority.pubkey()],
    //     1000000000,
    // )
    // .unwrap();

    // let tx = program
    //     .request()
    //     .instruction(create_account_ix)
    //     .instruction(create_mint_ix)
    //     .instruction(create_token_acc_ix)
    //     .instruction(mint_ix)
    //     .payer(authority.clone())
    //     .signer(&*authority)
    //     .signer(&mint_keypair)
    //     .send_with_spinner_and_config(RpcSendTransactionConfig {
    //         skip_preflight: true,
    //         ..RpcSendTransactionConfig::default()
    //     })?;

    // println!("  Signature: {}", tx);

    // /*
    //  * Sending transfer on source chain
    //  */
    // println!("\nSend Transfer On Source Chain");

    // let msg_transfer = construct_transfer_packet_from_denom(
    //     &base_denom,
    //     port_id.clone(),
    //     channel_id_on_b.clone(),
    //     channel_id_on_a.clone(),
    //     associated_token_addr,
    //     receiver_token_address,
    // );

    // let account_balance_before = sol_rpc_client
    //     .get_token_account_balance(&associated_token_addr)
    //     .unwrap();

    // let sig = program
    //     .request()
    //     .instruction(ComputeBudgetInstruction::set_compute_unit_limit(
    //         1_000_000u32,
    //     ))
    //     .accounts(accounts::SendTransfer {
    //         sender: authority.pubkey(),
    //         receiver: Some(receiver.pubkey()),
    //         storage,
    //         trie,
    //         chain,
    //         system_program: system_program::ID,
    //         mint_authority: Some(mint_authority_key),
    //         token_mint: Some(native_token_mint_key),
    //         escrow_account: Some(escrow_account_key),
    //         receiver_token_account: Some(associated_token_addr),
    //         associated_token_program: Some(anchor_spl::associated_token::ID),
    //         token_program: Some(anchor_spl::token::ID),
    //     })
    //     .args(instruction::SendTransfer {
    //         port_id: port_id.clone(),
    //         channel_id: channel_id_on_a.clone(),
    //         hashed_base_denom: hashed_denom.clone(),
    //         msg: msg_transfer,
    //     })
    //     .payer(authority.clone())
    //     .signer(&*authority)
    //     .send_with_spinner_and_config(RpcSendTransactionConfig {
    //         skip_preflight: true,
    //         ..RpcSendTransactionConfig::default()
    //     })?;
    // println!("  Signature: {sig}");

    // let account_balance_after = sol_rpc_client
    //     .get_token_account_balance(&associated_token_addr)
    //     .unwrap();

    // assert_eq!(
    //     ((account_balance_before.ui_amount.unwrap()
    //         - account_balance_after.ui_amount.unwrap())
    //         * 10_f64.powf(mint_info.decimals.into()))
    //     .round() as u64,
    //     TRANSFER_AMOUNT
    // );

    // /*
    //  * On Destination chain
    //  */
    // println!("\nRecving on destination chain");
    // let account_balance_before = sol_rpc_client
    //     .get_token_account_balance(&receiver_token_address)
    //     .map_or(0f64, |balance| balance.ui_amount.unwrap());

    // let packet = construct_packet_from_denom(
    //     &base_denom,
    //     port_id.clone(),
    //     channel_id_on_b.clone(),
    //     channel_id_on_a.clone(),
    //     channel_id_on_b.clone(),
    //     2,
    //     sender_token_address,
    //     receiver_token_address,
    //     String::from("Tx from destination chain"),
    // );
    // let proof_height_on_a = mock_client_state.header.height;

    // let message = make_message!(
    //     ibc::MsgRecvPacket {
    //         packet: packet.clone(),
    //         proof_commitment_on_a: ibc::CommitmentProofBytes::try_from(
    //             packet.data
    //         )
    //         .unwrap(),
    //         proof_height_on_a,
    //         signer: ibc::Signer::from(authority.pubkey().to_string())
    //     },
    //     ibc::PacketMsg::Recv,
    //     ibc::MsgEnvelope::Packet,
    // );

    // let sig = program
    //     .request()
    //     .instruction(ComputeBudgetInstruction::set_compute_unit_limit(
    //         1_000_000u32,
    //     ))
    //     .accounts(accounts::Deliver {
    //         sender: authority.pubkey(),
    //         receiver: Some(receiver.pubkey()),
    //         storage,
    //         trie,
    //         chain,
    //         system_program: system_program::ID,
    //         mint_authority: Some(mint_authority_key),
    //         token_mint: Some(token_mint_key),
    //         escrow_account: None,
    //         receiver_token_account: Some(receiver_token_address),
    //         associated_token_program: Some(anchor_spl::associated_token::ID),
    //         token_program: Some(anchor_spl::token::ID),
    //     })
    //     .args(instruction::Deliver { message })
    //     .payer(authority.clone())
    //     .signer(&*authority)
    //     .send_with_spinner_and_config(RpcSendTransactionConfig {
    //         skip_preflight: true,
    //         ..RpcSendTransactionConfig::default()
    //     })?;
    // println!("  Signature: {sig}");

    // let account_balance_after = sol_rpc_client
    //     .get_token_account_balance(&receiver_token_address)
    //     .unwrap();
    // assert_eq!(
    //     ((account_balance_after.ui_amount.unwrap() - account_balance_before)
    //         * 10_f64.powf(mint_info.decimals.into()))
    //     .round() as u64,
    //     TRANSFER_AMOUNT
    // );

    // /*
    //  * Sending transfer on destination chain
    //  */
    // println!("\nSend Transfer On Destination Chain");

    // let msg_transfer = construct_transfer_packet_from_denom(
    //     &base_denom,
    //     port_id.clone(),
    //     channel_id_on_a.clone(),
    //     channel_id_on_a.clone(),
    //     associated_token_addr,
    //     receiver_token_address,
    // );

    // let account_balance_before = sol_rpc_client
    //     .get_token_account_balance(&associated_token_addr)
    //     .unwrap();

    // let sig = program
    //     .request()
    //     .instruction(ComputeBudgetInstruction::set_compute_unit_limit(
    //         1_000_000u32,
    //     ))
    //     .accounts(accounts::SendTransfer {
    //         sender: authority.pubkey(),
    //         receiver: Some(receiver.pubkey()),
    //         storage,
    //         trie,
    //         chain,
    //         system_program: system_program::ID,
    //         mint_authority: Some(mint_authority_key),
    //         token_mint: Some(native_token_mint_key),
    //         escrow_account: Some(escrow_account_key),
    //         receiver_token_account: Some(associated_token_addr),
    //         associated_token_program: Some(anchor_spl::associated_token::ID),
    //         token_program: Some(anchor_spl::token::ID),
    //     })
    //     .args(instruction::SendTransfer {
    //         port_id: port_id.clone(),
    //         channel_id: channel_id_on_a.clone(),
    //         hashed_base_denom: hashed_denom,
    //         msg: msg_transfer,
    //     })
    //     .payer(authority.clone())
    //     .signer(&*authority)
    //     .send_with_spinner_and_config(RpcSendTransactionConfig {
    //         skip_preflight: true,
    //         ..RpcSendTransactionConfig::default()
    //     })?;
    // println!("  Signature: {sig}");

    // let account_balance_after = sol_rpc_client
    //     .get_token_account_balance(&associated_token_addr)
    //     .unwrap();

    // assert_eq!(
    //     ((account_balance_before.ui_amount.unwrap()
    //         - account_balance_after.ui_amount.unwrap())
    //         * 10_f64.powf(mint_info.decimals.into()))
    //     .round() as u64,
    //     TRANSFER_AMOUNT
    // );

    // /*
    //  * On Source chain
    //  */
    // println!("\nRecving on source chain");

    // let receiver_native_token_address = get_associated_token_address(
    //     &receiver.pubkey(),
    //     &native_token_mint_key,
    // );

    // let packet = construct_packet_from_denom(
    //     &base_denom,
    //     port_id.clone(),
    //     channel_id_on_b.clone(),
    //     channel_id_on_b.clone(),
    //     channel_id_on_a.clone(),
    //     3,
    //     sender_token_address,
    //     receiver_native_token_address,
    //     String::from("Tx from Source chain"),
    // );

    // let proof_height_on_a = mock_client_state.header.height;

    // let message = make_message!(
    //     ibc::MsgRecvPacket {
    //         packet: packet.clone(),
    //         proof_commitment_on_a: ibc::CommitmentProofBytes::try_from(
    //             packet.data
    //         )
    //         .unwrap(),
    //         proof_height_on_a,
    //         signer: ibc::Signer::from(authority.pubkey().to_string())
    //     },
    //     ibc::PacketMsg::Recv,
    //     ibc::MsgEnvelope::Packet,
    // );

    // // println!("  This is trie {:?}", trie);
    // // println!("  This is storage {:?}", storage);

    // let escrow_account_balance_before =
    //     sol_rpc_client.get_token_account_balance(&escrow_account_key).unwrap();
    // let receiver_account_balance_before = sol_rpc_client
    //     .get_token_account_balance(&receiver_native_token_address)
    //     .map_or(0f64, |balance| balance.ui_amount.unwrap());

    // let sig = program
    //     .request()
    //     .instruction(ComputeBudgetInstruction::set_compute_unit_limit(
    //         1_000_000u32,
    //     ))
    //     .accounts(accounts::Deliver {
    //         sender: authority.pubkey(),
    //         receiver: Some(receiver.pubkey()),
    //         storage,
    //         trie,
    //         chain,
    //         system_program: system_program::ID,
    //         mint_authority: Some(mint_authority_key),
    //         token_mint: Some(native_token_mint_key),
    //         escrow_account: Some(escrow_account_key),
    //         receiver_token_account: Some(receiver_native_token_address),
    //         associated_token_program: Some(anchor_spl::associated_token::ID),
    //         token_program: Some(anchor_spl::token::ID),
    //     })
    //     .args(instruction::Deliver { message })
    //     .payer(authority.clone())
    //     .signer(&*authority)
    //     .send_with_spinner_and_config(RpcSendTransactionConfig {
    //         skip_preflight: true,
    //         ..RpcSendTransactionConfig::default()
    //     })?;
    // println!("  Signature: {sig}");

    // let escrow_account_balance_after =
    //     sol_rpc_client.get_token_account_balance(&escrow_account_key).unwrap();
    // let receiver_account_balance_after = sol_rpc_client
    //     .get_token_account_balance(&receiver_native_token_address)
    //     .unwrap();
    // assert_eq!(
    //     ((escrow_account_balance_before.ui_amount.unwrap()
    //         - escrow_account_balance_after.ui_amount.unwrap())
    //         * 10_f64.powf(mint_info.decimals.into()))
    //     .round() as u64,
    //     TRANSFER_AMOUNT
    // );
    // assert_eq!(
    //     ((receiver_account_balance_after.ui_amount.unwrap()
    //         - receiver_account_balance_before)
    //         * 10_f64.powf(mint_info.decimals.into()))
    //     .round() as u64,
    //     TRANSFER_AMOUNT
    // );

    // /*
    //  * Send Packets
    //  */
    // println!("\nSend packet");
    // let packet = construct_packet_from_denom(
    //     &base_denom,
    //     port_id.clone(),
    //     channel_id_on_a.clone(),
    //     channel_id_on_a.clone(),
    //     channel_id_on_b.clone(),
    //     1,
    //     sender_token_address,
    //     receiver_token_address,
    //     String::from("Just a packet"),
    // );

    // let sig = program
    //     .request()
    //     .accounts(accounts::SendPacket {
    //         sender: authority.pubkey(),
    //         storage,
    //         trie,
    //         chain,
    //         system_program: system_program::ID,
    //     })
    //     .args(instruction::SendPacket {
    //         port_id: port_id.clone(),
    //         channel_id: channel_id_on_a.clone(),
    //         data: packet.data,
    //         timeout_height: packet.timeout_height_on_b,
    //         timeout_timestamp: packet.timeout_timestamp_on_b,
    //     })
    //     .payer(authority.clone())
    //     .signer(&*authority)
    //     .send_with_spinner_and_config(RpcSendTransactionConfig {
    //         skip_preflight: true,
    //         ..RpcSendTransactionConfig::default()
    //     })?;
    // println!("  Signature: {sig}");
=======
    /*
     * Create New Mock Client
     */
    println!("\nCreating Mock Client");
    let (mock_client_state, mock_cs_state) = create_mock_client_and_cs_state();
    let message = make_message!(
        ibc::MsgCreateClient::new(
            ibc::Any::from(mock_client_state),
            ibc::Any::from(mock_cs_state),
            ibc::Signer::from(authority.pubkey().to_string()),
        ),
        ibc::ClientMsg::CreateClient,
        ibc::MsgEnvelope::Client,
    );

    println!(
        "\nSplitting the message into chunks and sending it to write-account \
         program"
    );
    let mut instruction_data =
        anchor_lang::InstructionData::data(&instruction::Deliver { message });
    let instruction_len = instruction_data.len() as u32;
    instruction_data.splice(..0, instruction_len.to_le_bytes());

    let blockhash = sol_rpc_client.get_latest_blockhash().unwrap();

    let (mut chunks, chunk_account, _) = write::instruction::WriteIter::new(
        &write_account_program_id,
        authority.pubkey(),
        WRITE_ACCOUNT_SEED,
        instruction_data,
    )
    .unwrap();
    // Note: We’re using small chunks size on purpose to test the behaviour of
    // the write account program.
    chunks.chunk_size = core::num::NonZeroU16::new(50).unwrap();
    for instruction in &mut chunks {
        let transaction = Transaction::new_signed_with_payer(
            &[instruction],
            Some(&authority.pubkey()),
            &[&*authority],
            blockhash,
        );
        let sig = sol_rpc_client
            .send_and_confirm_transaction_with_spinner(&transaction)
            .unwrap();
        println!("  Signature {sig}");
    }
    let (write_account, write_account_bump) = chunks.into_account();

    println!("\nCreating Mock Client");
    let sig = program
        .request()
        .accounts(ix_data_account::Accounts::new(
            accounts::Deliver {
                sender: authority.pubkey(),
                receiver: None,
                storage,
                trie,
                chain,
                system_program: system_program::ID,
                mint_authority: None,
                token_mint: None,
                escrow_account: None,
                receiver_token_account: None,
                associated_token_program: None,
                token_program: None,
            },
            chunk_account,
        ))
        .args(ix_data_account::Instruction)
        .payer(authority.clone())
        .signer(&*authority)
        .send_with_spinner_and_config(RpcSendTransactionConfig {
            skip_preflight: true,
            ..RpcSendTransactionConfig::default()
        })?;
    println!("  Signature: {sig}");

    /*
     * Create New Mock Connection Open Init
     */
    println!("\nIssuing Connection Open Init");
    let client_id = mock_client_state.client_type().build_client_id(0);
    let counter_party_client_id =
        mock_client_state.client_type().build_client_id(1);

    let commitment_prefix: ibc::CommitmentPrefix =
        IBC_TRIE_PREFIX.to_vec().try_into().unwrap();

    let message = make_message!(
        ibc::MsgConnectionOpenInit {
            client_id_on_a: mock_client_state.client_type().build_client_id(0),
            version: Some(Default::default()),
            counterparty: ibc::conn::Counterparty::new(
                counter_party_client_id.clone(),
                None,
                commitment_prefix.clone(),
            ),
            delay_period: Duration::from_secs(5),
            signer: ibc::Signer::from(authority.pubkey().to_string()),
        },
        ibc::ConnectionMsg::OpenInit,
        ibc::MsgEnvelope::Connection,
    );

    let sig = program
        .request()
        .accounts(accounts::Deliver {
            sender: authority.pubkey(),
            receiver: None,
            storage,
            trie,
            chain,
            system_program: system_program::ID,
            mint_authority: None,
            token_mint: None,
            escrow_account: None,
            receiver_token_account: None,
            associated_token_program: None,
            token_program: None,
        })
        .args(instruction::Deliver { message })
        .payer(authority.clone())
        .signer(&*authority)
        .send_with_spinner_and_config(RpcSendTransactionConfig {
            skip_preflight: true,
            ..RpcSendTransactionConfig::default()
        })?;
    println!("  Signature: {sig}");

    let port_id = ibc::PortId::transfer();
    let channel_id_on_a = ibc::ChannelId::new(0);
    let channel_id_on_b = ibc::ChannelId::new(1);

    let seeds =
        [port_id.as_bytes(), channel_id_on_a.as_bytes(), hashed_denom.as_ref()];
    let (escrow_account_key, _bump) =
        Pubkey::find_program_address(&seeds, &crate::ID);
    let (token_mint_key, _bump) =
        Pubkey::find_program_address(&[hashed_denom.as_ref()], &crate::ID);
    let (mint_authority_key, _bump) =
        Pubkey::find_program_address(&[MINT_ESCROW_SEED], &crate::ID);

    /*
     * Setup mock connection and channel
     *
     * Steps before we proceed
     *  - Create PDAs for the above keys,
     *  - Get token account for receiver and sender
     */
    println!("\nSetting up mock connection and channel");
    let receiver = Keypair::new();

    let sender_token_address =
        get_associated_token_address(&authority.pubkey(), &token_mint_key);
    let receiver_token_address =
        get_associated_token_address(&receiver.pubkey(), &token_mint_key);

    let sig = program
        .request()
        .instruction(ComputeBudgetInstruction::set_compute_unit_limit(
            1_000_000u32,
        ))
        .accounts(accounts::MockDeliver {
            sender: authority.pubkey(),
            storage,
            trie,
            chain,
            system_program: system_program::ID,
        })
        .args(instruction::MockDeliver {
            port_id: port_id.clone(),
            commitment_prefix,
            client_id: client_id.clone(),
            counterparty_client_id: counter_party_client_id,
        })
        .payer(authority.clone())
        .signer(&*authority)
        .send_with_spinner_and_config(RpcSendTransactionConfig {
            skip_preflight: true,
            ..RpcSendTransactionConfig::default()
        })?;
    println!("  Signature: {sig}");

    // Make sure all the accounts needed for transfer are ready ( mint, escrow etc.)
    // Pass the instruction for transfer

    /*
     * Setup deliver escrow.
     */
    let sig = program
        .request()
        .instruction(ComputeBudgetInstruction::set_compute_unit_limit(
            1_000_000u32,
        ))
        .accounts(accounts::InitMint {
            sender: authority.pubkey(),
            mint_authority: mint_authority_key,
            // escrow_account: escrow_account_key,
            token_mint: token_mint_key,
            system_program: system_program::ID,
            associated_token_program: anchor_spl::associated_token::ID,
            token_program: anchor_spl::token::ID,
        })
        .args(instruction::InitMint {
            port_id: port_id.clone(),
            channel_id_on_b: channel_id_on_a.clone(),
            hashed_base_denom: hashed_denom.clone(),
        })
        .payer(authority.clone())
        .signer(&*authority)
        .send_with_spinner_and_config(RpcSendTransactionConfig {
            skip_preflight: true,
            ..RpcSendTransactionConfig::default()
        })?;
    println!("  Signature: {sig}");

    let mint_info = sol_rpc_client.get_token_supply(&token_mint_key).unwrap();

    println!("  This is the mint information {:?}", mint_info);

    /*
     * Creating Token Mint
     */
    println!("\nCreating a token mint");

    let create_account_ix = create_account(
        &authority.pubkey(),
        &native_token_mint_key,
        sol_rpc_client.get_minimum_balance_for_rent_exemption(82).unwrap(),
        82,
        &anchor_spl::token::ID,
    );

    let create_mint_ix = initialize_mint2(
        &anchor_spl::token::ID,
        &native_token_mint_key,
        &authority.pubkey(),
        Some(&authority.pubkey()),
        6,
    )
    .expect("invalid mint instruction");

    let create_token_acc_ix = spl_associated_token_account::instruction::create_associated_token_account(&authority.pubkey(), &authority.pubkey(), &native_token_mint_key, &anchor_spl::token::ID);
    let associated_token_addr = get_associated_token_address(
        &authority.pubkey(),
        &native_token_mint_key,
    );
    let mint_ix = spl_token::instruction::mint_to(
        &anchor_spl::token::ID,
        &native_token_mint_key,
        &associated_token_addr,
        &authority.pubkey(),
        &[&authority.pubkey()],
        1000000000,
    )
    .unwrap();

    let tx = program
        .request()
        .instruction(create_account_ix)
        .instruction(create_mint_ix)
        .instruction(create_token_acc_ix)
        .instruction(mint_ix)
        .payer(authority.clone())
        .signer(&*authority)
        .signer(&mint_keypair)
        .send_with_spinner_and_config(RpcSendTransactionConfig {
            skip_preflight: true,
            ..RpcSendTransactionConfig::default()
        })?;

    println!("  Signature: {}", tx);

    /*
     * Sending transfer on source chain
     */
    println!("\nSend Transfer On Source Chain");

    let msg_transfer = construct_transfer_packet_from_denom(
        &base_denom,
        port_id.clone(),
        channel_id_on_b.clone(),
        channel_id_on_a.clone(),
        associated_token_addr,
        receiver_token_address,
    );

    let account_balance_before = sol_rpc_client
        .get_token_account_balance(&associated_token_addr)
        .unwrap();

    let sig = program
        .request()
        .instruction(ComputeBudgetInstruction::set_compute_unit_limit(
            1_000_000u32,
        ))
        .accounts(accounts::SendTransfer {
            sender: authority.pubkey(),
            receiver: Some(receiver.pubkey()),
            storage,
            trie,
            chain,
            system_program: system_program::ID,
            mint_authority: Some(mint_authority_key),
            token_mint: Some(native_token_mint_key),
            escrow_account: Some(escrow_account_key),
            receiver_token_account: Some(associated_token_addr),
            associated_token_program: Some(anchor_spl::associated_token::ID),
            token_program: Some(anchor_spl::token::ID),
        })
        .args(instruction::SendTransfer {
            port_id: port_id.clone(),
            channel_id: channel_id_on_a.clone(),
            hashed_base_denom: hashed_denom.clone(),
            msg: msg_transfer,
        })
        .payer(authority.clone())
        .signer(&*authority)
        .send_with_spinner_and_config(RpcSendTransactionConfig {
            skip_preflight: true,
            ..RpcSendTransactionConfig::default()
        })?;
    println!("  Signature: {sig}");

    let account_balance_after = sol_rpc_client
        .get_token_account_balance(&associated_token_addr)
        .unwrap();

    assert_eq!(
        ((account_balance_before.ui_amount.unwrap() -
            account_balance_after.ui_amount.unwrap()) *
            10_f64.powf(mint_info.decimals.into()))
        .round() as u64,
        TRANSFER_AMOUNT
    );

    /*
     * On Destination chain
     */
    println!("\nRecving on destination chain");
    let account_balance_before = sol_rpc_client
        .get_token_account_balance(&receiver_token_address)
        .map_or(0f64, |balance| balance.ui_amount.unwrap());

    let packet = construct_packet_from_denom(
        &base_denom,
        port_id.clone(),
        channel_id_on_b.clone(),
        channel_id_on_a.clone(),
        channel_id_on_b.clone(),
        2,
        sender_token_address,
        receiver_token_address,
        String::from("Tx from destination chain"),
    );
    let proof_height_on_a = mock_client_state.header.height;

    let message = make_message!(
        ibc::MsgRecvPacket {
            packet: packet.clone(),
            proof_commitment_on_a: ibc::CommitmentProofBytes::try_from(
                packet.data
            )
            .unwrap(),
            proof_height_on_a,
            signer: ibc::Signer::from(authority.pubkey().to_string())
        },
        ibc::PacketMsg::Recv,
        ibc::MsgEnvelope::Packet,
    );

    let sig = program
        .request()
        .instruction(ComputeBudgetInstruction::set_compute_unit_limit(
            1_000_000u32,
        ))
        .accounts(accounts::Deliver {
            sender: authority.pubkey(),
            receiver: Some(receiver.pubkey()),
            storage,
            trie,
            chain,
            system_program: system_program::ID,
            mint_authority: Some(mint_authority_key),
            token_mint: Some(token_mint_key),
            escrow_account: None,
            receiver_token_account: Some(receiver_token_address),
            associated_token_program: Some(anchor_spl::associated_token::ID),
            token_program: Some(anchor_spl::token::ID),
        })
        .args(instruction::Deliver { message })
        .payer(authority.clone())
        .signer(&*authority)
        .send_with_spinner_and_config(RpcSendTransactionConfig {
            skip_preflight: true,
            ..RpcSendTransactionConfig::default()
        })?;
    println!("  Signature: {sig}");

    let account_balance_after = sol_rpc_client
        .get_token_account_balance(&receiver_token_address)
        .unwrap();
    assert_eq!(
        ((account_balance_after.ui_amount.unwrap() - account_balance_before) *
            10_f64.powf(mint_info.decimals.into()))
        .round() as u64,
        TRANSFER_AMOUNT
    );

    /*
     * Sending transfer on destination chain
     */
    println!("\nSend Transfer On Destination Chain");

    let msg_transfer = construct_transfer_packet_from_denom(
        &base_denom,
        port_id.clone(),
        channel_id_on_a.clone(),
        channel_id_on_a.clone(),
        associated_token_addr,
        receiver_token_address,
    );

    let account_balance_before = sol_rpc_client
        .get_token_account_balance(&associated_token_addr)
        .unwrap();

    let sig = program
        .request()
        .instruction(ComputeBudgetInstruction::set_compute_unit_limit(
            1_000_000u32,
        ))
        .accounts(accounts::SendTransfer {
            sender: authority.pubkey(),
            receiver: Some(receiver.pubkey()),
            storage,
            trie,
            chain,
            system_program: system_program::ID,
            mint_authority: Some(mint_authority_key),
            token_mint: Some(native_token_mint_key),
            escrow_account: Some(escrow_account_key),
            receiver_token_account: Some(associated_token_addr),
            associated_token_program: Some(anchor_spl::associated_token::ID),
            token_program: Some(anchor_spl::token::ID),
        })
        .args(instruction::SendTransfer {
            port_id: port_id.clone(),
            channel_id: channel_id_on_a.clone(),
            hashed_base_denom: hashed_denom,
            msg: msg_transfer,
        })
        .payer(authority.clone())
        .signer(&*authority)
        .send_with_spinner_and_config(RpcSendTransactionConfig {
            skip_preflight: true,
            ..RpcSendTransactionConfig::default()
        })?;
    println!("  Signature: {sig}");

    let account_balance_after = sol_rpc_client
        .get_token_account_balance(&associated_token_addr)
        .unwrap();

    assert_eq!(
        ((account_balance_before.ui_amount.unwrap() -
            account_balance_after.ui_amount.unwrap()) *
            10_f64.powf(mint_info.decimals.into()))
        .round() as u64,
        TRANSFER_AMOUNT
    );

    /*
     * On Source chain
     */
    println!("\nRecving on source chain");

    let receiver_native_token_address = get_associated_token_address(
        &receiver.pubkey(),
        &native_token_mint_key,
    );

    let packet = construct_packet_from_denom(
        &base_denom,
        port_id.clone(),
        channel_id_on_b.clone(),
        channel_id_on_b.clone(),
        channel_id_on_a.clone(),
        3,
        sender_token_address,
        receiver_native_token_address,
        String::from("Tx from Source chain"),
    );

    let proof_height_on_a = mock_client_state.header.height;

    let message = make_message!(
        ibc::MsgRecvPacket {
            packet: packet.clone(),
            proof_commitment_on_a: ibc::CommitmentProofBytes::try_from(
                packet.data
            )
            .unwrap(),
            proof_height_on_a,
            signer: ibc::Signer::from(authority.pubkey().to_string())
        },
        ibc::PacketMsg::Recv,
        ibc::MsgEnvelope::Packet,
    );

    // println!("  This is trie {:?}", trie);
    // println!("  This is storage {:?}", storage);

    let escrow_account_balance_before =
        sol_rpc_client.get_token_account_balance(&escrow_account_key).unwrap();
    let receiver_account_balance_before = sol_rpc_client
        .get_token_account_balance(&receiver_native_token_address)
        .map_or(0f64, |balance| balance.ui_amount.unwrap());

    let sig = program
        .request()
        .instruction(ComputeBudgetInstruction::set_compute_unit_limit(
            1_000_000u32,
        ))
        .accounts(accounts::Deliver {
            sender: authority.pubkey(),
            receiver: Some(receiver.pubkey()),
            storage,
            trie,
            chain,
            system_program: system_program::ID,
            mint_authority: Some(mint_authority_key),
            token_mint: Some(native_token_mint_key),
            escrow_account: Some(escrow_account_key),
            receiver_token_account: Some(receiver_native_token_address),
            associated_token_program: Some(anchor_spl::associated_token::ID),
            token_program: Some(anchor_spl::token::ID),
        })
        .args(instruction::Deliver { message })
        .payer(authority.clone())
        .signer(&*authority)
        .send_with_spinner_and_config(RpcSendTransactionConfig {
            skip_preflight: true,
            ..RpcSendTransactionConfig::default()
        })?;
    println!("  Signature: {sig}");

    let escrow_account_balance_after =
        sol_rpc_client.get_token_account_balance(&escrow_account_key).unwrap();
    let receiver_account_balance_after = sol_rpc_client
        .get_token_account_balance(&receiver_native_token_address)
        .unwrap();
    assert_eq!(
        ((escrow_account_balance_before.ui_amount.unwrap() -
            escrow_account_balance_after.ui_amount.unwrap()) *
            10_f64.powf(mint_info.decimals.into()))
        .round() as u64,
        TRANSFER_AMOUNT
    );
    assert_eq!(
        ((receiver_account_balance_after.ui_amount.unwrap() -
            receiver_account_balance_before) *
            10_f64.powf(mint_info.decimals.into()))
        .round() as u64,
        TRANSFER_AMOUNT
    );

    /*
     * Send Packets
     */
    println!("\nSend packet");
    let packet = construct_packet_from_denom(
        &base_denom,
        port_id.clone(),
        channel_id_on_a.clone(),
        channel_id_on_a.clone(),
        channel_id_on_b.clone(),
        1,
        sender_token_address,
        receiver_token_address,
        String::from("Just a packet"),
    );

    let sig = program
        .request()
        .accounts(accounts::SendPacket {
            sender: authority.pubkey(),
            storage,
            trie,
            chain,
            system_program: system_program::ID,
        })
        .args(instruction::SendPacket {
            port_id: port_id.clone(),
            channel_id: channel_id_on_a.clone(),
            data: packet.data,
            timeout_height: packet.timeout_height_on_b,
            timeout_timestamp: packet.timeout_timestamp_on_b,
        })
        .payer(authority.clone())
        .signer(&*authority)
        .send_with_spinner_and_config(RpcSendTransactionConfig {
            skip_preflight: true,
            ..RpcSendTransactionConfig::default()
        })?;
    println!("  Signature: {sig}");
>>>>>>> 95b8007e


    /*
     * Free Write account
     */
    println!("\nFreeing Write account");
    let sig = program
        .request()
        .instruction(write::instruction::free(
            write_account_program_id,
            authority.pubkey(),
            Some(write_account),
            WRITE_ACCOUNT_SEED,
            write_account_bump,
        )?)
        .payer(authority.clone())
        .signer(&*authority)
        .send_with_spinner_and_config(RpcSendTransactionConfig {
            skip_preflight: true,
            ..RpcSendTransactionConfig::default()
        })?;
    println!("  Signature {sig}");

    Ok(())
}

fn construct_packet_from_denom(
    base_denom: &str,
    port_id: ibc::PortId,
    // Channel id used to define if its source chain or destination chain (in
    // denom).
    denom_channel_id: ibc::ChannelId,
    channel_id_on_a: ibc::ChannelId,
    channel_id_on_b: ibc::ChannelId,
    sequence: u64,
    sender_token_address: Pubkey,
    receiver_token_address: Pubkey,
    memo: String,
) -> ibc::Packet {
    let denom = format!("{port_id}/{denom_channel_id}/{base_denom}");
    let denom =
        ibc::apps::transfer::types::PrefixedDenom::from_str(&denom).unwrap();
    let token = ibc::apps::transfer::types::Coin {
        denom,
        amount: TRANSFER_AMOUNT.into(),
    };

    let packet_data = ibc::apps::transfer::types::packet::PacketData {
        token: token.into(),
        sender: ibc::Signer::from(sender_token_address.to_string()), // Should be a token account
        receiver: ibc::Signer::from(receiver_token_address.to_string()), // Should be a token account
        memo: memo.into(),
    };

    let serialized_data = serde_json::to_vec(&packet_data).unwrap();

    let packet = ibc::Packet {
        seq_on_a: sequence.into(),
        port_id_on_a: port_id.clone(),
        chan_id_on_a: channel_id_on_a,
        port_id_on_b: port_id,
        chan_id_on_b: channel_id_on_b,
        data: serialized_data.clone(),
        timeout_height_on_b: ibc::TimeoutHeight::Never,
        timeout_timestamp_on_b: ibc::Timestamp::none(),
    };

    packet
}

fn construct_transfer_packet_from_denom(
    base_denom: &str,
    port_id: ibc::PortId,
    // Channel id used to define if its source chain or destination chain (in
    // denom).
    denom_channel_id: ibc::ChannelId,
    channel_id_on_a: ibc::ChannelId,
    sender_address: Pubkey,
    receiver_address: Pubkey,
) -> MsgTransfer {
    let denom = format!("{port_id}/{denom_channel_id}/{base_denom}");
    let denom =
        ibc::apps::transfer::types::PrefixedDenom::from_str(&denom).unwrap();
    let token = ibc::apps::transfer::types::Coin {
        denom,
        amount: TRANSFER_AMOUNT.into(),
    };

    let packet_data = ibc::apps::transfer::types::packet::PacketData {
        token: token.into(),
        sender: ibc::Signer::from(sender_address.to_string()), // Should be a token account
        receiver: ibc::Signer::from(receiver_address.to_string()), // Should be a token account
        memo: String::from("Sending a transfer").into(),
    };

    MsgTransfer {
        port_id_on_a: port_id.clone(),
        chan_id_on_a: channel_id_on_a.clone(),
        packet_data,
        timeout_height_on_b: ibc::TimeoutHeight::Never,
        timeout_timestamp_on_b: ibc::Timestamp::none(),
    }
}<|MERGE_RESOLUTION|>--- conflicted
+++ resolved
@@ -221,7 +221,6 @@
     let genesis_hash = chain_account.genesis().unwrap();
     println!("This is genesis hash {}", genesis_hash.to_string());
 
-<<<<<<< HEAD
     // /*
     //  * Create New Mock Client
     //  */
@@ -799,638 +798,28 @@
     //         ..RpcSendTransactionConfig::default()
     //     })?;
     // println!("  Signature: {sig}");
-=======
-    /*
-     * Create New Mock Client
-     */
-    println!("\nCreating Mock Client");
-    let (mock_client_state, mock_cs_state) = create_mock_client_and_cs_state();
-    let message = make_message!(
-        ibc::MsgCreateClient::new(
-            ibc::Any::from(mock_client_state),
-            ibc::Any::from(mock_cs_state),
-            ibc::Signer::from(authority.pubkey().to_string()),
-        ),
-        ibc::ClientMsg::CreateClient,
-        ibc::MsgEnvelope::Client,
-    );
-
-    println!(
-        "\nSplitting the message into chunks and sending it to write-account \
-         program"
-    );
-    let mut instruction_data =
-        anchor_lang::InstructionData::data(&instruction::Deliver { message });
-    let instruction_len = instruction_data.len() as u32;
-    instruction_data.splice(..0, instruction_len.to_le_bytes());
-
-    let blockhash = sol_rpc_client.get_latest_blockhash().unwrap();
-
-    let (mut chunks, chunk_account, _) = write::instruction::WriteIter::new(
-        &write_account_program_id,
-        authority.pubkey(),
-        WRITE_ACCOUNT_SEED,
-        instruction_data,
-    )
-    .unwrap();
-    // Note: We’re using small chunks size on purpose to test the behaviour of
-    // the write account program.
-    chunks.chunk_size = core::num::NonZeroU16::new(50).unwrap();
-    for instruction in &mut chunks {
-        let transaction = Transaction::new_signed_with_payer(
-            &[instruction],
-            Some(&authority.pubkey()),
-            &[&*authority],
-            blockhash,
-        );
-        let sig = sol_rpc_client
-            .send_and_confirm_transaction_with_spinner(&transaction)
-            .unwrap();
-        println!("  Signature {sig}");
-    }
-    let (write_account, write_account_bump) = chunks.into_account();
-
-    println!("\nCreating Mock Client");
-    let sig = program
-        .request()
-        .accounts(ix_data_account::Accounts::new(
-            accounts::Deliver {
-                sender: authority.pubkey(),
-                receiver: None,
-                storage,
-                trie,
-                chain,
-                system_program: system_program::ID,
-                mint_authority: None,
-                token_mint: None,
-                escrow_account: None,
-                receiver_token_account: None,
-                associated_token_program: None,
-                token_program: None,
-            },
-            chunk_account,
-        ))
-        .args(ix_data_account::Instruction)
-        .payer(authority.clone())
-        .signer(&*authority)
-        .send_with_spinner_and_config(RpcSendTransactionConfig {
-            skip_preflight: true,
-            ..RpcSendTransactionConfig::default()
-        })?;
-    println!("  Signature: {sig}");
-
-    /*
-     * Create New Mock Connection Open Init
-     */
-    println!("\nIssuing Connection Open Init");
-    let client_id = mock_client_state.client_type().build_client_id(0);
-    let counter_party_client_id =
-        mock_client_state.client_type().build_client_id(1);
-
-    let commitment_prefix: ibc::CommitmentPrefix =
-        IBC_TRIE_PREFIX.to_vec().try_into().unwrap();
-
-    let message = make_message!(
-        ibc::MsgConnectionOpenInit {
-            client_id_on_a: mock_client_state.client_type().build_client_id(0),
-            version: Some(Default::default()),
-            counterparty: ibc::conn::Counterparty::new(
-                counter_party_client_id.clone(),
-                None,
-                commitment_prefix.clone(),
-            ),
-            delay_period: Duration::from_secs(5),
-            signer: ibc::Signer::from(authority.pubkey().to_string()),
-        },
-        ibc::ConnectionMsg::OpenInit,
-        ibc::MsgEnvelope::Connection,
-    );
-
-    let sig = program
-        .request()
-        .accounts(accounts::Deliver {
-            sender: authority.pubkey(),
-            receiver: None,
-            storage,
-            trie,
-            chain,
-            system_program: system_program::ID,
-            mint_authority: None,
-            token_mint: None,
-            escrow_account: None,
-            receiver_token_account: None,
-            associated_token_program: None,
-            token_program: None,
-        })
-        .args(instruction::Deliver { message })
-        .payer(authority.clone())
-        .signer(&*authority)
-        .send_with_spinner_and_config(RpcSendTransactionConfig {
-            skip_preflight: true,
-            ..RpcSendTransactionConfig::default()
-        })?;
-    println!("  Signature: {sig}");
-
-    let port_id = ibc::PortId::transfer();
-    let channel_id_on_a = ibc::ChannelId::new(0);
-    let channel_id_on_b = ibc::ChannelId::new(1);
-
-    let seeds =
-        [port_id.as_bytes(), channel_id_on_a.as_bytes(), hashed_denom.as_ref()];
-    let (escrow_account_key, _bump) =
-        Pubkey::find_program_address(&seeds, &crate::ID);
-    let (token_mint_key, _bump) =
-        Pubkey::find_program_address(&[hashed_denom.as_ref()], &crate::ID);
-    let (mint_authority_key, _bump) =
-        Pubkey::find_program_address(&[MINT_ESCROW_SEED], &crate::ID);
-
-    /*
-     * Setup mock connection and channel
-     *
-     * Steps before we proceed
-     *  - Create PDAs for the above keys,
-     *  - Get token account for receiver and sender
-     */
-    println!("\nSetting up mock connection and channel");
-    let receiver = Keypair::new();
-
-    let sender_token_address =
-        get_associated_token_address(&authority.pubkey(), &token_mint_key);
-    let receiver_token_address =
-        get_associated_token_address(&receiver.pubkey(), &token_mint_key);
-
-    let sig = program
-        .request()
-        .instruction(ComputeBudgetInstruction::set_compute_unit_limit(
-            1_000_000u32,
-        ))
-        .accounts(accounts::MockDeliver {
-            sender: authority.pubkey(),
-            storage,
-            trie,
-            chain,
-            system_program: system_program::ID,
-        })
-        .args(instruction::MockDeliver {
-            port_id: port_id.clone(),
-            commitment_prefix,
-            client_id: client_id.clone(),
-            counterparty_client_id: counter_party_client_id,
-        })
-        .payer(authority.clone())
-        .signer(&*authority)
-        .send_with_spinner_and_config(RpcSendTransactionConfig {
-            skip_preflight: true,
-            ..RpcSendTransactionConfig::default()
-        })?;
-    println!("  Signature: {sig}");
-
-    // Make sure all the accounts needed for transfer are ready ( mint, escrow etc.)
-    // Pass the instruction for transfer
-
-    /*
-     * Setup deliver escrow.
-     */
-    let sig = program
-        .request()
-        .instruction(ComputeBudgetInstruction::set_compute_unit_limit(
-            1_000_000u32,
-        ))
-        .accounts(accounts::InitMint {
-            sender: authority.pubkey(),
-            mint_authority: mint_authority_key,
-            // escrow_account: escrow_account_key,
-            token_mint: token_mint_key,
-            system_program: system_program::ID,
-            associated_token_program: anchor_spl::associated_token::ID,
-            token_program: anchor_spl::token::ID,
-        })
-        .args(instruction::InitMint {
-            port_id: port_id.clone(),
-            channel_id_on_b: channel_id_on_a.clone(),
-            hashed_base_denom: hashed_denom.clone(),
-        })
-        .payer(authority.clone())
-        .signer(&*authority)
-        .send_with_spinner_and_config(RpcSendTransactionConfig {
-            skip_preflight: true,
-            ..RpcSendTransactionConfig::default()
-        })?;
-    println!("  Signature: {sig}");
-
-    let mint_info = sol_rpc_client.get_token_supply(&token_mint_key).unwrap();
-
-    println!("  This is the mint information {:?}", mint_info);
-
-    /*
-     * Creating Token Mint
-     */
-    println!("\nCreating a token mint");
-
-    let create_account_ix = create_account(
-        &authority.pubkey(),
-        &native_token_mint_key,
-        sol_rpc_client.get_minimum_balance_for_rent_exemption(82).unwrap(),
-        82,
-        &anchor_spl::token::ID,
-    );
-
-    let create_mint_ix = initialize_mint2(
-        &anchor_spl::token::ID,
-        &native_token_mint_key,
-        &authority.pubkey(),
-        Some(&authority.pubkey()),
-        6,
-    )
-    .expect("invalid mint instruction");
-
-    let create_token_acc_ix = spl_associated_token_account::instruction::create_associated_token_account(&authority.pubkey(), &authority.pubkey(), &native_token_mint_key, &anchor_spl::token::ID);
-    let associated_token_addr = get_associated_token_address(
-        &authority.pubkey(),
-        &native_token_mint_key,
-    );
-    let mint_ix = spl_token::instruction::mint_to(
-        &anchor_spl::token::ID,
-        &native_token_mint_key,
-        &associated_token_addr,
-        &authority.pubkey(),
-        &[&authority.pubkey()],
-        1000000000,
-    )
-    .unwrap();
-
-    let tx = program
-        .request()
-        .instruction(create_account_ix)
-        .instruction(create_mint_ix)
-        .instruction(create_token_acc_ix)
-        .instruction(mint_ix)
-        .payer(authority.clone())
-        .signer(&*authority)
-        .signer(&mint_keypair)
-        .send_with_spinner_and_config(RpcSendTransactionConfig {
-            skip_preflight: true,
-            ..RpcSendTransactionConfig::default()
-        })?;
-
-    println!("  Signature: {}", tx);
-
-    /*
-     * Sending transfer on source chain
-     */
-    println!("\nSend Transfer On Source Chain");
-
-    let msg_transfer = construct_transfer_packet_from_denom(
-        &base_denom,
-        port_id.clone(),
-        channel_id_on_b.clone(),
-        channel_id_on_a.clone(),
-        associated_token_addr,
-        receiver_token_address,
-    );
-
-    let account_balance_before = sol_rpc_client
-        .get_token_account_balance(&associated_token_addr)
-        .unwrap();
-
-    let sig = program
-        .request()
-        .instruction(ComputeBudgetInstruction::set_compute_unit_limit(
-            1_000_000u32,
-        ))
-        .accounts(accounts::SendTransfer {
-            sender: authority.pubkey(),
-            receiver: Some(receiver.pubkey()),
-            storage,
-            trie,
-            chain,
-            system_program: system_program::ID,
-            mint_authority: Some(mint_authority_key),
-            token_mint: Some(native_token_mint_key),
-            escrow_account: Some(escrow_account_key),
-            receiver_token_account: Some(associated_token_addr),
-            associated_token_program: Some(anchor_spl::associated_token::ID),
-            token_program: Some(anchor_spl::token::ID),
-        })
-        .args(instruction::SendTransfer {
-            port_id: port_id.clone(),
-            channel_id: channel_id_on_a.clone(),
-            hashed_base_denom: hashed_denom.clone(),
-            msg: msg_transfer,
-        })
-        .payer(authority.clone())
-        .signer(&*authority)
-        .send_with_spinner_and_config(RpcSendTransactionConfig {
-            skip_preflight: true,
-            ..RpcSendTransactionConfig::default()
-        })?;
-    println!("  Signature: {sig}");
-
-    let account_balance_after = sol_rpc_client
-        .get_token_account_balance(&associated_token_addr)
-        .unwrap();
-
-    assert_eq!(
-        ((account_balance_before.ui_amount.unwrap() -
-            account_balance_after.ui_amount.unwrap()) *
-            10_f64.powf(mint_info.decimals.into()))
-        .round() as u64,
-        TRANSFER_AMOUNT
-    );
-
-    /*
-     * On Destination chain
-     */
-    println!("\nRecving on destination chain");
-    let account_balance_before = sol_rpc_client
-        .get_token_account_balance(&receiver_token_address)
-        .map_or(0f64, |balance| balance.ui_amount.unwrap());
-
-    let packet = construct_packet_from_denom(
-        &base_denom,
-        port_id.clone(),
-        channel_id_on_b.clone(),
-        channel_id_on_a.clone(),
-        channel_id_on_b.clone(),
-        2,
-        sender_token_address,
-        receiver_token_address,
-        String::from("Tx from destination chain"),
-    );
-    let proof_height_on_a = mock_client_state.header.height;
-
-    let message = make_message!(
-        ibc::MsgRecvPacket {
-            packet: packet.clone(),
-            proof_commitment_on_a: ibc::CommitmentProofBytes::try_from(
-                packet.data
-            )
-            .unwrap(),
-            proof_height_on_a,
-            signer: ibc::Signer::from(authority.pubkey().to_string())
-        },
-        ibc::PacketMsg::Recv,
-        ibc::MsgEnvelope::Packet,
-    );
-
-    let sig = program
-        .request()
-        .instruction(ComputeBudgetInstruction::set_compute_unit_limit(
-            1_000_000u32,
-        ))
-        .accounts(accounts::Deliver {
-            sender: authority.pubkey(),
-            receiver: Some(receiver.pubkey()),
-            storage,
-            trie,
-            chain,
-            system_program: system_program::ID,
-            mint_authority: Some(mint_authority_key),
-            token_mint: Some(token_mint_key),
-            escrow_account: None,
-            receiver_token_account: Some(receiver_token_address),
-            associated_token_program: Some(anchor_spl::associated_token::ID),
-            token_program: Some(anchor_spl::token::ID),
-        })
-        .args(instruction::Deliver { message })
-        .payer(authority.clone())
-        .signer(&*authority)
-        .send_with_spinner_and_config(RpcSendTransactionConfig {
-            skip_preflight: true,
-            ..RpcSendTransactionConfig::default()
-        })?;
-    println!("  Signature: {sig}");
-
-    let account_balance_after = sol_rpc_client
-        .get_token_account_balance(&receiver_token_address)
-        .unwrap();
-    assert_eq!(
-        ((account_balance_after.ui_amount.unwrap() - account_balance_before) *
-            10_f64.powf(mint_info.decimals.into()))
-        .round() as u64,
-        TRANSFER_AMOUNT
-    );
-
-    /*
-     * Sending transfer on destination chain
-     */
-    println!("\nSend Transfer On Destination Chain");
-
-    let msg_transfer = construct_transfer_packet_from_denom(
-        &base_denom,
-        port_id.clone(),
-        channel_id_on_a.clone(),
-        channel_id_on_a.clone(),
-        associated_token_addr,
-        receiver_token_address,
-    );
-
-    let account_balance_before = sol_rpc_client
-        .get_token_account_balance(&associated_token_addr)
-        .unwrap();
-
-    let sig = program
-        .request()
-        .instruction(ComputeBudgetInstruction::set_compute_unit_limit(
-            1_000_000u32,
-        ))
-        .accounts(accounts::SendTransfer {
-            sender: authority.pubkey(),
-            receiver: Some(receiver.pubkey()),
-            storage,
-            trie,
-            chain,
-            system_program: system_program::ID,
-            mint_authority: Some(mint_authority_key),
-            token_mint: Some(native_token_mint_key),
-            escrow_account: Some(escrow_account_key),
-            receiver_token_account: Some(associated_token_addr),
-            associated_token_program: Some(anchor_spl::associated_token::ID),
-            token_program: Some(anchor_spl::token::ID),
-        })
-        .args(instruction::SendTransfer {
-            port_id: port_id.clone(),
-            channel_id: channel_id_on_a.clone(),
-            hashed_base_denom: hashed_denom,
-            msg: msg_transfer,
-        })
-        .payer(authority.clone())
-        .signer(&*authority)
-        .send_with_spinner_and_config(RpcSendTransactionConfig {
-            skip_preflight: true,
-            ..RpcSendTransactionConfig::default()
-        })?;
-    println!("  Signature: {sig}");
-
-    let account_balance_after = sol_rpc_client
-        .get_token_account_balance(&associated_token_addr)
-        .unwrap();
-
-    assert_eq!(
-        ((account_balance_before.ui_amount.unwrap() -
-            account_balance_after.ui_amount.unwrap()) *
-            10_f64.powf(mint_info.decimals.into()))
-        .round() as u64,
-        TRANSFER_AMOUNT
-    );
-
-    /*
-     * On Source chain
-     */
-    println!("\nRecving on source chain");
-
-    let receiver_native_token_address = get_associated_token_address(
-        &receiver.pubkey(),
-        &native_token_mint_key,
-    );
-
-    let packet = construct_packet_from_denom(
-        &base_denom,
-        port_id.clone(),
-        channel_id_on_b.clone(),
-        channel_id_on_b.clone(),
-        channel_id_on_a.clone(),
-        3,
-        sender_token_address,
-        receiver_native_token_address,
-        String::from("Tx from Source chain"),
-    );
-
-    let proof_height_on_a = mock_client_state.header.height;
-
-    let message = make_message!(
-        ibc::MsgRecvPacket {
-            packet: packet.clone(),
-            proof_commitment_on_a: ibc::CommitmentProofBytes::try_from(
-                packet.data
-            )
-            .unwrap(),
-            proof_height_on_a,
-            signer: ibc::Signer::from(authority.pubkey().to_string())
-        },
-        ibc::PacketMsg::Recv,
-        ibc::MsgEnvelope::Packet,
-    );
-
-    // println!("  This is trie {:?}", trie);
-    // println!("  This is storage {:?}", storage);
-
-    let escrow_account_balance_before =
-        sol_rpc_client.get_token_account_balance(&escrow_account_key).unwrap();
-    let receiver_account_balance_before = sol_rpc_client
-        .get_token_account_balance(&receiver_native_token_address)
-        .map_or(0f64, |balance| balance.ui_amount.unwrap());
-
-    let sig = program
-        .request()
-        .instruction(ComputeBudgetInstruction::set_compute_unit_limit(
-            1_000_000u32,
-        ))
-        .accounts(accounts::Deliver {
-            sender: authority.pubkey(),
-            receiver: Some(receiver.pubkey()),
-            storage,
-            trie,
-            chain,
-            system_program: system_program::ID,
-            mint_authority: Some(mint_authority_key),
-            token_mint: Some(native_token_mint_key),
-            escrow_account: Some(escrow_account_key),
-            receiver_token_account: Some(receiver_native_token_address),
-            associated_token_program: Some(anchor_spl::associated_token::ID),
-            token_program: Some(anchor_spl::token::ID),
-        })
-        .args(instruction::Deliver { message })
-        .payer(authority.clone())
-        .signer(&*authority)
-        .send_with_spinner_and_config(RpcSendTransactionConfig {
-            skip_preflight: true,
-            ..RpcSendTransactionConfig::default()
-        })?;
-    println!("  Signature: {sig}");
-
-    let escrow_account_balance_after =
-        sol_rpc_client.get_token_account_balance(&escrow_account_key).unwrap();
-    let receiver_account_balance_after = sol_rpc_client
-        .get_token_account_balance(&receiver_native_token_address)
-        .unwrap();
-    assert_eq!(
-        ((escrow_account_balance_before.ui_amount.unwrap() -
-            escrow_account_balance_after.ui_amount.unwrap()) *
-            10_f64.powf(mint_info.decimals.into()))
-        .round() as u64,
-        TRANSFER_AMOUNT
-    );
-    assert_eq!(
-        ((receiver_account_balance_after.ui_amount.unwrap() -
-            receiver_account_balance_before) *
-            10_f64.powf(mint_info.decimals.into()))
-        .round() as u64,
-        TRANSFER_AMOUNT
-    );
-
-    /*
-     * Send Packets
-     */
-    println!("\nSend packet");
-    let packet = construct_packet_from_denom(
-        &base_denom,
-        port_id.clone(),
-        channel_id_on_a.clone(),
-        channel_id_on_a.clone(),
-        channel_id_on_b.clone(),
-        1,
-        sender_token_address,
-        receiver_token_address,
-        String::from("Just a packet"),
-    );
-
-    let sig = program
-        .request()
-        .accounts(accounts::SendPacket {
-            sender: authority.pubkey(),
-            storage,
-            trie,
-            chain,
-            system_program: system_program::ID,
-        })
-        .args(instruction::SendPacket {
-            port_id: port_id.clone(),
-            channel_id: channel_id_on_a.clone(),
-            data: packet.data,
-            timeout_height: packet.timeout_height_on_b,
-            timeout_timestamp: packet.timeout_timestamp_on_b,
-        })
-        .payer(authority.clone())
-        .signer(&*authority)
-        .send_with_spinner_and_config(RpcSendTransactionConfig {
-            skip_preflight: true,
-            ..RpcSendTransactionConfig::default()
-        })?;
-    println!("  Signature: {sig}");
->>>>>>> 95b8007e
-
-
-    /*
-     * Free Write account
-     */
-    println!("\nFreeing Write account");
-    let sig = program
-        .request()
-        .instruction(write::instruction::free(
-            write_account_program_id,
-            authority.pubkey(),
-            Some(write_account),
-            WRITE_ACCOUNT_SEED,
-            write_account_bump,
-        )?)
-        .payer(authority.clone())
-        .signer(&*authority)
-        .send_with_spinner_and_config(RpcSendTransactionConfig {
-            skip_preflight: true,
-            ..RpcSendTransactionConfig::default()
-        })?;
-    println!("  Signature {sig}");
+
+
+    // /*
+    //  * Free Write account
+    //  */
+    // println!("\nFreeing Write account");
+    // let sig = program
+    //     .request()
+    //     .instruction(write::instruction::free(
+    //         write_account_program_id,
+    //         authority.pubkey(),
+    //         Some(write_account),
+    //         WRITE_ACCOUNT_SEED,
+    //         write_account_bump,
+    //     )?)
+    //     .payer(authority.clone())
+    //     .signer(&*authority)
+    //     .send_with_spinner_and_config(RpcSendTransactionConfig {
+    //         skip_preflight: true,
+    //         ..RpcSendTransactionConfig::default()
+    //     })?;
+    // println!("  Signature {sig}");
 
     Ok(())
 }
