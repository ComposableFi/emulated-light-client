use core::num::{NonZeroU128, NonZeroU16};
use std::rc::Rc;
use std::str::FromStr;
use std::thread::sleep;
use std::time::Duration;

use anchor_client::anchor_lang::system_program;
use anchor_client::solana_client::rpc_client::RpcClient;
use anchor_client::solana_client::rpc_config::RpcSendTransactionConfig;
use anchor_client::solana_sdk::commitment_config::CommitmentConfig;
use anchor_client::solana_sdk::compute_budget::ComputeBudgetInstruction;
use anchor_client::solana_sdk::pubkey::Pubkey;
use anchor_client::solana_sdk::signature::{
    read_keypair_file, Keypair, Signature, Signer,
};
use anchor_client::solana_sdk::transaction::Transaction;
use anchor_client::{Client, Cluster};
use anchor_lang::solana_program::system_instruction::create_account;
use anchor_lang::AnchorSerialize;
use anchor_spl::associated_token::get_associated_token_address;
use anyhow::Result;
use ibc::apps::transfer::types::msgs::transfer::MsgTransfer;
use spl_token::instruction::initialize_mint2;
use spl_token::solana_program::sysvar::SysvarId;

use crate::ibc::ClientStateCommon;
use crate::{
    accounts, chain, ibc, instruction, ix_data_account, CryptoHash,
    MINT_ESCROW_SEED,
};

const IBC_TRIE_PREFIX: &[u8] = b"ibc/";
pub const STAKING_PROGRAM_ID: &str =
    "8n3FHwYxFgQCQc2FNFkwDUf9mcqupxXcCvgfHbApMLv3";
pub const WRITE_ACCOUNT_SEED: &[u8] = b"write";
pub const TOKEN_NAME: &str = "RETARDIO";
pub const TOKEN_SYMBOL: &str = "RTRD";
pub const TOKEN_URI: &str = "https://github.com";
// const BASE_DENOM: &str = "PICA";

const TRANSFER_AMOUNT: u64 = 1_000_000_000_000_000;
const MINT_AMOUNT: u64 = 1_000_000_000_000_000_000;

const ORIGINAL_DECIMALS: u8 = 9;
const EFFECTIVE_DECIMALS: u8 = 6;

fn airdrop(client: &RpcClient, account: Pubkey, lamports: u64) -> Signature {
    let balance_before = client.get_balance(&account).unwrap();
    println!("This is balance before {}", balance_before);
    let airdrop_signature = client.request_airdrop(&account, lamports).unwrap();
    sleep(Duration::from_secs(2));
    println!("This is airdrop signature {}", airdrop_signature);

    let balance_after = client.get_balance(&account).unwrap();
    println!("This is balance after {}", balance_after);
    assert_eq!(balance_before + lamports, balance_after);
    airdrop_signature
}

fn create_mock_client_and_cs_state(
) -> (ibc::mock::MockClientState, ibc::mock::MockConsensusState) {
    let mock_header = ibc::mock::MockHeader {
        height: ibc::Height::min(0),
        timestamp: ibc::Timestamp::from_nanoseconds(1).unwrap(),
    };
    let mock_client_state = ibc::mock::MockClientState::new(mock_header);
    let mock_cs_state = ibc::mock::MockConsensusState::new(mock_header);
    (mock_client_state, mock_cs_state)
}

macro_rules! make_message {
    ($msg:expr, $($variant:path),+ $(,)?) => {{
        let message = $msg;
        $( let message = $variant(message); )*
        message
    }}
}

#[test]
#[ignore = "Requires local validator to run"]
fn anchor_test_deliver() -> Result<()> {
    let authority = Rc::new(read_keypair_file("../../keypair.json").unwrap());
    println!("This is pubkey {}", authority.pubkey().to_string());
    let lamports = 2_000_000_000;

    let client = Client::new_with_options(
        Cluster::Localnet,
        authority.clone(),
        CommitmentConfig::processed(),
    );
    let program = client.program(crate::ID).unwrap();
    let write_account_program_id =
        read_keypair_file("../../../../target/deploy/write-keypair.json")
            .unwrap()
            .pubkey();
    let sig_verify_program_id =
        read_keypair_file("../../../../target/deploy/sigverify-keypair.json")
            .unwrap()
            .pubkey();

    let fee_collector_keypair = Rc::new(Keypair::new());
    let fee_collector = fee_collector_keypair.pubkey();

    let sol_rpc_client = program.rpc();
    let _airdrop_signature =
        airdrop(&sol_rpc_client, authority.pubkey(), lamports);
    let _airdrop_signature = airdrop(&sol_rpc_client, fee_collector, lamports);

    // Build, sign, and send program instruction
    let storage = Pubkey::find_program_address(
        &[crate::SOLANA_IBC_STORAGE_SEED],
        &crate::ID,
    )
    .0;
    let trie = Pubkey::find_program_address(&[crate::TRIE_SEED], &crate::ID).0;
    let chain =
        Pubkey::find_program_address(&[crate::CHAIN_SEED], &crate::ID).0;
    let fee_collector_pda =
        Pubkey::find_program_address(&[crate::FEE_SEED], &crate::ID).0;

    let mint_keypair = Keypair::new();
    let native_token_mint_key = mint_keypair.pubkey();
    let base_denom = native_token_mint_key.to_string();
    let hashed_denom = CryptoHash::digest(base_denom.as_bytes());

    let port_id = ibc::PortId::transfer();
    let channel_id_on_a = ibc::ChannelId::new(0);
    let channel_id_on_b = ibc::ChannelId::new(1);

    let seeds = [
        crate::ESCROW,
        port_id.as_bytes(),
        channel_id_on_a.as_bytes(),
        hashed_denom.as_ref(),
    ];
    let (escrow_account_key, _bump) =
        Pubkey::find_program_address(&seeds, &crate::ID);
    let (token_mint_key, _bump) = Pubkey::find_program_address(
        &[
            crate::MINT,
            port_id.as_bytes(),
            channel_id_on_a.as_bytes(),
            hashed_denom.as_ref(),
        ],
        &crate::ID,
    );
    let (mint_authority_key, _bump) =
        Pubkey::find_program_address(&[MINT_ESCROW_SEED], &crate::ID);

    let receiver = Rc::new(Keypair::new());

    let sender_token_address =
        get_associated_token_address(&authority.pubkey(), &token_mint_key);
    let receiver_token_address =
        get_associated_token_address(&receiver.pubkey(), &token_mint_key);

    let _airdrop_signature =
        airdrop(&sol_rpc_client, receiver.pubkey(), lamports);

    /*
     * Initialise chain
     */
    println!("\nInitialising");
    let sig = program
        .request()
        .accounts(accounts::Initialise {
            sender: authority.pubkey(),
            storage,
            trie,
            chain,
            system_program: system_program::ID,
        })
        .args(instruction::Initialise {
            config: chain::Config {
                min_validators: NonZeroU16::MIN,
                max_validators: NonZeroU16::MAX,
                min_validator_stake: NonZeroU128::new(1000).unwrap(),
                min_total_stake: NonZeroU128::new(1000).unwrap(),
                min_quorum_stake: NonZeroU128::new(1000).unwrap(),
                min_block_length: 5.into(),
                max_block_age_ns: 3600 * 1_000_000_000,
                min_epoch_length: 200_000.into(),
            },
            staking_program_id: Pubkey::from_str(STAKING_PROGRAM_ID).unwrap(),
            sig_verify_program_id,
            genesis_epoch: chain::Epoch::new(
                vec![chain::Validator::new(
                    authority.pubkey().into(),
                    NonZeroU128::new(2000).unwrap(),
                )],
                NonZeroU128::new(1000).unwrap(),
            )
            .unwrap(),
        })
        .payer(authority.clone())
        .signer(&*authority)
        .send_with_spinner_and_config(RpcSendTransactionConfig {
            skip_preflight: true,
            ..RpcSendTransactionConfig::default()
        })?;
    println!("  Signature: {sig}");

    let chain_account: chain::ChainData = program.account(chain).unwrap();

    let genesis_hash = chain_account.genesis().unwrap();
    println!("This is genesis hash {}", genesis_hash.to_string());

    /*
     * Create New Mock Client
     */
    println!("\nCreating Mock Client");
    let (mock_client_state, mock_cs_state) = create_mock_client_and_cs_state();
    let message = make_message!(
        ibc::MsgCreateClient::new(
            ibc::Any::from(mock_client_state),
            ibc::Any::from(mock_cs_state),
            ibc::Signer::from(authority.pubkey().to_string()),
        ),
        ibc::ClientMsg::CreateClient,
        ibc::MsgEnvelope::Client,
    );

    println!(
        "\nSplitting the message into chunks and sending it to write-account \
         program"
    );
    let mut instruction_data =
        anchor_lang::InstructionData::data(&instruction::Deliver { message });
    let instruction_len = instruction_data.len() as u32;
    instruction_data.splice(..0, instruction_len.to_le_bytes());

    let blockhash = sol_rpc_client.get_latest_blockhash().unwrap();

    let (mut chunks, chunk_account, _) = write::instruction::WriteIter::new(
        &write_account_program_id,
        authority.pubkey(),
        WRITE_ACCOUNT_SEED,
        instruction_data,
    )
    .unwrap();
    // Note: We’re using small chunks size on purpose to test the behaviour of
    // the write account program.
    chunks.chunk_size = core::num::NonZeroU16::new(50).unwrap();
    for instruction in &mut chunks {
        let transaction = Transaction::new_signed_with_payer(
            &[instruction],
            Some(&authority.pubkey()),
            &[&*authority],
            blockhash,
        );
        let sig = sol_rpc_client
            .send_and_confirm_transaction_with_spinner(&transaction)
            .unwrap();
        println!("  Signature {sig}");
    }
    let (write_account, write_account_bump) = chunks.into_account();

    println!("\nCreating Mock Client");
    let sig = program
        .request()
        .accounts(ix_data_account::Accounts::new(
            accounts::Deliver {
                sender: authority.pubkey(),
                receiver: None,
                storage,
                trie,
                chain,
                system_program: system_program::ID,
                mint_authority: None,
                token_mint: None,
                fee_collector: None,
                escrow_account: None,
                receiver_token_account: None,
                associated_token_program: None,
                token_program: None,
            },
            chunk_account,
        ))
        .args(ix_data_account::Instruction)
        .payer(authority.clone())
        .signer(&*authority)
        .send_with_spinner_and_config(RpcSendTransactionConfig {
            skip_preflight: true,
            ..RpcSendTransactionConfig::default()
        })?;
    println!("  Signature: {sig}");

    /*
     * Create New Mock Connection Open Init
     */
    println!("\nIssuing Connection Open Init");
    let client_id = mock_client_state.client_type().build_client_id(0);
    let counter_party_client_id =
        mock_client_state.client_type().build_client_id(1);

    let commitment_prefix: ibc::CommitmentPrefix =
        IBC_TRIE_PREFIX.to_vec().try_into().unwrap();

    let message = make_message!(
        ibc::MsgConnectionOpenInit {
            client_id_on_a: mock_client_state.client_type().build_client_id(0),
            version: Some(Default::default()),
            counterparty: ibc::conn::Counterparty::new(
                counter_party_client_id.clone(),
                None,
                commitment_prefix.clone(),
            ),
            delay_period: Duration::from_secs(5),
            signer: ibc::Signer::from(authority.pubkey().to_string()),
        },
        ibc::ConnectionMsg::OpenInit,
        ibc::MsgEnvelope::Connection,
    );

    let sig = program
        .request()
        .accounts(accounts::Deliver {
            sender: authority.pubkey(),
            receiver: None,
            storage,
            trie,
            chain,
            system_program: system_program::ID,
            mint_authority: None,
            token_mint: None,
            fee_collector: None,
            escrow_account: None,
            receiver_token_account: None,
            associated_token_program: None,
            token_program: None,
        })
        .args(instruction::Deliver { message })
        .payer(authority.clone())
        .signer(&*authority)
        .send_with_spinner_and_config(RpcSendTransactionConfig {
            skip_preflight: true,
            ..RpcSendTransactionConfig::default()
        })?;
    println!("  Signature: {sig}");

    /*
     * Setup mock connection and channel
     *
     * Steps before we proceed
     *  - Create PDAs for the above keys,
     *  - Get token account for receiver and sender
     */
    println!("\nSetting up mock connection and channel");

    let sig = program
        .request()
        .instruction(ComputeBudgetInstruction::set_compute_unit_limit(
            1_000_000u32,
        ))
        .accounts(accounts::MockDeliver {
            sender: authority.pubkey(),
            storage,
            trie,
            chain,
            system_program: system_program::ID,
        })
        .args(instruction::MockDeliver {
            port_id: port_id.clone(),
            commitment_prefix,
            client_id: client_id.clone(),
            counterparty_client_id: counter_party_client_id,
        })
        .payer(authority.clone())
        .signer(&*authority)
        .send_with_spinner_and_config(RpcSendTransactionConfig {
            skip_preflight: true,
            ..RpcSendTransactionConfig::default()
        })?;
    println!("  Signature: {sig}");

    /*
       Set up fee account
    */
    println!("\nSetting up Fee Account");
    let sig = program
        .request()
        .instruction(ComputeBudgetInstruction::set_compute_unit_limit(
            1_000_000u32,
        ))
        .accounts(accounts::SetupFeeCollector {
            fee_collector: authority.pubkey(),
            storage,
        })
        .args(instruction::SetupFeeCollector {
            new_fee_collector: fee_collector,
        })
        .payer(authority.clone())
        .signer(&*authority)
        .send_with_spinner_and_config(RpcSendTransactionConfig {
            skip_preflight: true,
            ..RpcSendTransactionConfig::default()
        })?;
    println!("  Signature: {sig}");

    // Make sure all the accounts needed for transfer are ready ( mint, escrow etc.)
    // Pass the instruction for transfer

    /*
     * Setup deliver escrow.
     */

    let token_metadata_pda = Pubkey::find_program_address(
        &[
            "metadata".as_bytes(),
            &anchor_spl::metadata::ID.to_bytes(),
            &token_mint_key.to_bytes(),
        ],
        &anchor_spl::metadata::ID,
    )
    .0;

    let sig = program
        .request()
        .instruction(ComputeBudgetInstruction::set_compute_unit_limit(
            1_000_000u32,
        ))
        .accounts(accounts::InitMint {
            sender: fee_collector,
            mint_authority: mint_authority_key,
            token_mint: token_mint_key,
            system_program: system_program::ID,
            token_program: anchor_spl::token::ID,
            rent: anchor_lang::solana_program::rent::Rent::id(),
            storage,
            metadata: token_metadata_pda,
            token_metadata_program: anchor_spl::metadata::ID,
        })
        .args(instruction::InitMint {
            port_id_on_sol: port_id.clone(),
            channel_id_on_sol: channel_id_on_a.clone(),
            hashed_full_denom: hashed_denom.clone(),
            token_name: TOKEN_NAME.to_string(),
            token_symbol: TOKEN_SYMBOL.to_string(),
            token_uri: TOKEN_URI.to_string(),
            effective_decimals: EFFECTIVE_DECIMALS,
            original_decimals: ORIGINAL_DECIMALS,
        })
        .payer(fee_collector_keypair.clone())
        .signer(&*fee_collector_keypair)
        .send_with_spinner_and_config(RpcSendTransactionConfig {
            skip_preflight: true,
            ..RpcSendTransactionConfig::default()
        })?;
    println!("  Signature: {sig}");

    let mint_info = sol_rpc_client.get_token_supply(&token_mint_key).unwrap();

    println!("  This is the mint information {:?}", mint_info);

    /*
     * Creating Token Mint
     */
    println!("\nCreating a token mint");

    let create_account_ix = create_account(
        &authority.pubkey(),
        &native_token_mint_key,
        sol_rpc_client.get_minimum_balance_for_rent_exemption(82).unwrap(),
        82,
        &anchor_spl::token::ID,
    );

    let create_mint_ix = initialize_mint2(
        &anchor_spl::token::ID,
        &native_token_mint_key,
        &authority.pubkey(),
        Some(&authority.pubkey()),
        6,
    )
    .expect("invalid mint instruction");

    let create_token_acc_ix = spl_associated_token_account::instruction::create_associated_token_account(&authority.pubkey(), &authority.pubkey(), &native_token_mint_key, &anchor_spl::token::ID);
    let associated_token_addr = get_associated_token_address(
        &authority.pubkey(),
        &native_token_mint_key,
    );
    let mint_ix = spl_token::instruction::mint_to(
        &anchor_spl::token::ID,
        &native_token_mint_key,
        &associated_token_addr,
        &authority.pubkey(),
        &[&authority.pubkey()],
        MINT_AMOUNT,
    )
    .unwrap();

    let tx = program
        .request()
        .instruction(create_account_ix)
        .instruction(create_mint_ix)
        .instruction(create_token_acc_ix)
        .instruction(mint_ix)
        .payer(authority.clone())
        .signer(&*authority)
        .signer(&mint_keypair)
        .send_with_spinner_and_config(RpcSendTransactionConfig {
            skip_preflight: true,
            ..RpcSendTransactionConfig::default()
        })?;

    println!("  Signature: {}", tx);

    /*
     * Sending transfer on source chain
     */
    println!("\nSend Transfer On Source Chain");

    let msg_transfer = construct_transfer_packet_from_denom(
        &base_denom,
        port_id.clone(),
        true,
        channel_id_on_a.clone(),
        authority.pubkey(),
        receiver.pubkey(),
    );

    let account_balance_before = sol_rpc_client
        .get_token_account_balance(&associated_token_addr)
        .unwrap();

    let sig = program
        .request()
        .instruction(ComputeBudgetInstruction::set_compute_unit_limit(
            1_000_000u32,
        ))
        .accounts(accounts::SendTransfer {
            sender: authority.pubkey(),
            receiver: Some(receiver.pubkey()),
            storage,
            trie,
            chain,
            system_program: system_program::ID,
            mint_authority: Some(mint_authority_key),
            token_mint: Some(native_token_mint_key),
            escrow_account: Some(escrow_account_key),
            fee_collector: Some(fee_collector_pda),
            receiver_token_account: Some(associated_token_addr),
            token_program: Some(anchor_spl::token::ID),
        })
        .args(instruction::SendTransfer {
            port_id: port_id.clone(),
            channel_id: channel_id_on_a.clone(),
            hashed_full_denom: hashed_denom.clone(),
            msg: msg_transfer,
        })
        .payer(authority.clone())
        .signer(&*authority)
        .send_with_spinner_and_config(RpcSendTransactionConfig {
            skip_preflight: true,
            ..RpcSendTransactionConfig::default()
        })?;
    println!("  Signature: {sig}");

    let account_balance_after = sol_rpc_client
        .get_token_account_balance(&associated_token_addr)
        .unwrap();

    let min_balance_for_rent_exemption =
        sol_rpc_client.get_minimum_balance_for_rent_exemption(0).unwrap();
    let fee_account_balance_after =
        sol_rpc_client.get_balance(&fee_collector_pda).unwrap();

    assert_eq!(
        ((account_balance_before.ui_amount.unwrap() -
            account_balance_after.ui_amount.unwrap()) *
            10_f64.powf(mint_info.decimals.into()))
        .round() as u64,
        TRANSFER_AMOUNT
    );

    assert_eq!(
        fee_account_balance_after - min_balance_for_rent_exemption,
        crate::FEE_AMOUNT_IN_LAMPORTS
    );

    /*
     * On Destination chain
     */
    println!("\nRecving on destination chain");
    let account_balance_before = sol_rpc_client
        .get_token_account_balance(&receiver_token_address)
        .map_or(0f64, |balance| balance.ui_amount.unwrap());

    let packet = construct_packet_from_denom(
        &base_denom,
        port_id.clone(),
        false,
        channel_id_on_b.clone(),
        channel_id_on_a.clone(),
        2,
<<<<<<< HEAD
        sender_token_address,
        receiver_token_address,
        String::from(""),
=======
        authority.pubkey(),
        receiver.pubkey(),
        String::from("Tx from destination chain"),
>>>>>>> 85b4d1ad
    );
    let proof_height_on_a = mock_client_state.header.height;

    let message = make_message!(
        ibc::MsgRecvPacket {
            packet: packet.clone(),
            proof_commitment_on_a: ibc::CommitmentProofBytes::try_from(
                packet.data
            )
            .unwrap(),
            proof_height_on_a,
            signer: ibc::Signer::from(authority.pubkey().to_string())
        },
        ibc::PacketMsg::Recv,
        ibc::MsgEnvelope::Packet,
    );

    let sig = program
        .request()
        .instruction(ComputeBudgetInstruction::set_compute_unit_limit(
            1_000_000u32,
        ))
        .accounts(accounts::Deliver {
            sender: authority.pubkey(),
            receiver: Some(receiver.pubkey()),
            storage,
            trie,
            chain,
            system_program: system_program::ID,
            mint_authority: Some(mint_authority_key),
            token_mint: Some(token_mint_key),
            escrow_account: None,
            fee_collector: Some(fee_collector_pda),
            receiver_token_account: Some(receiver_token_address),
            associated_token_program: Some(anchor_spl::associated_token::ID),
            token_program: Some(anchor_spl::token::ID),
        })
        .args(instruction::Deliver { message })
        .payer(authority.clone())
        .signer(&*authority)
        .send_with_spinner_and_config(RpcSendTransactionConfig {
            skip_preflight: true,
            ..RpcSendTransactionConfig::default()
        })?;
    println!("  Signature: {sig}");

    let account_balance_after = sol_rpc_client
        .get_token_account_balance(&receiver_token_address)
        .unwrap();
    assert_eq!(
        ((account_balance_after.ui_amount.unwrap() - account_balance_before) *
            10_f64.powf(mint_info.decimals.into()))
        .round() as u64,
        TRANSFER_AMOUNT /
            (10_u64.pow((ORIGINAL_DECIMALS - EFFECTIVE_DECIMALS).into()))
    );

    /*
     * Sending transfer on destination chain
     */
    println!("\nSend Transfer On Destination Chain");

    let msg_transfer = construct_transfer_packet_from_denom(
        &base_denom,
        port_id.clone(),
        false,
        channel_id_on_a.clone(),
        receiver.pubkey(),
        authority.pubkey(),
    );

    println!(
        "This is length of message {:?}",
        msg_transfer.try_to_vec().unwrap().len()
    );

    let account_balance_before = sol_rpc_client
        .get_token_account_balance(&receiver_token_address)
        .unwrap();

    let fee_account_balance_before =
        sol_rpc_client.get_balance(&fee_collector_pda).unwrap();

<<<<<<< HEAD
    let hashed_full_denom = CryptoHash::digest(
        msg_transfer.packet_data.token.denom.to_string().as_bytes(),
    );

=======
>>>>>>> 85b4d1ad
    let sig = program
        .request()
        .instruction(ComputeBudgetInstruction::set_compute_unit_limit(
            1_000_000u32,
        ))
        .accounts(accounts::SendTransfer {
            sender: receiver.pubkey(),
            receiver: Some(authority.pubkey()),
            storage,
            trie,
            chain,
            system_program: system_program::ID,
            mint_authority: Some(mint_authority_key),
            token_mint: Some(token_mint_key),
            escrow_account: None,
            fee_collector: Some(fee_collector_pda),
            receiver_token_account: Some(receiver_token_address),
            token_program: Some(anchor_spl::token::ID),
        })
        .args(instruction::SendTransfer {
            port_id: port_id.clone(),
            channel_id: channel_id_on_a.clone(),
            hashed_full_denom,
            msg: msg_transfer,
        })
        .payer(receiver.clone())
        .signer(&*receiver)
        .send_with_spinner_and_config(RpcSendTransactionConfig {
            skip_preflight: true,
            ..RpcSendTransactionConfig::default()
        })?;
    println!("  Signature: {sig}");

    let account_balance_after = sol_rpc_client
        .get_token_account_balance(&receiver_token_address)
        .unwrap();

    let fee_account_balance_after =
        sol_rpc_client.get_balance(&fee_collector_pda).unwrap();

    assert_eq!(
        ((account_balance_before.ui_amount.unwrap() -
            account_balance_after.ui_amount.unwrap()) *
            10_f64.powf(mint_info.decimals.into()))
        .round() as u64,
        TRANSFER_AMOUNT /
            (10_u64.pow((ORIGINAL_DECIMALS - EFFECTIVE_DECIMALS).into()))
    );

    assert_eq!(
        fee_account_balance_after - fee_account_balance_before,
        crate::FEE_AMOUNT_IN_LAMPORTS
    );

    assert_eq!(
        fee_account_balance_after - fee_account_balance_before,
        crate::FEE_AMOUNT_IN_LAMPORTS
    );

    /*
     * On Source chain
     */
    println!("\nRecving on source chain");

    let receiver_native_token_address = get_associated_token_address(
        &receiver.pubkey(),
        &native_token_mint_key,
    );

    let packet = construct_packet_from_denom(
        &base_denom,
        port_id.clone(),
        true,
        channel_id_on_b.clone(),
        channel_id_on_a.clone(),
        3,
<<<<<<< HEAD
        sender_token_address,
        receiver_native_token_address,
        String::from(""),
=======
        authority.pubkey(),
        receiver.pubkey(),
        String::new(),
>>>>>>> 85b4d1ad
    );

    let proof_height_on_a = mock_client_state.header.height;

    let message = make_message!(
        ibc::MsgRecvPacket {
            packet: packet.clone(),
            proof_commitment_on_a: ibc::CommitmentProofBytes::try_from(vec![1])
                .unwrap(),
            proof_height_on_a,
            signer: ibc::Signer::from(authority.pubkey().to_string())
        },
        ibc::PacketMsg::Recv,
        ibc::MsgEnvelope::Packet,
    );

    let escrow_account_balance_before =
        sol_rpc_client.get_token_account_balance(&escrow_account_key).unwrap();
    let receiver_account_balance_before = sol_rpc_client
        .get_token_account_balance(&receiver_native_token_address)
        .map_or(0f64, |balance| balance.ui_amount.unwrap());

    let sig = program
        .request()
        .instruction(ComputeBudgetInstruction::set_compute_unit_limit(
            1_000_000u32,
        ))
        .accounts(accounts::Deliver {
            sender: authority.pubkey(),
            receiver: Some(receiver.pubkey()),
            storage,
            trie,
            chain,
            system_program: system_program::ID,
            mint_authority: Some(mint_authority_key),
            token_mint: Some(native_token_mint_key),
            escrow_account: Some(escrow_account_key),
            fee_collector: Some(fee_collector_pda),
            receiver_token_account: Some(receiver_native_token_address),
            associated_token_program: Some(anchor_spl::associated_token::ID),
            token_program: Some(anchor_spl::token::ID),
        })
        .args(instruction::Deliver { message })
        .payer(authority.clone())
        .signer(&*authority)
        .send_with_spinner_and_config(RpcSendTransactionConfig {
            skip_preflight: true,
            ..RpcSendTransactionConfig::default()
        })?;
    println!("  Signature: {sig}");

    let escrow_account_balance_after =
        sol_rpc_client.get_token_account_balance(&escrow_account_key).unwrap();
    let receiver_account_balance_after = sol_rpc_client
        .get_token_account_balance(&receiver_native_token_address)
        .unwrap();
    assert_eq!(
        ((escrow_account_balance_before.ui_amount.unwrap() -
            escrow_account_balance_after.ui_amount.unwrap()) *
            10_f64.powf(mint_info.decimals.into()))
        .round() as u64,
        TRANSFER_AMOUNT
    );
    assert_eq!(
        ((receiver_account_balance_after.ui_amount.unwrap() -
            receiver_account_balance_before) *
            10_f64.powf(mint_info.decimals.into()))
        .round() as u64,
        TRANSFER_AMOUNT
    );

    /*
     * Send Packets
     */
    println!("\nSend packet");
    let packet = construct_packet_from_denom(
        &base_denom,
        port_id.clone(),
        true,
        channel_id_on_a.clone(),
        channel_id_on_b.clone(),
        1,
        sender_token_address,
        receiver_token_address,
        String::from("Just a packet"),
    );

    let sig = program
        .request()
        .accounts(accounts::SendPacket {
            sender: authority.pubkey(),
            storage,
            trie,
            chain,
            system_program: system_program::ID,
        })
        .args(instruction::SendPacket {
            port_id: port_id.clone(),
            channel_id: channel_id_on_a.clone(),
            data: packet.data,
            timeout_height: packet.timeout_height_on_b,
            timeout_timestamp: packet.timeout_timestamp_on_b,
        })
        .payer(authority.clone())
        .signer(&*authority)
        .send_with_spinner_and_config(RpcSendTransactionConfig {
            skip_preflight: true,
            ..RpcSendTransactionConfig::default()
        })?;
    println!("  Signature: {sig}");

    /*
     * Collect all fees from the fee collector
     */
    println!("\nCollect all fees from the fee collector");
<<<<<<< HEAD
    let sig = program
=======
    let _sig = program
>>>>>>> 85b4d1ad
        .request()
        .accounts(accounts::CollectFees {
            fee_collector,
            storage,
            fee_account: fee_collector_pda,
<<<<<<< HEAD
            rent: anchor_lang::solana_program::rent::Rent::id(),
=======
>>>>>>> 85b4d1ad
        })
        .args(instruction::CollectFees {})
        .payer(fee_collector_keypair.clone())
        .signer(&*fee_collector_keypair)
        .send_with_spinner_and_config(RpcSendTransactionConfig {
            skip_preflight: true,
            ..RpcSendTransactionConfig::default()
<<<<<<< HEAD
        })?;
    println!("  Signature: {sig}");
=======
        });
>>>>>>> 85b4d1ad

    /*
     * Free Write account
     */
    println!("\nFreeing Write account");
    let sig = program
        .request()
        .instruction(write::instruction::free(
            write_account_program_id,
            authority.pubkey(),
            Some(write_account),
            WRITE_ACCOUNT_SEED,
            write_account_bump,
        )?)
        .payer(authority.clone())
        .signer(&*authority)
        .send_with_spinner_and_config(RpcSendTransactionConfig {
            skip_preflight: true,
            ..RpcSendTransactionConfig::default()
        })?;
    println!("  Signature {sig}");

    /*
     * Realloc Accounts
     */

    println!("\nReallocating Accounts");
    let sig = program
        .request()
        .accounts(accounts::ReallocAccounts {
            payer: authority.pubkey(),
            account: storage,
            system_program: system_program::ID,
        })
        .args(instruction::ReallocAccounts {
            // we can increase upto 10kb in each tx so increasing it to 20kb since 10kb was already allocated
            new_length: 2 * (1024 * 10),
        })
        .payer(authority.clone())
        .signer(&*authority)
        .send_with_spinner_and_config(RpcSendTransactionConfig {
            skip_preflight: true,
            ..RpcSendTransactionConfig::default()
        })?;
    println!("  Signature {sig}");

    let storage_acc_length_after =
        sol_rpc_client.get_account(&storage).unwrap();

    assert_eq!(20 * 1024, storage_acc_length_after.data.len());

    println!(
        "\nReallocating Accounts but with lower length. NO change in length"
    );
    let sig = program
        .request()
        .accounts(accounts::ReallocAccounts {
            payer: authority.pubkey(),
            account: storage,
            system_program: system_program::ID,
        })
        .args(instruction::ReallocAccounts {
            // we can increase upto 10kb in each tx so increasing it to 20kb since 10kb was already allocated
            new_length: (1024 * 10),
        })
        .payer(authority.clone())
        .signer(&*authority)
        .send_with_spinner_and_config(RpcSendTransactionConfig {
            skip_preflight: true,
            ..RpcSendTransactionConfig::default()
        });
    println!("  Signature {:?}", sig);

    let storage_acc_length_after =
        sol_rpc_client.get_account(&storage).unwrap();

    assert_eq!(storage_acc_length_after.data.len(), 20 * 1024);

    Ok(())
}

fn max_timeout_height() -> ibc::TimeoutHeight {
    ibc::TimeoutHeight::At(ibc::Height::new(u64::MAX, u64::MAX).unwrap())
}

fn construct_packet_from_denom(
    base_denom: &str,
    port_id: ibc::PortId,
    // Channel id used to define if its source chain or destination chain (in
    // denom).
    is_destination: bool,
    channel_id_on_a: ibc::ChannelId,
    channel_id_on_b: ibc::ChannelId,
    sequence: u64,
    sender_token_address: Pubkey,
    receiver_token_address: Pubkey,
    memo: String,
) -> ibc::Packet {
    let denom = if is_destination {
        format!("{port_id}/{channel_id_on_a}/{base_denom}")
    } else {
        base_denom.to_string()
    };
    let denom =
        ibc::apps::transfer::types::PrefixedDenom::from_str(&denom).unwrap();
    let token = ibc::apps::transfer::types::Coin {
        denom,
        amount: TRANSFER_AMOUNT.into(),
    };

    let packet_data = ibc::apps::transfer::types::packet::PacketData {
        token: token.into(),
        sender: ibc::Signer::from(sender_token_address.to_string()), // Should be a token account
        receiver: ibc::Signer::from(receiver_token_address.to_string()), // Should be a token account
        memo: memo.into(),
    };

    let serialized_data = serde_json::to_vec(&packet_data).unwrap();

    let packet = ibc::Packet {
        seq_on_a: sequence.into(),
        port_id_on_a: port_id.clone(),
        chan_id_on_a: channel_id_on_a,
        port_id_on_b: port_id,
        chan_id_on_b: channel_id_on_b,
        data: serialized_data.clone(),
        timeout_height_on_b: max_timeout_height(),
        timeout_timestamp_on_b: ibc::Timestamp::none(),
    };

    packet
}

fn construct_transfer_packet_from_denom(
    base_denom: &str,
    port_id: ibc::PortId,
    is_source: bool,
    channel_id_on_a: ibc::ChannelId,
    sender_address: Pubkey,
    receiver_address: Pubkey,
) -> MsgTransfer {
    let denom = if !is_source {
        format!("{port_id}/{channel_id_on_a}/{base_denom}")
    } else {
        base_denom.to_string()
    };
    let denom =
        ibc::apps::transfer::types::PrefixedDenom::from_str(&denom).unwrap();
    let token = ibc::apps::transfer::types::Coin {
        denom,
        amount: TRANSFER_AMOUNT.into(),
    };

    println!("This is token {:?}", token);

    let packet_data = ibc::apps::transfer::types::packet::PacketData {
        token: token.into(),
        sender: ibc::Signer::from(sender_address.to_string()), // Should be a token account
        receiver: ibc::Signer::from(receiver_address.to_string()), // Should be a token account
        memo: String::from("Sending a transfer").into(),
    };

    MsgTransfer {
        port_id_on_a: port_id.clone(),
        chan_id_on_a: channel_id_on_a.clone(),
        packet_data,
        timeout_height_on_b: max_timeout_height(),
        timeout_timestamp_on_b: ibc::Timestamp::none(),
    }
}<|MERGE_RESOLUTION|>--- conflicted
+++ resolved
@@ -593,15 +593,9 @@
         channel_id_on_b.clone(),
         channel_id_on_a.clone(),
         2,
-<<<<<<< HEAD
-        sender_token_address,
-        receiver_token_address,
-        String::from(""),
-=======
         authority.pubkey(),
         receiver.pubkey(),
         String::from("Tx from destination chain"),
->>>>>>> 85b4d1ad
     );
     let proof_height_on_a = mock_client_state.header.height;
 
@@ -685,13 +679,10 @@
     let fee_account_balance_before =
         sol_rpc_client.get_balance(&fee_collector_pda).unwrap();
 
-<<<<<<< HEAD
     let hashed_full_denom = CryptoHash::digest(
         msg_transfer.packet_data.token.denom.to_string().as_bytes(),
     );
 
-=======
->>>>>>> 85b4d1ad
     let sig = program
         .request()
         .instruction(ComputeBudgetInstruction::set_compute_unit_limit(
@@ -768,15 +759,9 @@
         channel_id_on_b.clone(),
         channel_id_on_a.clone(),
         3,
-<<<<<<< HEAD
-        sender_token_address,
-        receiver_native_token_address,
-        String::from(""),
-=======
         authority.pubkey(),
         receiver.pubkey(),
         String::new(),
->>>>>>> 85b4d1ad
     );
 
     let proof_height_on_a = mock_client_state.header.height;
@@ -892,20 +877,12 @@
      * Collect all fees from the fee collector
      */
     println!("\nCollect all fees from the fee collector");
-<<<<<<< HEAD
-    let sig = program
-=======
     let _sig = program
->>>>>>> 85b4d1ad
         .request()
         .accounts(accounts::CollectFees {
             fee_collector,
             storage,
             fee_account: fee_collector_pda,
-<<<<<<< HEAD
-            rent: anchor_lang::solana_program::rent::Rent::id(),
-=======
->>>>>>> 85b4d1ad
         })
         .args(instruction::CollectFees {})
         .payer(fee_collector_keypair.clone())
@@ -913,12 +890,7 @@
         .send_with_spinner_and_config(RpcSendTransactionConfig {
             skip_preflight: true,
             ..RpcSendTransactionConfig::default()
-<<<<<<< HEAD
-        })?;
-    println!("  Signature: {sig}");
-=======
         });
->>>>>>> 85b4d1ad
 
     /*
      * Free Write account
