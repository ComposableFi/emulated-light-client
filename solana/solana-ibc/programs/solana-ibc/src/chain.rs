--- conflicted
+++ resolved
@@ -171,7 +171,6 @@
             .cloned())
     }
 
-<<<<<<< HEAD
     /// Returns the Candidate data with stake and rewards
     pub fn candidate(
         &self,
@@ -184,14 +183,13 @@
             .iter()
             .find(|c| c.pubkey == candidate)
             .cloned())
-=======
+    }
     // Returns a pending block if present
     pub fn pending_block(
         &self,
     ) -> Result<Option<&PendingBlock<PubKey>>, ChainNotInitialised> {
         let inner = self.get()?;
         Ok(inner.manager.pending_block())
->>>>>>> f8e1928f
     }
 
     /// Gets the rewards from the mentioned epoch height for the validator with specified stake along with the current epoch height
