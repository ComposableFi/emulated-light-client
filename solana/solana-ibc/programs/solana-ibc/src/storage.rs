use alloc::collections::BTreeMap;
use alloc::rc::Rc;
use core::cell::{RefCell, RefMut};

use anchor_lang::prelude::*;
use borsh::maybestd::io;
use lib::hash::CryptoHash;

use crate::client_state::AnyClientState;
use crate::consensus_state::AnyConsensusState;

mod ibc {
    pub use ibc::core::ics02_client::error::ClientError;
    pub use ibc::core::ics02_client::height::Height;
    pub use ibc::core::ics03_connection::connection::ConnectionEnd;
    pub use ibc::core::ics04_channel::channel::ChannelEnd;
    pub use ibc::core::ics04_channel::msgs::PacketMsg;
    pub use ibc::core::ics04_channel::packet::Sequence;
}

type Result<T, E = anchor_lang::error::Error> = core::result::Result<T, E>;

pub(crate) type HostHeight = ibc::Height;
pub(crate) type SolanaTimestamp = u64;
pub(crate) type InnerClientId = String;
pub(crate) type InnerConnectionId = String;
pub(crate) type InnerPortId = String;
pub(crate) type InnerChannelId = String;

/// A triple of send, receive and acknowledge sequences.
#[derive(
    Clone,
    Debug,
    Default,
    PartialEq,
    Eq,
    borsh::BorshSerialize,
    borsh::BorshDeserialize,
)]
pub(crate) struct SequenceTriple {
    sequences: [u64; 3],
    mask: u8,
}

#[derive(Clone, Copy)]
pub(crate) enum SequenceTripleIdx {
    Send = 0,
    Recv = 1,
    Ack = 2,
}

impl SequenceTriple {
    /// Returns sequence at given index or `None` if it wasn’t set yet.
    pub(crate) fn get(&self, idx: SequenceTripleIdx) -> Option<ibc::Sequence> {
        if self.mask & (1 << (idx as u32)) == 1 {
            Some(ibc::Sequence::from(self.sequences[idx as usize]))
        } else {
            None
        }
    }

    /// Sets sequence at given index.
    pub(crate) fn set(&mut self, idx: SequenceTripleIdx, seq: ibc::Sequence) {
        self.sequences[idx as usize] = u64::from(seq);
        self.mask |= 1 << (idx as u32)
    }

    /// Encodes the object as a `CryptoHash` so it can be stored in the trie
    /// directly.
    pub(crate) fn to_hash(&self) -> CryptoHash {
        let mut hash = CryptoHash::default();
        let (first, tail) = stdx::split_array_mut::<8, 24, 32>(&mut hash.0);
        let (second, tail) = stdx::split_array_mut::<8, 16, 24>(tail);
        let (third, tail) = stdx::split_array_mut::<8, 8, 16>(tail);
        *first = self.sequences[0].to_be_bytes();
        *second = self.sequences[1].to_be_bytes();
        *third = self.sequences[2].to_be_bytes();
        tail[0] = self.mask;
        hash
    }
}

#[account]
#[derive(Debug)]
pub struct IbcPackets(pub Vec<ibc::PacketMsg>);

#[account]
#[derive(Debug)]
/// All the structs from IBC are stored as String since they dont implement
/// AnchorSerialize and AnchorDeserialize
pub(crate) struct PrivateStorage {
    pub clients: BTreeMap<InnerClientId, Serialised<AnyClientState>>,
    pub client_counter: u64,
    pub client_processed_times:
        BTreeMap<InnerClientId, BTreeMap<ibc::Height, SolanaTimestamp>>,
    pub client_processed_heights:
        BTreeMap<InnerClientId, BTreeMap<ibc::Height, HostHeight>>,
    pub consensus_states:
        BTreeMap<(InnerClientId, ibc::Height), Serialised<AnyConsensusState>>,
    pub connection_counter: u64,
    pub connections:
        BTreeMap<InnerConnectionId, Serialised<ibc::ConnectionEnd>>,
    pub channel_ends:
        BTreeMap<(InnerPortId, InnerChannelId), Serialised<ibc::ChannelEnd>>,
    // Contains the client id corresponding to the connectionId
    pub client_to_connection: BTreeMap<InnerClientId, InnerConnectionId>,
    pub channel_counter: u64,

    /// The sequence numbers of the packet commitments.
    pub packet_commitment_sequence_sets:
        BTreeMap<(InnerPortId, InnerChannelId), Vec<ibc::Sequence>>,
    /// The sequence numbers of the packet acknowledgements.
    pub packet_acknowledgement_sequence_sets:
        BTreeMap<(InnerPortId, InnerChannelId), Vec<ibc::Sequence>>,

    /// Next send, receive and ack sequence for given (port, channel).
    ///
    /// We’re storing all three sequences in a single object to reduce amount of
    /// different maps we need to maintain.  This saves us on the amount of
    /// trie nodes we need to maintain.
    pub next_sequence: BTreeMap<(InnerPortId, InnerChannelId), SequenceTriple>,
}

/// Provable storage, i.e. the trie, held in an account.
pub type AccountTrie<'a, 'b> =
    solana_trie::AccountTrie<RefMut<'a, &'b mut [u8]>>;

/// Checks contents of given unchecked account and returns a trie if it’s valid.
///
/// The account needs to be owned by [`crate::ID`] and
pub fn get_provable_from<'a, 'info>(
    info: &'a UncheckedAccount<'info>,
    name: &str,
) -> Result<AccountTrie<'a, 'info>> {
    fn get<'a, 'info>(
        info: &'a AccountInfo<'info>,
    ) -> Result<AccountTrie<'a, 'info>> {
        if info.owner == &anchor_lang::system_program::ID &&
            info.lamports() == 0
        {
            Err(Error::from(ErrorCode::AccountNotInitialized))
        } else if info.owner != &crate::ID {
            Err(Error::from(ErrorCode::AccountOwnedByWrongProgram)
                .with_pubkeys((*info.owner, crate::ID)))
        } else {
            AccountTrie::new(info.try_borrow_mut_data()?)
                .ok_or(Error::from(ProgramError::InvalidAccountData))
        }
    }
    get(info).map_err(|err| err.with_account_name(name))
}

/// All the structs from IBC are stored as String since they dont implement
/// AnchorSerialize and AnchorDeserialize
#[derive(Debug)]
pub(crate) struct IbcStorageInner<'a, 'b, 'c> {
    pub private: &'a mut PrivateStorage,
    pub provable: AccountTrie<'a, 'b>,
<<<<<<< HEAD
    pub packets: &'a mut IBCPackets,
    pub accounts: Vec<AccountInfo<'c>>,
=======
    pub packets: &'a mut IbcPackets,
>>>>>>> f7ed320e
    pub host_head: crate::host::Head,
}

/// A reference-counted reference to the IBC storage.
///
/// Uses inner-mutability via [`RefCell`] to allow modifications to the storage.
/// Accessing the data must follow aliasing rules as enforced by `RefCell`.
/// Violations will cause a panic.
#[derive(Debug, Clone)]
pub(crate) struct IbcStorage<'a, 'b, 'c>(
    Rc<RefCell<IbcStorageInner<'a, 'b, 'c>>>,
);

impl<'a, 'b, 'c> IbcStorage<'a, 'b, 'c> {
    /// Constructs a new object with given inner storage.
    pub fn new(inner: IbcStorageInner<'a, 'b, 'c>) -> Self {
        Self(Rc::new(RefCell::new(inner)))
    }

    /// Consumes the object returning the inner storage if it was the last
    /// reference to it.
    ///
    /// This is mostly a wrapper around [`Rc::try_unwrap`].  Returns `None` if
    /// there are other references to the inner storage object.
    #[allow(dead_code)]
    pub fn try_into_inner(self) -> Option<IbcStorageInner<'a, 'b, 'c>> {
        Rc::try_unwrap(self.0).ok().map(RefCell::into_inner)
    }

    /// Immutably borrows the storage.
    ///
    /// # Panics
    ///
    /// Panics if the value is currently mutably borrowed.
    pub fn borrow<'d>(
        &'d self,
    ) -> core::cell::Ref<'d, IbcStorageInner<'a, 'b, 'c>> {
        self.0.borrow()
    }

    /// Mutably borrows the storage.
    ///
    /// # Panics
    ///
    /// Panics if the value is currently borrowed.
<<<<<<< HEAD
    pub fn borrow_mut<'d>(
        &'d self,
    ) -> core::cell::RefMut<'d, IbcStorageInner<'a, 'b, 'c>> {
=======
    pub fn borrow_mut<'c>(&'c self) -> RefMut<'c, IbcStorageInner<'a, 'b>> {
>>>>>>> f7ed320e
        self.0.borrow_mut()
    }
}


/// A wrapper type for a Borsh-serialised object.
///
/// It is kept as a slice of bytes and only deserialised on demand.  This way
/// the value doesn’t need to be serialised/deserialised each time the account
/// data is loaded.
///
/// Note that while Borsh allows dynamic arrays of up to over 4 billion
/// elements, to further save space this object is serialised with 2-byte length
/// prefix which means that the serialised representation of the held object
/// must less than 64 KiB.  Solana’s heap is only half that so this limit isn’t
/// an issue.
#[derive(Clone, Default, Debug)]
pub(crate) struct Serialised<T>(Vec<u8>, core::marker::PhantomData<T>);

impl<T> Serialised<T> {
    pub fn digest(&self) -> CryptoHash { CryptoHash::digest(self.0.as_slice()) }

    fn make_err(err: io::Error) -> ibc::ClientError {
        ibc::ClientError::ClientSpecific { description: err.to_string() }
    }
}

impl<T: borsh::BorshSerialize> Serialised<T> {
    pub fn new(value: &T) -> Result<Self, ibc::ClientError> {
        borsh::to_vec(value)
            .map(|data| Self(data, core::marker::PhantomData))
            .map_err(Self::make_err)
    }
}

impl<T: borsh::BorshDeserialize> Serialised<T> {
    pub fn get(&self) -> Result<T, ibc::ClientError> {
        T::try_from_slice(self.0.as_slice()).map_err(Self::make_err)
    }
}

impl<T> borsh::BorshSerialize for Serialised<T> {
    fn serialize<W: io::Write>(&self, wr: &mut W) -> io::Result<()> {
        u16::try_from(self.0.len())
            .map_err(|_| io::ErrorKind::InvalidData.into())
            .and_then(|len| len.serialize(wr))?;
        wr.write_all(self.0.as_slice())
    }
}

impl<T> borsh::BorshDeserialize for Serialised<T> {
    fn deserialize_reader<R: io::Read>(rd: &mut R) -> io::Result<Self> {
        let len = u16::deserialize_reader(rd)?.into();
        let mut data = vec![0; len];
        rd.read_exact(data.as_mut_slice())?;
        Ok(Self(data, core::marker::PhantomData))
    }
}<|MERGE_RESOLUTION|>--- conflicted
+++ resolved
@@ -156,12 +156,8 @@
 pub(crate) struct IbcStorageInner<'a, 'b, 'c> {
     pub private: &'a mut PrivateStorage,
     pub provable: AccountTrie<'a, 'b>,
-<<<<<<< HEAD
-    pub packets: &'a mut IBCPackets,
+    pub packets: &'a mut IbcPackets,
     pub accounts: Vec<AccountInfo<'c>>,
-=======
-    pub packets: &'a mut IbcPackets,
->>>>>>> f7ed320e
     pub host_head: crate::host::Head,
 }
 
@@ -207,13 +203,9 @@
     /// # Panics
     ///
     /// Panics if the value is currently borrowed.
-<<<<<<< HEAD
     pub fn borrow_mut<'d>(
         &'d self,
     ) -> core::cell::RefMut<'d, IbcStorageInner<'a, 'b, 'c>> {
-=======
-    pub fn borrow_mut<'c>(&'c self) -> RefMut<'c, IbcStorageInner<'a, 'b>> {
->>>>>>> f7ed320e
         self.0.borrow_mut()
     }
 }
