use alloc::collections::BTreeMap;
use alloc::rc::Rc;
use core::cell::RefCell;

use anchor_lang::prelude::*;
<<<<<<< HEAD
use lib::hash::CryptoHash;

type Result<T = (), E = anchor_lang::error::Error> = core::result::Result<T, E>;

mod ibc {
    pub(super) use ibc::core::ics02_client::error::ClientError;
    pub(super) use ibc::core::ics04_channel::msgs::PacketMsg;
    pub(super) use ibc::core::ics04_channel::packet::Sequence;
    pub(super) use ibc::core::ics24_host::identifier::{
        ClientId, ConnectionId,
    };
    pub(super) use ibc::Height;
}

pub(crate) type InnerHeight = (u64, u64);
=======
use ibc::core::ics02_client::height::Height;
use ibc::core::ics04_channel::msgs::PacketMsg;
use ibc::core::ics04_channel::packet::Sequence;

pub(crate) type HostHeight = Height;
type Result<T, E = anchor_lang::error::Error> = core::result::Result<T, E>;

>>>>>>> 5fc2d598
pub(crate) type SolanaTimestamp = u64;
pub(crate) type InnerConnectionId = String;
pub(crate) type InnerPortId = String;
pub(crate) type InnerChannelId = String;
pub(crate) type InnerConnectionEnd = Vec<u8>; // Serialized
pub(crate) type InnerChannelEnd = Vec<u8>; // Serialized

/// A triple of send, receive and acknowledge sequences.
#[derive(
    Clone,
    Debug,
    Default,
    PartialEq,
    Eq,
    borsh::BorshSerialize,
    borsh::BorshDeserialize,
)]
pub(crate) struct SequenceTriple {
    sequences: [u64; 3],
    mask: u8,
}

#[derive(Clone, Copy)]
pub(crate) enum SequenceTripleIdx {
    Send = 0,
    Recv = 1,
    Ack = 2,
}

impl SequenceTriple {
    /// Returns sequence at given index or `None` if it wasn’t set yet.
    pub(crate) fn get(&self, idx: SequenceTripleIdx) -> Option<ibc::Sequence> {
        if self.mask & (1 << (idx as u32)) == 1 {
            Some(ibc::Sequence::from(self.sequences[idx as usize]))
        } else {
            None
        }
    }

    /// Sets sequence at given index.
    pub(crate) fn set(&mut self, idx: SequenceTripleIdx, seq: ibc::Sequence) {
        self.sequences[idx as usize] = u64::from(seq);
        self.mask |= 1 << (idx as u32)
    }

    /// Encodes the object as a `CryptoHash` so it can be stored in the trie
    /// directly.
    pub(crate) fn to_hash(&self) -> CryptoHash {
        let mut hash = CryptoHash::default();
        let (first, tail) = stdx::split_array_mut::<8, 24, 32>(&mut hash.0);
        let (second, tail) = stdx::split_array_mut::<8, 16, 24>(tail);
        let (third, tail) = stdx::split_array_mut::<8, 8, 16>(tail);
        *first = self.sequences[0].to_be_bytes();
        *second = self.sequences[1].to_be_bytes();
        *third = self.sequences[2].to_be_bytes();
        tail[0] = self.mask;
        hash
    }
}

/// An index used as unique identifier for a client.
///
/// IBC client id uses `<client-type>-<counter>` format.  This index is
/// constructed from a client id by stripping the client type.  Since counter is
/// unique within an IBC module, the index is enough to identify a known client.
///
/// To avoid confusing identifiers with the same counter but different client
/// type (which may be crafted by an attacker), we always check that client type
/// matches one we know.  Because of this check, to get `ClientIndex`
/// [`PrivateStorage::client`] needs to be used.
///
/// The index is guaranteed to fit `u32` and `usize`.
#[derive(Clone, Copy, PartialEq, Eq, derive_more::From, derive_more::Into)]
pub struct ClientIndex(u32);

impl From<ClientIndex> for usize {
    #[inline]
    fn from(index: ClientIndex) -> usize { index.0 as usize }
}

impl core::str::FromStr for ClientIndex {
    type Err = core::num::ParseIntError;

    #[inline]
    fn from_str(value: &str) -> Result<Self, Self::Err> {
        if core::mem::size_of::<usize>() < 4 {
            usize::from_str(value).map(|index| Self(index as u32))
        } else {
            u32::from_str(value).map(Self)
        }
    }
}

impl PartialEq<usize> for ClientIndex {
    #[inline]
    fn eq(&self, rhs: &usize) -> bool {
        u32::try_from(*rhs).ok().filter(|rhs| self.0 == *rhs).is_some()
    }
}


/// Per-client private storage.
#[derive(Clone, Debug, borsh::BorshSerialize, borsh::BorshDeserialize)]
pub(crate) struct ClientStore {
    pub client_id: ibc::ClientId,
    pub connection_id: Option<ibc::ConnectionId>,

    pub client_state: crate::client_state::AnyClientState,
    pub consensus_states:
        BTreeMap<InnerHeight, crate::consensus_state::AnyConsensusState>,

    pub processed_times: BTreeMap<ibc::Height, SolanaTimestamp>,
    pub processed_heights: BTreeMap<ibc::Height, ibc::Height>,
}

impl ClientStore {
    fn new(
        client_id: ibc::ClientId,
        client_state: crate::client_state::AnyClientState,
    ) -> Self {
        Self {
            client_id,
            connection_id: Default::default(),
            client_state,
            consensus_states: Default::default(),
            processed_times: Default::default(),
            processed_heights: Default::default(),
        }
    }
}

#[account]
#[derive(Debug)]
pub struct IBCPackets(pub Vec<ibc::PacketMsg>);

#[account]
#[derive(Debug)]
/// All the structs from IBC are stored as String since they dont implement
/// AnchorSerialize and AnchorDeserialize
pub(crate) struct PrivateStorage {
<<<<<<< HEAD
    pub height: InnerHeight,

    clients: Vec<ClientStore>,

=======
    pub height: Height,
    pub clients: BTreeMap<InnerClientId, InnerClient>,
    /// The client ids of the clients.
    pub client_id_set: Vec<InnerClientId>,
    pub client_counter: u64,
    pub client_processed_times:
        BTreeMap<InnerClientId, BTreeMap<Height, SolanaTimestamp>>,
    pub client_processed_heights:
        BTreeMap<InnerClientId, BTreeMap<Height, HostHeight>>,
    pub consensus_states:
        BTreeMap<(InnerClientId, Height), InnerConsensusState>,
    /// This collection contains the heights corresponding to all consensus states of
    /// all clients stored in the contract.
    pub client_consensus_state_height_sets:
        BTreeMap<InnerClientId, Vec<Height>>,
>>>>>>> 5fc2d598
    /// The connection ids of the connections.
    pub connection_id_set: Vec<InnerConnectionId>,
    pub connection_counter: u64,
    pub connections: BTreeMap<InnerConnectionId, InnerConnectionEnd>,
    pub channel_ends: BTreeMap<(InnerPortId, InnerChannelId), InnerChannelEnd>,
    /// The port and channel id tuples of the channels.
    pub port_channel_id_set: Vec<(InnerPortId, InnerChannelId)>,
    pub channel_counter: u64,

    /// The sequence numbers of the packet commitments.
    pub packet_commitment_sequence_sets:
        BTreeMap<(InnerPortId, InnerChannelId), Vec<ibc::Sequence>>,
    /// The sequence numbers of the packet acknowledgements.
    pub packet_acknowledgement_sequence_sets:
        BTreeMap<(InnerPortId, InnerChannelId), Vec<ibc::Sequence>>,

    /// Next send, receive and ack sequence for given (port, channel).
    ///
    /// We’re storing all three sequences in a single object to reduce amount of
    /// different maps we need to maintain.  This saves us on the amount of
    /// trie nodes we need to maintain.
    pub next_sequence: BTreeMap<(InnerPortId, InnerChannelId), SequenceTriple>,
}

impl PrivateStorage {
    /// Returns number of known clients; or counter for the next client.
    pub fn client_counter(&self) -> u64 {
        u64::try_from(self.clients.len()).unwrap()
    }

    /// Returns state for an existing client.
    ///
    /// Client ids use `<client-type>-<counter>` format where <counter> is
    /// sequential.  We take advantage of that by extracting the <counter> and
    /// using it as index in client states.
    pub fn client(
        &self,
        client_id: &ibc::ClientId,
    ) -> Result<(ClientIndex, &ClientStore), ibc::ClientError> {
        self.client_index(client_id)
            .and_then(|idx| {
                self.clients
                    .get(usize::from(idx))
                    .filter(|state| state.client_id == *client_id)
                    .map(|state| (idx, state))
            })
            .ok_or_else(|| ibc::ClientError::ClientStateNotFound {
                client_id: client_id.clone(),
            })
    }

    /// Returns state for an existing client.
    ///
    /// Client ids use `<client-type>-<counter>` format where <counter> is
    /// sequential.  We take advantage of that by extracting the <counter> and
    /// using it as index in client states.
    pub fn client_mut(
        &mut self,
        client_id: &ibc::ClientId,
    ) -> Result<(ClientIndex, &mut ClientStore), ibc::ClientError> {
        self.client_index(client_id)
            .and_then(|idx| {
                self.clients
                    .get_mut(usize::from(idx))
                    .filter(|state| state.client_id == *client_id)
                    .map(|state| (idx, state))
            })
            .ok_or_else(|| ibc::ClientError::ClientStateNotFound {
                client_id: client_id.clone(),
            })
    }

    /// Sets client’s status potentially inserting a new client.
    ///
    /// If client’s index is exactly one past the last existing client, inserts
    /// a new client.  Otherwise, expects the client id to correspond to an
    /// existing client.
    pub fn set_client(
        &mut self,
        client_id: ibc::ClientId,
        client_state: crate::client_state::AnyClientState,
    ) -> Result<(ClientIndex, &mut ClientStore), ibc::ClientError> {
        if let Some(index) = self.client_index(&client_id) {
            if index == self.clients.len() {
                let store = ClientStore::new(client_id, client_state);
                self.clients.push(store);
                return Ok((index, self.clients.last_mut().unwrap()));
            }
            if let Some(store) = self.clients.get_mut(usize::from(index)) {
                if store.client_id == client_id {
                    store.client_state = client_state;
                    return Ok((index, store));
                }
            }
        }
        Err(ibc::ClientError::ClientStateNotFound { client_id })
    }

    fn client_index(&self, client_id: &ibc::ClientId) -> Option<ClientIndex> {
        client_id
            .as_str()
            .rsplit_once('-')
            .and_then(|(_, index)| core::str::FromStr::from_str(index).ok())
    }
}

/// Provable storage, i.e. the trie, held in an account.
pub type AccountTrie<'a, 'b> =
    solana_trie::AccountTrie<core::cell::RefMut<'a, &'b mut [u8]>>;

/// Checks contents of given unchecked account and returns a trie if it’s valid.
///
/// The account needs to be owned by [`crate::ID`] and
pub fn get_provable_from<'a, 'info>(
    info: &'a UncheckedAccount<'info>,
    name: &str,
) -> Result<AccountTrie<'a, 'info>> {
    fn get<'a, 'info>(
        info: &'a AccountInfo<'info>,
    ) -> Result<AccountTrie<'a, 'info>> {
        if info.owner == &anchor_lang::system_program::ID &&
            info.lamports() == 0
        {
            Err(Error::from(ErrorCode::AccountNotInitialized))
        } else if info.owner != &crate::ID {
            Err(Error::from(ErrorCode::AccountOwnedByWrongProgram)
                .with_pubkeys((*info.owner, crate::ID)))
        } else {
            AccountTrie::new(info.try_borrow_mut_data()?)
                .ok_or(Error::from(ProgramError::InvalidAccountData))
        }
    }
    get(info).map_err(|err| err.with_account_name(name))
}

/// All the structs from IBC are stored as String since they dont implement
/// AnchorSerialize and AnchorDeserialize
#[derive(Debug)]
pub(crate) struct IbcStorageInner<'a, 'b> {
    pub private: &'a mut PrivateStorage,
    pub provable: AccountTrie<'a, 'b>,
    pub packets: &'a mut IBCPackets,
    pub host_head: crate::host::Head,
}

/// A reference-counted reference to the IBC storage.
///
/// Uses inner-mutability via [`RefCell`] to allow modifications to the storage.
/// Accessing the data must follow aliasing rules as enforced by `RefCell`.
/// Violations will cause a panic.
#[derive(Debug, Clone)]
pub(crate) struct IbcStorage<'a, 'b>(Rc<RefCell<IbcStorageInner<'a, 'b>>>);

impl<'a, 'b> IbcStorage<'a, 'b> {
    /// Constructs a new object with given inner storage.
    pub fn new(inner: IbcStorageInner<'a, 'b>) -> Self {
        Self(Rc::new(RefCell::new(inner)))
    }

    /// Consumes the object returning the inner storage if it was the last
    /// reference to it.
    ///
    /// This is mostly a wrapper around [`Rc::try_unwrap`].  Returns `None` if
    /// there are other references to the inner storage object.
    pub fn try_into_inner(self) -> Option<IbcStorageInner<'a, 'b>> {
        Rc::try_unwrap(self.0).ok().map(RefCell::into_inner)
    }

    /// Immutably borrows the storage.
    ///
    /// # Panics
    ///
    /// Panics if the value is currently mutably borrowed.
    pub fn borrow<'c>(
        &'c self,
    ) -> core::cell::Ref<'c, IbcStorageInner<'a, 'b>> {
        self.0.borrow()
    }

    /// Mutably borrows the storage.
    ///
    /// # Panics
    ///
    /// Panics if the value is currently borrowed.
    pub fn borrow_mut<'c>(
        &'c self,
    ) -> core::cell::RefMut<'c, IbcStorageInner<'a, 'b>> {
        self.0.borrow_mut()
    }
}<|MERGE_RESOLUTION|>--- conflicted
+++ resolved
@@ -3,10 +3,9 @@
 use core::cell::RefCell;
 
 use anchor_lang::prelude::*;
-<<<<<<< HEAD
 use lib::hash::CryptoHash;
 
-type Result<T = (), E = anchor_lang::error::Error> = core::result::Result<T, E>;
+type Result<T, E = anchor_lang::error::Error> = core::result::Result<T, E>;
 
 mod ibc {
     pub(super) use ibc::core::ics02_client::error::ClientError;
@@ -18,16 +17,6 @@
     pub(super) use ibc::Height;
 }
 
-pub(crate) type InnerHeight = (u64, u64);
-=======
-use ibc::core::ics02_client::height::Height;
-use ibc::core::ics04_channel::msgs::PacketMsg;
-use ibc::core::ics04_channel::packet::Sequence;
-
-pub(crate) type HostHeight = Height;
-type Result<T, E = anchor_lang::error::Error> = core::result::Result<T, E>;
-
->>>>>>> 5fc2d598
 pub(crate) type SolanaTimestamp = u64;
 pub(crate) type InnerConnectionId = String;
 pub(crate) type InnerPortId = String;
@@ -137,7 +126,7 @@
 
     pub client_state: crate::client_state::AnyClientState,
     pub consensus_states:
-        BTreeMap<InnerHeight, crate::consensus_state::AnyConsensusState>,
+        BTreeMap<ibc::Height, crate::consensus_state::AnyConsensusState>,
 
     pub processed_times: BTreeMap<ibc::Height, SolanaTimestamp>,
     pub processed_heights: BTreeMap<ibc::Height, ibc::Height>,
@@ -168,28 +157,8 @@
 /// All the structs from IBC are stored as String since they dont implement
 /// AnchorSerialize and AnchorDeserialize
 pub(crate) struct PrivateStorage {
-<<<<<<< HEAD
-    pub height: InnerHeight,
-
     clients: Vec<ClientStore>,
 
-=======
-    pub height: Height,
-    pub clients: BTreeMap<InnerClientId, InnerClient>,
-    /// The client ids of the clients.
-    pub client_id_set: Vec<InnerClientId>,
-    pub client_counter: u64,
-    pub client_processed_times:
-        BTreeMap<InnerClientId, BTreeMap<Height, SolanaTimestamp>>,
-    pub client_processed_heights:
-        BTreeMap<InnerClientId, BTreeMap<Height, HostHeight>>,
-    pub consensus_states:
-        BTreeMap<(InnerClientId, Height), InnerConsensusState>,
-    /// This collection contains the heights corresponding to all consensus states of
-    /// all clients stored in the contract.
-    pub client_consensus_state_height_sets:
-        BTreeMap<InnerClientId, Vec<Height>>,
->>>>>>> 5fc2d598
     /// The connection ids of the connections.
     pub connection_id_set: Vec<InnerConnectionId>,
     pub connection_counter: u64,
