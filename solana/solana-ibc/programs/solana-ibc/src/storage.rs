use alloc::collections::BTreeMap;
use alloc::rc::Rc;
use core::cell::{RefCell, RefMut};

use anchor_lang::prelude::*;
use borsh::maybestd::io;
use lib::hash::CryptoHash;

type Result<T, E = anchor_lang::error::Error> = core::result::Result<T, E>;

use crate::client_state::AnyClientState;
use crate::consensus_state::AnyConsensusState;
use crate::ibc;

pub(crate) type SolanaTimestamp = u64;

/// A triple of send, receive and acknowledge sequences.
#[derive(
    Clone,
    Debug,
    Default,
    PartialEq,
    Eq,
    borsh::BorshSerialize,
    borsh::BorshDeserialize,
)]
pub struct SequenceTriple {
    sequences: [u64; 3],
    mask: u8,
}

#[derive(Clone, Copy)]
pub enum SequenceTripleIdx {
    Send = 0,
    Recv = 1,
    Ack = 2,
}

impl SequenceTriple {
    /// Returns sequence at given index or `None` if it wasn’t set yet.
    pub fn get(&self, idx: SequenceTripleIdx) -> Option<ibc::Sequence> {
        if self.mask & (1 << (idx as u32)) == 1 {
            Some(ibc::Sequence::from(self.sequences[idx as usize]))
        } else {
            None
        }
    }

    /// Sets sequence at given index.
    pub(crate) fn set(&mut self, idx: SequenceTripleIdx, seq: ibc::Sequence) {
        self.sequences[idx as usize] = u64::from(seq);
        self.mask |= 1 << (idx as u32)
    }

    /// Encodes the object as a `CryptoHash` so it can be stored in the trie
    /// directly.
    pub(crate) fn to_hash(&self) -> CryptoHash {
        let mut hash = CryptoHash::default();
        let (first, tail) = stdx::split_array_mut::<8, 24, 32>(&mut hash.0);
        let (second, tail) = stdx::split_array_mut::<8, 16, 24>(tail);
        let (third, tail) = stdx::split_array_mut::<8, 8, 16>(tail);
        *first = self.sequences[0].to_be_bytes();
        *second = self.sequences[1].to_be_bytes();
        *third = self.sequences[2].to_be_bytes();
        tail[0] = self.mask;
        hash
    }
}

/// Per-client private storage.
#[derive(Clone, Debug, borsh::BorshSerialize, borsh::BorshDeserialize)]
pub struct ClientStore {
    pub client_id: ibc::ClientId,

    pub client_state: Serialised<AnyClientState>,
    pub consensus_states: BTreeMap<ibc::Height, Serialised<AnyConsensusState>>,
    pub processed_times: BTreeMap<ibc::Height, SolanaTimestamp>,
    pub processed_heights: BTreeMap<ibc::Height, ibc::Height>,
}

impl ClientStore {
    fn new(client_id: ibc::ClientId) -> Self {
        Self {
            client_id,
            client_state: Serialised::empty(),
            consensus_states: Default::default(),
            processed_times: Default::default(),
            processed_heights: Default::default(),
        }
    }
}

/// A shared reference to a [`ClientStore`] together with its index.
pub struct ClientRef<'a> {
    #[allow(dead_code)]
    pub index: trie_ids::ClientIdx,
    pub store: &'a ClientStore,
}

impl<'a> core::ops::Deref for ClientRef<'a> {
    type Target = ClientStore;
    fn deref(&self) -> &ClientStore { self.store }
}

/// An exclusive reference to a [`ClientStore`] together with its index.
pub struct ClientMut<'a> {
    pub index: trie_ids::ClientIdx,
    pub store: &'a mut ClientStore,
}

impl<'a> core::ops::Deref for ClientMut<'a> {
    type Target = ClientStore;
    fn deref(&self) -> &ClientStore { self.store }
}

impl<'a> core::ops::DerefMut for ClientMut<'a> {
    fn deref_mut(&mut self) -> &mut ClientStore { self.store }
}


#[account]
#[derive(Debug)]
/// The private IBC storage, i.e. data which doesn’t require proofs.
pub struct PrivateStorage {
    /// Per-client information.
    ///
    /// Entry at index `N` corresponds to the client with IBC identifier
    /// `client-<N>`.
    pub clients: Vec<ClientStore>,

    /// Information about the counterparty on given connection.
    ///
    /// Entry at index `N` corresponds to the connection with IBC identifier
    /// `connection-<N>`.
    pub connections: Vec<Serialised<ibc::ConnectionEnd>>,

<<<<<<< HEAD
=======
    pub channel_ends:
        BTreeMap<trie_ids::PortChannelPK, Serialised<ibc::ChannelEnd>>,
    pub channel_counter: u32,

>>>>>>> 02a7bef9
    /// Next send, receive and ack sequence for given (port, channel).
    ///
    /// We’re storing all three sequences in a single object to reduce amount of
    /// different maps we need to maintain.  This saves us on the amount of
    /// trie nodes we need to maintain.
    pub next_sequence: BTreeMap<trie_ids::PortChannelPK, SequenceTriple>,
}

impl PrivateStorage {
    /// Returns number of known clients; or counter for the next client.
    pub fn client_counter(&self) -> u64 {
        u64::try_from(self.clients.len()).unwrap()
    }

    /// Returns state for an existing client.
    ///
    /// Client ids use `<client-type>-<counter>` format where <counter> is
    /// sequential.  We take advantage of that by extracting the <counter> and
    /// using it as index in client states.
    pub fn client(
        &self,
        client_id: &ibc::ClientId,
    ) -> Result<ClientRef<'_>, ibc::ClientError> {
        trie_ids::ClientIdx::try_from(client_id)
            .ok()
            .and_then(|index| {
                self.clients
                    .get(usize::from(index))
                    .filter(|store| store.client_id == *client_id)
                    .map(|store| ClientRef { index, store })
            })
            .ok_or_else(|| ibc::ClientError::ClientStateNotFound {
                client_id: client_id.clone(),
            })
    }

    /// Returns state for an existing client.
    ///
    /// Client ids use `<client-type>-<counter>` format where <counter> is
    /// sequential.  We take advantage of that by extracting the <counter> and
    /// using it as index in client states.
    ///
    /// If `create` argument is true, creates a new client if the index equals
    /// current count of clients (that is if the index is the next available
    /// index).
    pub fn client_mut(
        &mut self,
        client_id: &ibc::ClientId,
        create: bool,
    ) -> Result<ClientMut<'_>, ibc::ClientError> {
        use core::cmp::Ordering;

        trie_ids::ClientIdx::try_from(client_id)
            .ok()
            .and_then(|index| {
                let pos = usize::from(index);
                match pos.cmp(&self.clients.len()) {
                    Ordering::Less => self
                        .clients
                        .get_mut(pos)
                        .filter(|store| store.client_id == *client_id),
                    Ordering::Equal if create => {
                        self.clients.push(ClientStore::new(client_id.clone()));
                        self.clients.last_mut()
                    }
                    _ => None,
                }
                .map(|store| ClientMut { index, store })
            })
            .ok_or_else(|| ibc::ClientError::ClientStateNotFound {
                client_id: client_id.clone(),
            })
    }
}

/// Provable storage, i.e. the trie, held in an account.
pub type AccountTrie<'a, 'b> =
    solana_trie::AccountTrie<RefMut<'a, &'b mut [u8]>>;

/// Checks contents of given unchecked account and returns a trie if it’s valid.
///
/// The account needs to be owned by [`crate::ID`] and
pub fn get_provable_from<'a, 'info>(
    info: &'a UncheckedAccount<'info>,
) -> Result<AccountTrie<'a, 'info>> {
    fn get<'a, 'info>(
        info: &'a AccountInfo<'info>,
    ) -> Result<AccountTrie<'a, 'info>> {
        if info.owner == &anchor_lang::system_program::ID &&
            info.lamports() == 0
        {
            Err(Error::from(ErrorCode::AccountNotInitialized))
        } else if info.owner != &crate::ID {
            Err(Error::from(ErrorCode::AccountOwnedByWrongProgram)
                .with_pubkeys((*info.owner, crate::ID)))
        } else {
            AccountTrie::new(info.try_borrow_mut_data()?)
                .ok_or(Error::from(ProgramError::InvalidAccountData))
        }
    }
    get(info).map_err(|err| err.with_account_name("trie"))
}

#[derive(Debug)]
pub(crate) struct IbcStorageInner<'a, 'b> {
    pub private: &'a mut PrivateStorage,
    pub provable: AccountTrie<'a, 'b>,
    pub accounts: &'a [AccountInfo<'b>],
    pub host_head: crate::host::Head,
}

/// A reference-counted reference to the IBC storage.
///
/// Uses inner-mutability via [`RefCell`] to allow modifications to the storage.
/// Accessing the data must follow aliasing rules as enforced by `RefCell`.
/// Violations will cause a panic.
#[derive(Debug, Clone)]
pub(crate) struct IbcStorage<'a, 'b>(Rc<RefCell<IbcStorageInner<'a, 'b>>>);

impl<'a, 'b> IbcStorage<'a, 'b> {
    /// Constructs a new object with given inner storage.
    pub fn new(inner: IbcStorageInner<'a, 'b>) -> Self {
        Self(Rc::new(RefCell::new(inner)))
    }

    /// Consumes the object returning the inner storage if it was the last
    /// reference to it.
    ///
    /// This is mostly a wrapper around [`Rc::try_unwrap`].  Returns `None` if
    /// there are other references to the inner storage object.
    #[allow(dead_code)]
    pub fn try_into_inner(self) -> Option<IbcStorageInner<'a, 'b>> {
        Rc::try_unwrap(self.0).ok().map(RefCell::into_inner)
    }

    /// Immutably borrows the storage.
    ///
    /// # Panics
    ///
    /// Panics if the value is currently mutably borrowed.
    pub fn borrow<'s>(
        &'s self,
    ) -> core::cell::Ref<'s, IbcStorageInner<'a, 'b>> {
        self.0.borrow()
    }

    /// Mutably borrows the storage.
    ///
    /// # Panics
    ///
    /// Panics if the value is currently borrowed.
    pub fn borrow_mut<'s>(
        &'s self,
    ) -> core::cell::RefMut<'s, IbcStorageInner<'a, 'b>> {
        self.0.borrow_mut()
    }
}


/// A wrapper type for a Borsh-serialised object.
///
/// It is kept as a slice of bytes and only deserialised on demand.  This way
/// the value doesn’t need to be serialised/deserialised each time the account
/// data is loaded.
///
/// Note that while Borsh allows dynamic arrays of up to over 4 billion
/// elements, to further save space this object is serialised with 2-byte length
/// prefix which means that the serialised representation of the held object
/// must less than 64 KiB.  Solana’s heap is only half that so this limit isn’t
/// an issue.
#[derive(Clone, Default, Debug)]
pub struct Serialised<T>(Vec<u8>, core::marker::PhantomData<T>);

impl<T> Serialised<T> {
    pub fn empty() -> Self { Self(Vec::new(), core::marker::PhantomData) }

    pub fn as_bytes(&self) -> &[u8] { self.0.as_slice() }

    pub fn digest(&self) -> CryptoHash { CryptoHash::digest(self.0.as_slice()) }

    fn make_err(err: io::Error) -> ibc::ClientError {
        ibc::ClientError::ClientSpecific { description: err.to_string() }
    }
}

impl<T: borsh::BorshSerialize> Serialised<T> {
    pub fn new(value: &T) -> Result<Self, ibc::ClientError> {
        borsh::to_vec(value)
            .map(|data| Self(data, core::marker::PhantomData))
            .map_err(Self::make_err)
    }

    pub fn set(&mut self, value: &T) -> Result<&mut Self, ibc::ClientError> {
        *self = Self::new(value)?;
        Ok(self)
    }
}

impl<T: borsh::BorshDeserialize> Serialised<T> {
    pub fn get(&self) -> Result<T, ibc::ClientError> {
        T::try_from_slice(self.0.as_slice()).map_err(Self::make_err)
    }
}

impl<T> borsh::BorshSerialize for Serialised<T> {
    fn serialize<W: io::Write>(&self, wr: &mut W) -> io::Result<()> {
        u16::try_from(self.0.len())
            .map_err(|_| io::ErrorKind::InvalidData.into())
            .and_then(|len| len.serialize(wr))?;
        wr.write_all(self.0.as_slice())
    }
}

impl<T> borsh::BorshDeserialize for Serialised<T> {
    fn deserialize_reader<R: io::Read>(rd: &mut R) -> io::Result<Self> {
        let len = u16::deserialize_reader(rd)?.into();
        let mut data = vec![0; len];
        rd.read_exact(data.as_mut_slice())?;
        Ok(Self(data, core::marker::PhantomData))
    }
}<|MERGE_RESOLUTION|>--- conflicted
+++ resolved
@@ -134,13 +134,10 @@
     /// `connection-<N>`.
     pub connections: Vec<Serialised<ibc::ConnectionEnd>>,
 
-<<<<<<< HEAD
-=======
     pub channel_ends:
         BTreeMap<trie_ids::PortChannelPK, Serialised<ibc::ChannelEnd>>,
     pub channel_counter: u32,
 
->>>>>>> 02a7bef9
     /// Next send, receive and ack sequence for given (port, channel).
     ///
     /// We’re storing all three sequences in a single object to reduce amount of
