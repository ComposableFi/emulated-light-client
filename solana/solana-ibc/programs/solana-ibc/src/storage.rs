--- conflicted
+++ resolved
@@ -378,13 +378,8 @@
 pub(crate) struct IbcStorageInner<'a, 'b> {
     pub private: &'a mut PrivateStorage,
     pub provable: AccountTrie<'a, 'b>,
-<<<<<<< HEAD
     pub accounts: &'a [TransferAccounts<'b>],
-    pub host_head: crate::host::Head,
-=======
     pub chain: &'a mut crate::chain::ChainData,
-    pub accounts: &'a [AccountInfo<'b>],
->>>>>>> ae4c5797
 }
 
 /// A reference-counted reference to the IBC storage.
@@ -444,10 +439,11 @@
 /// operator to handle error returned from it (if any).
 macro_rules! from_ctx {
     ($ctx:expr) => {{
+        let accounts = $ctx.accounts.clone();
         let private = &mut $ctx.accounts.storage;
         let provable = storage::get_provable_from(&$ctx.accounts.trie)?;
         let chain = &mut $ctx.accounts.chain;
-        let accounts = $ctx.remaining_accounts;
+        let transfer_accounts = accounts.to_transfer_accounts().clone();
 
         // Before anything else, try generating a new guest block.  However, if
         // that fails it’s not an error condition.  We do this at the beginning
@@ -458,7 +454,7 @@
             private,
             provable,
             chain,
-            accounts,
+            accounts: &transfer_accounts.clone(),
         })
     }}
 }
