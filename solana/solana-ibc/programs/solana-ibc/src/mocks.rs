--- conflicted
+++ resolved
@@ -23,30 +23,12 @@
     client_id: ibc::ClientId,
     counterparty_client_id: ibc::ClientId,
 ) -> Result<()> {
-<<<<<<< HEAD
-    let private = &mut ctx.accounts.storage;
-    let provable = storage::get_provable_from(&ctx.accounts.trie)?;
-
-    let host_head = host::Head::get()?;
-    let (host_timestamp, host_height) = host_head
-        .ibc_timestamp()
-        .and_then(|ts| host_head.ibc_height().map(|h| (ts, h)))
-        .map_err(error::Error::from)
-        .map_err(|err| error!((&err)))?;
-
     let binding = Vec::new();
-    let mut store = storage::IbcStorage::new(storage::IbcStorageInner {
-        private,
-        provable,
-        accounts: &binding,
-        host_head,
-=======
     let mut store = storage::IbcStorage::new(storage::IbcStorageInner {
         private: &mut ctx.accounts.storage,
         provable: storage::get_provable_from(&ctx.accounts.trie)?,
         chain: &mut ctx.accounts.chain,
-        accounts: ctx.remaining_accounts,
->>>>>>> ae4c5797
+        accounts: &binding, 
     });
 
     let connection_id_on_a = ibc::ConnectionId::new(0);
