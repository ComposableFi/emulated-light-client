use alloc::collections::BTreeMap;

use anchor_lang::prelude::borsh;
use anchor_lang::solana_program::msg;
use ibc::core::events::IbcEvent;
use ibc::core::ics02_client::error::ClientError;
use ibc::core::ics02_client::ClientExecutionContext;
use ibc::core::ics03_connection::connection::ConnectionEnd;
use ibc::core::ics04_channel::channel::ChannelEnd;
use ibc::core::ics04_channel::commitment::{
    AcknowledgementCommitment, PacketCommitment,
};
use ibc::core::ics04_channel::packet::{Receipt, Sequence};
use ibc::core::ics24_host::identifier::{ClientId, ConnectionId};
use ibc::core::ics24_host::path::{
    AckPath, ChannelEndPath, ClientConnectionPath, ClientConsensusStatePath,
    ClientStatePath, CommitmentPath, ConnectionPath, ReceiptPath, SeqAckPath,
    SeqRecvPath, SeqSendPath,
};
use ibc::core::timestamp::Timestamp;
use ibc::core::{ContextError, ExecutionContext};
use ibc::Height;
use lib::hash::CryptoHash;

use crate::client_state::AnyClientState;
use crate::consensus_state::AnyConsensusState;
use crate::storage::{self, IbcStorage, IbcStorageInner};
use crate::trie_key::TrieKey;

type Result<T = (), E = ibc::core::ContextError> = core::result::Result<T, E>;

impl ClientExecutionContext for IbcStorage<'_, '_, '_> {
    type V = Self; // ClientValidationContext
    type AnyClientState = AnyClientState;
    type AnyConsensusState = AnyConsensusState;

    fn store_client_state(
        &mut self,
        path: ClientStatePath,
        state: Self::AnyClientState,
    ) -> Result {
        msg!("store_client_state({}, {:?})", path, state);
        let mut store = self.borrow_mut();
        let (client_idx, client) = store.private.client_mut(&path.0, true)?;
        let hash = client.client_state.set(&state)?.digest();
        let key = TrieKey::for_client_state(client_idx);
        store.provable.set(&key, &hash).map_err(error)
    }

    fn store_consensus_state(
        &mut self,
        path: ClientConsensusStatePath,
        state: Self::AnyConsensusState,
    ) -> Result {
        msg!("store_consensus_state({}, {:?})", path, state);
        let height = Height::new(path.epoch, path.height)?;
        let mut store = self.borrow_mut();
        let (client_idx, client) =
            store.private.client_mut(&path.client_id, false)?;
        let serialised = storage::Serialised::new(&state)?;
        let hash = serialised.digest();
        client.consensus_states.insert(height, serialised);
        let trie_key = TrieKey::for_consensus_state(client_idx, height);
        store.provable.set(&trie_key, &hash).map_err(error)?;
        Ok(())
    }

    fn delete_consensus_state(
        &mut self,
        path: ClientConsensusStatePath,
    ) -> Result<(), ContextError> {
        msg!("delete_consensus_state({})", path);
        let height = Height::new(path.epoch, path.height)?;
        let mut store = self.borrow_mut();
        let (client_idx, client) =
            store.private.client_mut(&path.client_id, false)?;
        client.consensus_states.remove(&height);
        let key = TrieKey::for_consensus_state(client_idx, height);
        store.provable.del(&key).map_err(error)?;
        Ok(())
    }


    fn delete_update_height(
        &mut self,
        client_id: ClientId,
        height: Height,
    ) -> Result<(), ContextError> {
        self.borrow_mut()
            .private
            .client_mut(&client_id, false)?
            .1
            .processed_heights
            .remove(&height);
        Ok(())
    }

    fn delete_update_time(
        &mut self,
        client_id: ClientId,
        height: Height,
    ) -> Result<(), ContextError> {
        self.borrow_mut()
            .private
            .client_mut(&client_id, false)?
            .1
            .processed_times
            .remove(&height);
        Ok(())
    }

    fn store_update_time(
        &mut self,
        client_id: ClientId,
        height: Height,
        timestamp: Timestamp,
    ) -> Result<(), ContextError> {
        // msg!("store_update_time({}, {}, {})", client_id, height, timestamp);
        let mut store = self.borrow_mut();
        store
            .private
            .client_mut(&client_id, false)?
            .1
            .processed_times
            .insert(height, timestamp.nanoseconds());
        Ok(())
    }

    fn store_update_height(
        &mut self,
        client_id: ClientId,
        height: Height,
        host_height: Height,
    ) -> Result<(), ContextError> {
        // msg!("store_update_height({}, {}, {})", client_id, height, host_height);
        let mut store = self.borrow_mut();
        store
            .private
            .client_mut(&client_id, false)?
            .1
            .processed_heights
            .insert(height, host_height);
        Ok(())
    }
}

<<<<<<< HEAD
impl ExecutionContext for IbcStorage<'_, '_, '_> {
    fn increase_client_counter(&mut self) -> Result {
        let mut store = self.borrow_mut();
        store.private.client_counter =
            store.private.client_counter.checked_add(1).unwrap();
        msg!(
            "client_counter has increased to: {}",
            store.private.client_counter
        );
        Ok(())
    }
=======
impl ExecutionContext for IbcStorage<'_, '_> {
    fn increase_client_counter(&mut self) -> Result { Ok(()) }
>>>>>>> a91c4f24

    fn store_connection(
        &mut self,
        path: &ConnectionPath,
        connection_end: ConnectionEnd,
    ) -> Result {
        msg!("store_connection({}, {:?})", path, connection_end);
        self.borrow_mut().store_serialised_proof(
            |private| &mut private.connections,
            path.0.to_string(),
            &TrieKey::from(path),
            &connection_end,
        )
    }

    fn store_connection_to_client(
        &mut self,
        path: &ClientConnectionPath,
        conn_id: ConnectionId,
    ) -> Result {
        msg!("store_connection_to_client({}, {:?})", path, conn_id);
        self.borrow_mut().private.client_mut(&path.0, false)?.1.connection_id =
            Some(conn_id);
        Ok(())
    }

    fn increase_connection_counter(&mut self) -> Result {
        let mut store = self.borrow_mut();
        store.private.connection_counter =
            store.private.connection_counter.checked_add(1).unwrap();
        msg!(
            "connection_counter has increased to: {}",
            store.private.connection_counter
        );
        Ok(())
    }

    fn store_packet_commitment(
        &mut self,
        path: &CommitmentPath,
        commitment: PacketCommitment,
    ) -> Result {
        msg!("store_packet_commitment({}, {:?})", path, commitment);
        let mut store = self.borrow_mut();
        let trie_key = TrieKey::from(path);
        // PacketCommitment is always 32-byte long.
        let commitment = <&CryptoHash>::try_from(commitment.as_ref()).unwrap();
        store.provable.set(&trie_key, commitment).unwrap();
        record_packet_sequence(
            &mut store.private.packet_commitment_sequence_sets,
            &path.port_id,
            &path.channel_id,
            path.sequence,
        );
        Ok(())
    }

    fn delete_packet_commitment(&mut self, path: &CommitmentPath) -> Result {
        msg!("delete_packet_commitment({})", path);
        let mut store = self.borrow_mut();
        let trie_key = TrieKey::from(path);
        store.provable.del(&trie_key).unwrap();
        delete_packet_sequence(
            &mut store.private.packet_commitment_sequence_sets,
            &path.port_id,
            &path.channel_id,
            path.sequence,
        );
        Ok(())
    }

    fn store_packet_receipt(
        &mut self,
        path: &ReceiptPath,
        Receipt::Ok: Receipt,
    ) -> Result {
        msg!("store_packet_receipt({}, Ok)", path);
        let mut store = self.borrow_mut();
        let trie_key = TrieKey::from(path);
        store.provable.set_and_seal(&trie_key, &CryptoHash::DEFAULT).unwrap();
        Ok(())
    }

    fn store_packet_acknowledgement(
        &mut self,
        path: &AckPath,
        commitment: AcknowledgementCommitment,
    ) -> Result {
        msg!("store_packet_acknowledgement({}, {:?})", path, commitment);
        let mut store = self.borrow_mut();
        let trie_key = TrieKey::from(path);
        // AcknowledgementCommitment is always 32-byte long.
        let commitment = <&CryptoHash>::try_from(commitment.as_ref()).unwrap();
        store.provable.set(&trie_key, commitment).unwrap();
        record_packet_sequence(
            &mut store.private.packet_acknowledgement_sequence_sets,
            &path.port_id,
            &path.channel_id,
            path.sequence,
        );
        Ok(())
    }

    fn delete_packet_acknowledgement(&mut self, path: &AckPath) -> Result {
        msg!("delete_packet_acknowledgement({})", path);
        let mut store = self.borrow_mut();
        let trie_key = TrieKey::from(path);
        store.provable.del(&trie_key).unwrap();
        delete_packet_sequence(
            &mut store.private.packet_acknowledgement_sequence_sets,
            &path.port_id,
            &path.channel_id,
            path.sequence,
        );
        Ok(())
    }

    fn store_channel(
        &mut self,
        path: &ChannelEndPath,
        channel_end: ChannelEnd,
    ) -> Result {
        msg!("store_channel({}, {:?})", path, channel_end);
        self.borrow_mut().store_serialised_proof(
            |private| &mut private.channel_ends,
            (path.0.to_string(), path.1.to_string()),
            &TrieKey::from(path),
            &channel_end,
        )
    }

    fn store_next_sequence_send(
        &mut self,
        path: &SeqSendPath,
        seq: Sequence,
    ) -> Result {
        msg!("store_next_sequence_send");
        self.borrow_mut().store_next_sequence(
            path.into(),
            storage::SequenceTripleIdx::Send,
            seq,
        )
    }

    fn store_next_sequence_recv(
        &mut self,
        path: &SeqRecvPath,
        seq: Sequence,
    ) -> Result {
        msg!("store_next_sequence_recv");
        self.borrow_mut().store_next_sequence(
            path.into(),
            storage::SequenceTripleIdx::Recv,
            seq,
        )
    }

    fn store_next_sequence_ack(
        &mut self,
        path: &SeqAckPath,
        seq: Sequence,
    ) -> Result {
        msg!("store_next_sequence_ack: path: {}, seq: {}", path, seq);
        self.borrow_mut().store_next_sequence(
            path.into(),
            storage::SequenceTripleIdx::Ack,
            seq,
        )
    }

    fn increase_channel_counter(&mut self) -> Result {
        let mut store = self.borrow_mut();
        store.private.channel_counter += 1;
        msg!(
            "channel_counter has increased to: {}",
            store.private.channel_counter
        );
        Ok(())
    }

    fn emit_ibc_event(&mut self, event: IbcEvent) -> Result {
        crate::events::emit(event).map_err(error)
    }

    fn log_message(&mut self, message: String) -> Result {
        msg!("{}", message);
        Ok(())
    }

    fn get_client_execution_context(&mut self) -> &mut Self::E { self }
}

impl IbcStorageInner<'_, '_, '_> {
    fn store_next_sequence(
        &mut self,
        path: crate::trie_key::SequencePath<'_>,
        index: storage::SequenceTripleIdx,
        seq: Sequence,
    ) -> Result {
        let trie = &mut self.provable;
        let next_seq = &mut self.private.next_sequence;
        let map_key = (path.port_id.to_string(), path.channel_id.to_string());
        let triple = next_seq.entry(map_key).or_default();
        triple.set(index, seq);

        let trie_key = TrieKey::from(path);
        trie.set(&trie_key, &triple.to_hash()).unwrap();

        Ok(())
    }

    /// Serialises `value` and stores it in private storage along with its
    /// commitment in provable storage.
    ///
    /// Serialises `value` and a) stores hash of the serialised object (i.e. its
    /// commitment) in the provable storage under key `trie_key` and b) stores
    /// the serialised object itself in map returned my `get_map` under the key
    /// `key`.
    fn store_serialised_proof<K: Ord, V: borsh::BorshSerialize>(
        &mut self,
        get_map: impl FnOnce(
            &mut storage::PrivateStorage,
        ) -> &mut BTreeMap<K, storage::Serialised<V>>,
        key: K,
        trie_key: &TrieKey,
        value: &V,
    ) -> Result {
        let serialised = storage::Serialised::new(value)?;
        self.provable.set(trie_key, &serialised.digest()).map_err(error)?;
        get_map(self.private).insert(key, serialised);
        Ok(())
    }
}

type SequencesMap =
    BTreeMap<(storage::InnerPortId, storage::InnerChannelId), Vec<Sequence>>;

/// Adds sequence to given per-channel set.
fn record_packet_sequence(
    map: &mut SequencesMap,
    port_id: &ibc::core::ics24_host::identifier::PortId,
    channel_id: &ibc::core::ics24_host::identifier::ChannelId,
    sequence: Sequence,
) {
    let key = (port_id.to_string(), channel_id.to_string());
    map.entry(key).or_default().push(sequence);
}

/// Removes sequence from given per-channel set.
fn delete_packet_sequence(
    map: &mut SequencesMap,
    port_id: &ibc::core::ics24_host::identifier::PortId,
    channel_id: &ibc::core::ics24_host::identifier::ChannelId,
    sequence: Sequence,
) {
    use alloc::collections::btree_map::Entry;

    let key = (port_id.to_string(), channel_id.to_string());
    if let Entry::Occupied(mut entry) = map.entry(key) {
        let set = entry.get_mut();
        if let Some(pos) = set.iter().position(|s| *s == sequence) {
            set.swap_remove(pos);
            if set.is_empty() {
                entry.remove();
            }
        }
    }
}

fn error(description: impl ToString) -> ContextError {
    ClientError::Other { description: description.to_string() }.into()
}<|MERGE_RESOLUTION|>--- conflicted
+++ resolved
@@ -144,22 +144,9 @@
     }
 }
 
-<<<<<<< HEAD
 impl ExecutionContext for IbcStorage<'_, '_, '_> {
-    fn increase_client_counter(&mut self) -> Result {
-        let mut store = self.borrow_mut();
-        store.private.client_counter =
-            store.private.client_counter.checked_add(1).unwrap();
-        msg!(
-            "client_counter has increased to: {}",
-            store.private.client_counter
-        );
-        Ok(())
-    }
-=======
-impl ExecutionContext for IbcStorage<'_, '_> {
+    /// The clients are stored in the vector so we can easily find how many clients were created. So thats why this method doesnt do anything.
     fn increase_client_counter(&mut self) -> Result { Ok(()) }
->>>>>>> a91c4f24
 
     fn store_connection(
         &mut self,
