use std::collections::BTreeMap;

use anchor_lang::emit;
use anchor_lang::prelude::borsh;
use anchor_lang::solana_program::msg;
use ibc::core::events::IbcEvent;
use ibc::core::ics02_client::ClientExecutionContext;
use ibc::core::ics03_connection::connection::ConnectionEnd;
use ibc::core::ics04_channel::channel::ChannelEnd;
use ibc::core::ics04_channel::commitment::{
    AcknowledgementCommitment, PacketCommitment,
};
use ibc::core::ics04_channel::packet::{Receipt, Sequence};
use ibc::core::ics24_host::identifier::{
    ChannelId, ClientId, ConnectionId, PortId,
};
use ibc::core::ics24_host::path::{
    AckPath, ChannelEndPath, ClientConnectionPath, ClientConsensusStatePath,
    ClientStatePath, CommitmentPath, ConnectionPath, ReceiptPath, SeqAckPath,
    SeqRecvPath, SeqSendPath,
};
use ibc::core::timestamp::Timestamp;
use ibc::core::{ContextError, ExecutionContext};
use ibc::Height;

use crate::client_state::AnyClientState;
use crate::consensus_state::AnyConsensusState;
use crate::trie_key::TrieKey;
use crate::{
    EmitIBCEvent, HostHeight, InnerChannelId, InnerHeight, InnerPortId,
    InnerSequence, SolanaIbcStorage, SolanaTimestamp,
};

type Result<T = (), E = ibc::core::ContextError> = core::result::Result<T, E>;

impl ClientExecutionContext for SolanaIbcStorage<'_, '_> {
    type ClientValidationContext = Self;
    type AnyClientState = AnyClientState;
    type AnyConsensusState = AnyConsensusState;

    fn store_client_state(
        &mut self,
        client_state_path: ClientStatePath,
        client_state: Self::AnyClientState,
    ) -> Result {
        msg!(
            "store_client_state - path: {}, client_state: {:?}",
            client_state_path,
            client_state,
        );
        let client_state_key = client_state_path.0.to_string();
        let serialized_client_state =
            serde_json::to_string(&client_state).unwrap();
        let mut store = self.0.borrow_mut();

        let client_state_trie_key = TrieKey::from(&client_state_path);
        let trie = store.trie.as_mut().unwrap();
        msg!(
            "THis is serialized client state {}",
            &lib::hash::CryptoHash::digest(serialized_client_state.as_bytes())
        );
        trie.set(
            &client_state_trie_key,
            &lib::hash::CryptoHash::digest(serialized_client_state.as_bytes()),
        )
        .unwrap();
        store.clients.insert(client_state_key, serialized_client_state);
        store.client_id_set.push(client_state_path.0.to_string());
        Ok(())
    }

    fn store_consensus_state(
        &mut self,
        consensus_state_path: ClientConsensusStatePath,
        consensus_state: Self::AnyConsensusState,
    ) -> Result {
        msg!(
            "store_consensus_state - path: {}, consensus_state: {:?}",
            consensus_state_path,
            consensus_state
        );
        let consensus_state_key = (
            consensus_state_path.client_id.to_string(),
            (consensus_state_path.epoch, consensus_state_path.height),
        );
        let mut store = self.0.borrow_mut();
        let serialized_consensus_state =
            serde_json::to_string(&consensus_state).unwrap();

        let consensus_state_trie_key = TrieKey::from(&consensus_state_path);
        let trie = store.trie.as_mut().unwrap();
        trie.set(
            &consensus_state_trie_key,
            &lib::hash::CryptoHash::digest(
                serialized_consensus_state.as_bytes(),
            ),
        )
        .unwrap();

        store
            .consensus_states
            .insert(consensus_state_key, serialized_consensus_state);
        store.height.0 = consensus_state_path.epoch;
        store.height.1 = consensus_state_path.height;
        Ok(())
    }
}

impl ExecutionContext for SolanaIbcStorage<'_, '_> {
    fn increase_client_counter(&mut self) -> Result {
        let store = self.0.borrow_mut();
        store.client_counter.checked_add(1).unwrap();
        msg!("client_counter has increased to: {}", store.client_counter);
        Ok(())
    }

    fn store_update_time(
        &mut self,
        client_id: ClientId,
        height: Height,
        timestamp: Timestamp,
    ) -> Result {
        msg!(
            "store_update_time - client_id: {}, height: {}, timestamp: {}",
            client_id,
            height,
            timestamp
        );
        let mut store = self.0.borrow_mut();
        let mut new_map: BTreeMap<InnerHeight, SolanaTimestamp> =
            BTreeMap::new();
        BTreeMap::insert(
            &mut new_map,
            (height.revision_number(), height.revision_height()),
            timestamp.nanoseconds(),
        );
        if !store.client_processed_times.contains_key(&client_id.to_string()) {
            store
                .client_processed_times
                .insert(client_id.to_string().clone(), new_map);
        }
        store.client_processed_times.get_mut(&client_id.to_string()).map(
            |processed_times| {
                BTreeMap::insert(
                    processed_times,
                    (height.revision_number(), height.revision_height()),
                    timestamp.nanoseconds(),
                )
            },
        );
        Ok(())
    }

    fn store_update_height(
        &mut self,
        client_id: ClientId,
        height: ibc::Height,
        host_height: ibc::Height,
    ) -> Result {
        msg!(
            "store_update_height - client_id: {}, height: {:?}, host_height: \
             {:?}",
            client_id,
            height,
            host_height
        );
        let mut new_map: BTreeMap<InnerHeight, HostHeight> = BTreeMap::new();
        let mut store = self.0.borrow_mut();
        BTreeMap::insert(
            &mut new_map,
            (height.revision_number(), height.revision_height()),
            (host_height.revision_number(), host_height.revision_height()),
        );
        if !store.client_processed_heights.contains_key(&client_id.to_string())
        {
            store
                .client_processed_heights
                .insert(client_id.to_string().clone(), new_map);
        }
        store.client_processed_heights.get_mut(&client_id.to_string()).map(
            |processed_heights| {
                BTreeMap::insert(
                    processed_heights,
                    (height.revision_number(), height.revision_height()),
                    (
                        host_height.revision_number(),
                        host_height.revision_height(),
                    ),
                )
            },
        );
        Ok(())
    }

    fn store_connection(
        &mut self,
        connection_path: &ConnectionPath,
        connection_end: ConnectionEnd,
    ) -> Result {
        msg!(
            "store_connection: path: {}, connection_end: {:?}",
            connection_path,
            connection_end
        );

        let mut store = self.0.borrow_mut();
        let serialized_connection_end =
            serde_json::to_string(&connection_end).unwrap();
        let connection_trie_key = TrieKey::from(connection_path);
        let trie = store.trie.as_mut().unwrap();
        trie.set(
            &connection_trie_key,
            &lib::hash::CryptoHash::digest(
                serialized_connection_end.as_bytes(),
            ),
        )
        .unwrap();

        store
            .connections
            .insert(connection_path.0.to_string(), serialized_connection_end);
        Ok(())
    }

    fn store_connection_to_client(
        &mut self,
        client_connection_path: &ClientConnectionPath,
        conn_id: ConnectionId,
    ) -> Result {
        msg!(
            "store_connection_to_client: path: {}, connection_id: {:?}",
            client_connection_path,
            conn_id
        );
        let mut store = self.0.borrow_mut();
        store
            .connection_to_client
            .insert(conn_id.to_string(), client_connection_path.0.to_string());
        Ok(())
    }

    fn increase_connection_counter(&mut self) -> Result {
        let store = self.0.borrow_mut();
        store.connection_counter.checked_add(1).unwrap();
        msg!(
            "connection_counter has increased to: {}",
            store.connection_counter
        );
        Ok(())
    }

    fn store_packet_commitment(
        &mut self,
        commitment_path: &CommitmentPath,
        commitment: PacketCommitment,
    ) -> Result {
        msg!(
            "store_packet_commitment: path: {}, commitment: {:?}",
            commitment_path,
            commitment
        );
        let mut store = self.0.borrow_mut();
        let commitment_trie_key = TrieKey::from(commitment_path);
        let trie = store.trie.as_mut().unwrap();
        trie.set(
            &commitment_trie_key,
            &lib::hash::CryptoHash::digest(&commitment.into_vec()),
        )
        .unwrap();

        record_packet_sequence(
            &mut store.packet_commitment_sequence_sets,
            &commitment_path.port_id,
            &commitment_path.channel_id,
            &commitment_path.sequence,
        );
        Ok(())
    }

    fn delete_packet_commitment(
        &mut self,
        commitment_path: &CommitmentPath,
    ) -> Result {
        msg!("delete_packet_commitment: path: {}", commitment_path);
        let mut store = self.0.borrow_mut();
        let sequences = store.packet_commitment_sequence_sets.get_mut(&(
            commitment_path.port_id.clone().to_string(),
            commitment_path.channel_id.clone().to_string(),
        ));
        if let Some(sequences) = sequences {
            let index = sequences
                .iter()
                .position(|x| *x == u64::from(commitment_path.sequence))
                .unwrap();
            sequences.remove(index);
        };
        Ok(())
    }

    fn store_packet_receipt(
        &mut self,
        receipt_path: &ReceiptPath,
        receipt: Receipt,
    ) -> Result {
        msg!(
            "store_packet_receipt: path: {}, receipt: {:?}",
            receipt_path,
            receipt
        );
        let mut store = self.0.borrow_mut();
        let receipt_trie_key = TrieKey::from(receipt_path);
        let trie = store.trie.as_mut().unwrap();
        trie.set(&receipt_trie_key, &lib::hash::CryptoHash::DEFAULT).unwrap();
        trie.seal(&receipt_trie_key).unwrap();
        record_packet_sequence(
            &mut store.packet_receipt_sequence_sets,
            &receipt_path.port_id,
            &receipt_path.channel_id,
            &receipt_path.sequence,
        );
        Ok(())
    }

    fn store_packet_acknowledgement(
        &mut self,
        ack_path: &AckPath,
        ack_commitment: AcknowledgementCommitment,
    ) -> Result {
        msg!(
            "store_packet_acknowledgement: path: {}, ack_commitment: {:?}",
            ack_path,
            ack_commitment
        );
        let mut store = self.0.borrow_mut();
        let ack_commitment_trie_key = TrieKey::from(ack_path);
        let trie = store.trie.as_mut().unwrap();
        trie.set(
            &ack_commitment_trie_key,
            &lib::hash::CryptoHash::digest(&ack_commitment.into_vec()),
        )
        .unwrap();
        record_packet_sequence(
            &mut store.packet_acknowledgement_sequence_sets,
            &ack_path.port_id,
            &ack_path.channel_id,
            &ack_path.sequence,
        );
        Ok(())
    }

    fn delete_packet_acknowledgement(&mut self, ack_path: &AckPath) -> Result {
        msg!("delete_packet_acknowledgement: path: {}", ack_path,);
        let mut store = self.0.borrow_mut();
        let sequences = store.packet_acknowledgement_sequence_sets.get_mut(&(
            ack_path.port_id.clone().to_string(),
            ack_path.channel_id.clone().to_string(),
        ));
        if let Some(sequences) = sequences {
            let sequence_as_u64: u64 = ack_path.sequence.into();
            sequences.remove(sequence_as_u64 as usize);
        }
        Ok(())
    }

    fn store_channel(
        &mut self,
        channel_end_path: &ChannelEndPath,
        channel_end: ChannelEnd,
    ) -> Result {
        msg!(
            "store_channel: path: {}, channel_end: {:?}",
            channel_end_path,
            channel_end
        );
        let mut store = self.0.borrow_mut();
        store.port_channel_id_set.push((
            channel_end_path.0.clone().to_string(),
            channel_end_path.1.clone().to_string(),
        ));

        let serialized_channel_end = borsh::to_vec(&channel_end).unwrap();
        let channel_end_trie_key = TrieKey::from(channel_end_path);
        let trie = store.trie.as_mut().unwrap();
        trie.set(
            &channel_end_trie_key,
            &lib::hash::CryptoHash::digest(&serialized_channel_end),
        )
        .unwrap();

        store.channel_ends.insert(
            (channel_end_path.0.to_string(), channel_end_path.1.to_string()),
            serde_json::to_string(&channel_end).unwrap(),
        );
        Ok(())
    }

    fn store_next_sequence_send(
        &mut self,
        path: &SeqSendPath,
        seq: Sequence,
    ) -> Result {
<<<<<<< HEAD
        msg!(
            "store_next_sequence_send: path: {}, seq: {:?}",
            seq_send_path,
            seq
        );
        let mut store = self.0.borrow_mut();
        let seq_send_key =
            (seq_send_path.0.to_string(), seq_send_path.1.to_string());

        let next_seq_send_trie_key = TrieKey::from(seq_send_path);
        let trie = store.trie.as_mut().unwrap();
        let seq_in_u64: u64 = seq.into();
        let seq_in_bytes = seq_in_u64.to_be_bytes();

        trie.set(
            &next_seq_send_trie_key,
            &lib::hash::CryptoHash::digest(&seq_in_bytes),
        )
        .unwrap();

        store.next_sequence_send.insert(seq_send_key, u64::from(seq));
        Ok(())
=======
        msg!("store_next_sequence_send: path: {path}, seq: {seq}");
        self.store_next_sequence(
            path.into(),
            super::SequenceTripleIdx::Send,
            seq,
        )
>>>>>>> 9688148c
    }

    fn store_next_sequence_recv(
        &mut self,
        path: &SeqRecvPath,
        seq: Sequence,
    ) -> Result {
<<<<<<< HEAD
        msg!(
            "store_next_sequence_recv: path: {}, seq: {:?}",
            seq_recv_path,
            seq
        );
        let mut store = self.0.borrow_mut();
        let seq_recv_key =
            (seq_recv_path.0.to_string(), seq_recv_path.1.to_string());
        let next_seq_recv_trie_key = TrieKey::from(seq_recv_path);
        let trie = store.trie.as_mut().unwrap();
        let seq_in_u64: u64 = seq.into();
        let seq_in_bytes = seq_in_u64.to_be_bytes();

        trie.set(
            &next_seq_recv_trie_key,
            &lib::hash::CryptoHash::digest(&seq_in_bytes),
        )
        .unwrap();
        store.next_sequence_recv.insert(seq_recv_key, u64::from(seq));
        Ok(())
=======
        msg!("store_next_sequence_recv: path: {path}, seq: {seq}");
        self.store_next_sequence(
            path.into(),
            super::SequenceTripleIdx::Recv,
            seq,
        )
>>>>>>> 9688148c
    }

    fn store_next_sequence_ack(
        &mut self,
        path: &SeqAckPath,
        seq: Sequence,
    ) -> Result {
<<<<<<< HEAD
        msg!("store_next_sequence_ack: path: {}, seq: {:?}", seq_ack_path, seq);
        let seq_ack_key =
            (seq_ack_path.0.to_string(), seq_ack_path.1.to_string());
        let mut store = self.0.borrow_mut();
        let next_seq_ack_trie_key = TrieKey::from(seq_ack_path);
        let trie = store.trie.as_mut().unwrap();
        let seq_in_u64: u64 = seq.into();
        let seq_in_bytes = seq_in_u64.to_be_bytes();

        trie.set(
            &next_seq_ack_trie_key,
            &lib::hash::CryptoHash::digest(&seq_in_bytes),
        )
        .unwrap();
        store.next_sequence_ack.insert(seq_ack_key, u64::from(seq));
        Ok(())
=======
        msg!("store_next_sequence_ack: path: {path}, seq: {seq}");
        self.store_next_sequence(
            path.into(),
            super::SequenceTripleIdx::Ack,
            seq,
        )
>>>>>>> 9688148c
    }

    fn increase_channel_counter(&mut self) -> Result {
        let mut store = self.0.borrow_mut();
        store.channel_counter += 1;
        msg!("channel_counter has increased to: {}", store.channel_counter);
        Ok(())
    }

    fn emit_ibc_event(&mut self, event: IbcEvent) -> Result {
        let mut store = self.0.borrow_mut();
        let host_height = ibc::Height::new(store.height.0, store.height.1)
            .map_err(ContextError::ClientError)
            .unwrap();
        let event_in_bytes: Vec<u8> = bincode::serialize(&event).unwrap();
        let inner_host_height =
            (host_height.revision_height(), host_height.revision_number());
        store
            .ibc_events_history
            .entry(inner_host_height)
            .or_default()
            .push(event_in_bytes.clone());
        emit!(EmitIBCEvent { ibc_event: event_in_bytes });
        Ok(())
    }

    fn log_message(&mut self, message: String) -> Result {
        msg!("{}", message);
        Ok(())
    }

    fn get_client_execution_context(&mut self) -> &mut Self::E { self }
}

impl SolanaIbcStorage<'_, '_> {
    fn store_next_sequence(
        &mut self,
        path: crate::trie_key::SequencePath<'_>,
        index: super::SequenceTripleIdx,
        seq: Sequence,
    ) -> Result {
        let map_key = (path.port_id.to_string(), path.channel_id.to_string());
        let triple = self.next_sequence.entry(map_key).or_default();
        triple.set(index, seq);

        let trie_key = TrieKey::from(path);
        let trie = self.trie.as_mut().unwrap();
        trie.set(&trie_key, &triple.to_hash()).unwrap();

        Ok(())
    }
}


fn record_packet_sequence(
    hash_map: &mut BTreeMap<(InnerPortId, InnerChannelId), Vec<InnerSequence>>,
    port_id: &PortId,
    channel_id: &ChannelId,
    sequence: &Sequence,
) {
    let key = (port_id.clone().to_string(), channel_id.clone().to_string());
    hash_map.entry(key).or_default().push(u64::from(*sequence));
}<|MERGE_RESOLUTION|>--- conflicted
+++ resolved
@@ -399,37 +399,12 @@
         path: &SeqSendPath,
         seq: Sequence,
     ) -> Result {
-<<<<<<< HEAD
-        msg!(
-            "store_next_sequence_send: path: {}, seq: {:?}",
-            seq_send_path,
-            seq
-        );
-        let mut store = self.0.borrow_mut();
-        let seq_send_key =
-            (seq_send_path.0.to_string(), seq_send_path.1.to_string());
-
-        let next_seq_send_trie_key = TrieKey::from(seq_send_path);
-        let trie = store.trie.as_mut().unwrap();
-        let seq_in_u64: u64 = seq.into();
-        let seq_in_bytes = seq_in_u64.to_be_bytes();
-
-        trie.set(
-            &next_seq_send_trie_key,
-            &lib::hash::CryptoHash::digest(&seq_in_bytes),
-        )
-        .unwrap();
-
-        store.next_sequence_send.insert(seq_send_key, u64::from(seq));
-        Ok(())
-=======
         msg!("store_next_sequence_send: path: {path}, seq: {seq}");
         self.store_next_sequence(
             path.into(),
             super::SequenceTripleIdx::Send,
             seq,
         )
->>>>>>> 9688148c
     }
 
     fn store_next_sequence_recv(
@@ -437,35 +412,12 @@
         path: &SeqRecvPath,
         seq: Sequence,
     ) -> Result {
-<<<<<<< HEAD
-        msg!(
-            "store_next_sequence_recv: path: {}, seq: {:?}",
-            seq_recv_path,
-            seq
-        );
-        let mut store = self.0.borrow_mut();
-        let seq_recv_key =
-            (seq_recv_path.0.to_string(), seq_recv_path.1.to_string());
-        let next_seq_recv_trie_key = TrieKey::from(seq_recv_path);
-        let trie = store.trie.as_mut().unwrap();
-        let seq_in_u64: u64 = seq.into();
-        let seq_in_bytes = seq_in_u64.to_be_bytes();
-
-        trie.set(
-            &next_seq_recv_trie_key,
-            &lib::hash::CryptoHash::digest(&seq_in_bytes),
-        )
-        .unwrap();
-        store.next_sequence_recv.insert(seq_recv_key, u64::from(seq));
-        Ok(())
-=======
         msg!("store_next_sequence_recv: path: {path}, seq: {seq}");
         self.store_next_sequence(
             path.into(),
             super::SequenceTripleIdx::Recv,
             seq,
         )
->>>>>>> 9688148c
     }
 
     fn store_next_sequence_ack(
@@ -473,31 +425,12 @@
         path: &SeqAckPath,
         seq: Sequence,
     ) -> Result {
-<<<<<<< HEAD
-        msg!("store_next_sequence_ack: path: {}, seq: {:?}", seq_ack_path, seq);
-        let seq_ack_key =
-            (seq_ack_path.0.to_string(), seq_ack_path.1.to_string());
-        let mut store = self.0.borrow_mut();
-        let next_seq_ack_trie_key = TrieKey::from(seq_ack_path);
-        let trie = store.trie.as_mut().unwrap();
-        let seq_in_u64: u64 = seq.into();
-        let seq_in_bytes = seq_in_u64.to_be_bytes();
-
-        trie.set(
-            &next_seq_ack_trie_key,
-            &lib::hash::CryptoHash::digest(&seq_in_bytes),
-        )
-        .unwrap();
-        store.next_sequence_ack.insert(seq_ack_key, u64::from(seq));
-        Ok(())
-=======
         msg!("store_next_sequence_ack: path: {path}, seq: {seq}");
         self.store_next_sequence(
             path.into(),
             super::SequenceTripleIdx::Ack,
             seq,
         )
->>>>>>> 9688148c
     }
 
     fn increase_channel_counter(&mut self) -> Result {
