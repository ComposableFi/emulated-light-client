use anchor_lang::emit;
use anchor_lang::prelude::borsh;
use anchor_lang::solana_program::msg;
use ibc::core::events::IbcEvent;
use ibc::core::ics02_client::error::ClientError;
use ibc::core::ics02_client::ClientExecutionContext;
use ibc::core::ics03_connection::connection::ConnectionEnd;
use ibc::core::ics04_channel::channel::ChannelEnd;
use ibc::core::ics04_channel::commitment::{
    AcknowledgementCommitment, PacketCommitment,
};
use ibc::core::ics04_channel::packet::{Receipt, Sequence};
use ibc::core::ics24_host::identifier::{ClientId, ConnectionId};
use ibc::core::ics24_host::path::{
    AckPath, ChannelEndPath, ClientConnectionPath, ClientConsensusStatePath,
    ClientStatePath, CommitmentPath, ConnectionPath, ReceiptPath, SeqAckPath,
    SeqRecvPath, SeqSendPath,
};
use ibc::core::timestamp::Timestamp;
use ibc::core::{ContextError, ExecutionContext};
use ibc::Height;
use lib::hash::CryptoHash;

use crate::client_state::AnyClientState;
use crate::consensus_state::AnyConsensusState;
use crate::storage::IbcStorage;
use crate::trie_key::TrieKey;
use crate::EmitIBCEvent;

type Result<T = (), E = ibc::core::ContextError> = core::result::Result<T, E>;

impl ClientExecutionContext for IbcStorage<'_, '_> {
    type V = Self; // ClientValidationContext
    type AnyClientState = AnyClientState;
    type AnyConsensusState = AnyConsensusState;

    fn store_client_state(
        &mut self,
        path: ClientStatePath,
        client_state: Self::AnyClientState,
    ) -> Result {
        msg!("store_client_state({path}, {client_state:?})");
        let mut store = self.borrow_mut();
        let serialized = store_serialised_proof(
            &mut store.provable,
            &TrieKey::from(&path),
            &client_state,
        )?;
        let key = path.0.to_string();
        store.private.clients.insert(key.clone(), serialized);
        store.private.client_id_set.push(key);
        Ok(())
    }

    fn store_consensus_state(
        &mut self,
        consensus_state_path: ClientConsensusStatePath,
        consensus_state: Self::AnyConsensusState,
    ) -> Result {
        msg!(
            "store_consensus_state - path: {}, consensus_state: {:?}",
            consensus_state_path,
            consensus_state
        );
        let consensus_state_key = (
            consensus_state_path.client_id.to_string(),
            (consensus_state_path.epoch, consensus_state_path.height),
        );
        let mut store = self.borrow_mut();
        let serialized_consensus_state =
            serde_json::to_string(&consensus_state).unwrap();

        let consensus_state_trie_key = TrieKey::from(&consensus_state_path);
        let trie = &mut store.provable;
        trie.set(
            &consensus_state_trie_key,
            &CryptoHash::digest(serialized_consensus_state.as_bytes()),
        )
        .unwrap();

        store
            .private
            .consensus_states
            .insert(consensus_state_key, serialized_consensus_state);
        store.private.height.0 = consensus_state_path.epoch;
        store.private.height.1 = consensus_state_path.height;
        Ok(())
    }

    fn delete_consensus_state(
        &mut self,
        path: ClientConsensusStatePath,
    ) -> Result<(), ContextError> {
        msg!("delete_consensus_state({})", path);
        let key = (path.client_id.to_string(), (path.epoch, path.height));
        let mut store = self.borrow_mut();
        store.private.consensus_states.remove(&key);
        store.provable.del(&TrieKey::from(&path)).unwrap();
        Ok(())
    }


    fn delete_update_height(
        &mut self,
        client_id: ClientId,
        height: Height,
    ) -> Result<(), ContextError> {
        self.borrow_mut()
            .private
            .client_processed_heights
            .get_mut(client_id.as_str())
            .and_then(|processed_times| {
                processed_times.remove(&(
                    height.revision_number(),
                    height.revision_height(),
                ))
            });
        Ok(())
    }

    fn delete_update_time(
        &mut self,
        client_id: ClientId,
        height: Height,
    ) -> Result<(), ContextError> {
        self.borrow_mut()
            .private
            .client_processed_times
            .get_mut(client_id.as_str())
            .and_then(|processed_times| {
                processed_times.remove(&(
                    height.revision_number(),
                    height.revision_height(),
                ))
            });
        Ok(())
    }

    fn store_update_time(
        &mut self,
        client_id: ClientId,
        height: Height,
        timestamp: Timestamp,
    ) -> Result<(), ContextError> {
        msg!("store_update_time({}, {}, {})", client_id, height, timestamp);
        self.borrow_mut()
            .private
            .client_processed_times
            .entry(client_id.to_string())
            .or_default()
            .insert(
                (height.revision_number(), height.revision_height()),
                timestamp.nanoseconds(),
            );
        Ok(())
    }

    fn store_update_height(
        &mut self,
        client_id: ClientId,
        height: Height,
        host_height: Height,
    ) -> Result<(), ContextError> {
        msg!("store_update_height({}, {}, {})", client_id, height, host_height);
        self.borrow_mut()
            .private
            .client_processed_heights
            .entry(client_id.to_string())
            .or_default()
            .insert(
                (height.revision_number(), height.revision_height()),
                (host_height.revision_number(), host_height.revision_height()),
            );
        Ok(())
    }
}

impl ExecutionContext for IbcStorage<'_, '_> {
    fn increase_client_counter(&mut self) -> Result {
        let mut store = self.borrow_mut();
        store.private.client_counter =
            store.private.client_counter.checked_add(1).unwrap();
        msg!(
            "client_counter has increased to: {}",
            store.private.client_counter
        );
        Ok(())
    }

    fn store_connection(
        &mut self,
        path: &ConnectionPath,
        connection_end: ConnectionEnd,
    ) -> Result {
        msg!("store_connection({path}, {connection_end:?})");
        let mut store = self.borrow_mut();
        let serialized = store_serialised_proof(
            &mut store.provable,
            &TrieKey::from(path),
            &connection_end,
        )?;
        store.private.connections.insert(path.0.to_string(), serialized);
        Ok(())
    }

    fn store_connection_to_client(
        &mut self,
        client_connection_path: &ClientConnectionPath,
        conn_id: ConnectionId,
    ) -> Result {
        msg!(
            "store_connection_to_client: path: {}, connection_id: {:?}",
            client_connection_path,
            conn_id
        );
        let mut store = self.borrow_mut();
        store
            .private
            .client_to_connection
            .insert(client_connection_path.0.to_string(), conn_id.to_string());
        Ok(())
    }

    fn increase_connection_counter(&mut self) -> Result {
        let mut store = self.borrow_mut();
        store.private.connection_counter =
            store.private.connection_counter.checked_add(1).unwrap();
        msg!(
            "connection_counter has increased to: {}",
            store.private.connection_counter
        );
        Ok(())
    }

    fn store_packet_commitment(
        &mut self,
        path: &CommitmentPath,
        commitment: PacketCommitment,
    ) -> Result {
        msg!("store_packet_commitment({path}, {commitment:?})");
        let trie_key = TrieKey::from(path);
        // PacketCommitment is always 32-byte long.
        let commitment = <&CryptoHash>::try_from(commitment.as_ref()).unwrap();
        self.borrow_mut().provable.set(&trie_key, commitment).unwrap();
        Ok(())
    }

    fn delete_packet_commitment(&mut self, path: &CommitmentPath) -> Result {
        msg!("delete_packet_commitment({path})");
        let trie_key = TrieKey::from(path);
        self.borrow_mut().provable.del(&trie_key).unwrap();
        Ok(())
    }

    fn store_packet_receipt(
        &mut self,
        path: &ReceiptPath,
        Receipt::Ok: Receipt,
    ) -> Result {
        msg!("store_packet_receipt({path}, Ok)");
        let trie_key = TrieKey::from(path);
        self.borrow_mut()
            .provable
            .set_and_seal(&trie_key, &CryptoHash::DEFAULT)
            .unwrap();
        Ok(())
    }

    fn store_packet_acknowledgement(
        &mut self,
        path: &AckPath,
        commitment: AcknowledgementCommitment,
    ) -> Result {
        msg!("store_packet_acknowledgement({path}, {commitment:?})");
        let trie_key = TrieKey::from(path);
        // AcknowledgementCommitment is always 32-byte long.
        let commitment = <&CryptoHash>::try_from(commitment.as_ref()).unwrap();
        self.borrow_mut().provable.set(&trie_key, commitment).unwrap();
        Ok(())
    }

    fn delete_packet_acknowledgement(&mut self, path: &AckPath) -> Result {
        msg!("delete_packet_acknowledgement({path})");
        let trie_key = TrieKey::from(path);
        self.borrow_mut().provable.del(&trie_key).unwrap();
        Ok(())
    }

    fn store_channel(
        &mut self,
        path: &ChannelEndPath,
        channel_end: ChannelEnd,
    ) -> Result {
        msg!("store_channel({path}, {channel_end:?})");
        let mut store = self.borrow_mut();
<<<<<<< HEAD
        store.private.port_channel_id_set.push((
            channel_end_path.0.to_string(),
            channel_end_path.1.to_string(),
        ));

        let serialized_channel_end =
            borsh::to_vec(&channel_end).map_err(|err| ClientError::Other {
                description: err.to_string(),
            })?;
        let channel_end_trie_key = TrieKey::from(channel_end_path);
        let trie = &mut &mut store.provable;
        trie.set(
            &channel_end_trie_key,
            &CryptoHash::digest(&serialized_channel_end),
        )
        .unwrap();

        store.private.channel_ends.insert(
            (channel_end_path.0.to_string(), channel_end_path.1.to_string()),
            serde_json::to_string(&channel_end).unwrap(),
        );
=======
        let serialized = store_serialised_proof(
            &mut store.provable,
            &TrieKey::from(path),
            &channel_end,
        )?;
        let key = (path.0.to_string(), path.1.to_string());
        store.private.channel_ends.insert(key.clone(), serialized);
        store.private.port_channel_id_set.push(key);
>>>>>>> df07509a
        Ok(())
    }

    fn store_next_sequence_send(
        &mut self,
        path: &SeqSendPath,
        seq: Sequence,
    ) -> Result {
        msg!("store_next_sequence_send: path: {path}, seq: {seq}");
        self.borrow_mut().store_next_sequence(
            path.into(),
            crate::storage::SequenceTripleIdx::Send,
            seq,
        )
    }

    fn store_next_sequence_recv(
        &mut self,
        path: &SeqRecvPath,
        seq: Sequence,
    ) -> Result {
        msg!("store_next_sequence_recv: path: {path}, seq: {seq}");
        self.borrow_mut().store_next_sequence(
            path.into(),
            crate::storage::SequenceTripleIdx::Recv,
            seq,
        )
    }

    fn store_next_sequence_ack(
        &mut self,
        path: &SeqAckPath,
        seq: Sequence,
    ) -> Result {
        msg!("store_next_sequence_ack: path: {path}, seq: {seq}");
        self.borrow_mut().store_next_sequence(
            path.into(),
            crate::storage::SequenceTripleIdx::Ack,
            seq,
        )
    }

    fn increase_channel_counter(&mut self) -> Result {
        let mut store = self.borrow_mut();
        store.private.channel_counter += 1;
        msg!(
            "channel_counter has increased to: {}",
            store.private.channel_counter
        );
        Ok(())
    }

    fn emit_ibc_event(&mut self, event: IbcEvent) -> Result {
        let mut store = self.borrow_mut();
        let host_height =
            ibc::Height::new(store.private.height.0, store.private.height.1)?;
        let ibc_event = borsh::to_vec(&event).map_err(|err| {
            ClientError::Other { description: err.to_string() }
        })?;
        let inner_host_height =
            (host_height.revision_height(), host_height.revision_number());
        store
            .private
            .ibc_events_history
            .entry(inner_host_height)
            .or_default()
            .push(ibc_event.clone());
        emit!(EmitIBCEvent { ibc_event });
        Ok(())
    }

    fn log_message(&mut self, message: String) -> Result {
        msg!("{}", message);
        Ok(())
    }

    fn get_client_execution_context(&mut self) -> &mut Self::E { self }
}

impl crate::storage::IbcStorageInner<'_, '_> {
    fn store_next_sequence(
        &mut self,
        path: crate::trie_key::SequencePath<'_>,
        index: crate::storage::SequenceTripleIdx,
        seq: Sequence,
    ) -> Result {
        let trie = &mut self.provable;
        let next_seq = &mut self.private.next_sequence;
        let map_key = (path.port_id.to_string(), path.channel_id.to_string());
        let triple = next_seq.entry(map_key).or_default();
        triple.set(index, seq);

        let trie_key = TrieKey::from(path);
        trie.set(&trie_key, &triple.to_hash()).unwrap();

        Ok(())
    }
}

/// Serialises value and stores its hash in trie under given key.  Returns the
/// serialised value.
fn store_serialised_proof(
    trie: &mut crate::storage::AccountTrie<'_, '_>,
    key: &TrieKey,
    value: &impl borsh::BorshSerialize,
) -> Result<Vec<u8>> {
    fn store_impl(
        trie: &mut crate::storage::AccountTrie<'_, '_>,
        key: &TrieKey,
        value: borsh::maybestd::io::Result<Vec<u8>>,
    ) -> Result<Vec<u8>> {
        value
            .map_err(|err| err.to_string())
            .and_then(|value| {
                let hash = lib::hash::CryptoHash::digest(&value);
                trie.set(key, &hash)
                    .map(|()| value)
                    .map_err(|err| err.to_string())
            })
            .map_err(|description| ClientError::Other { description })
            .map_err(ContextError::ClientError)
    }
    store_impl(trie, key, borsh::to_vec(value))
}<|MERGE_RESOLUTION|>--- conflicted
+++ resolved
@@ -293,29 +293,6 @@
     ) -> Result {
         msg!("store_channel({path}, {channel_end:?})");
         let mut store = self.borrow_mut();
-<<<<<<< HEAD
-        store.private.port_channel_id_set.push((
-            channel_end_path.0.to_string(),
-            channel_end_path.1.to_string(),
-        ));
-
-        let serialized_channel_end =
-            borsh::to_vec(&channel_end).map_err(|err| ClientError::Other {
-                description: err.to_string(),
-            })?;
-        let channel_end_trie_key = TrieKey::from(channel_end_path);
-        let trie = &mut &mut store.provable;
-        trie.set(
-            &channel_end_trie_key,
-            &CryptoHash::digest(&serialized_channel_end),
-        )
-        .unwrap();
-
-        store.private.channel_ends.insert(
-            (channel_end_path.0.to_string(), channel_end_path.1.to_string()),
-            serde_json::to_string(&channel_end).unwrap(),
-        );
-=======
         let serialized = store_serialised_proof(
             &mut store.provable,
             &TrieKey::from(path),
@@ -324,7 +301,6 @@
         let key = (path.0.to_string(), path.1.to_string());
         store.private.channel_ends.insert(key.clone(), serialized);
         store.private.port_channel_id_set.push(key);
->>>>>>> df07509a
         Ok(())
     }
 
