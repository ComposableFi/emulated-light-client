--- conflicted
+++ resolved
@@ -26,7 +26,7 @@
 use crate::client_state::AnyClientState;
 use crate::consensus_state::AnyConsensusState;
 use crate::storage::trie_key::TrieKey;
-use crate::storage::{self, ids, IbcStorage, IbcStorageInner};
+use crate::storage::{self, ids, IbcStorage};
 
 type Result<T = (), E = ibc::core::ContextError> = core::result::Result<T, E>;
 
@@ -256,13 +256,8 @@
         path: &SeqSendPath,
         seq: Sequence,
     ) -> Result {
-<<<<<<< HEAD
-        msg!("store_next_sequence_send");
-        self.borrow_mut().store_next_sequence(
-=======
         msg!("store_next_sequence_send: path: {}, seq: {}", path, seq);
         self.store_next_sequence(
->>>>>>> e53ecac1
             path.into(),
             storage::SequenceTripleIdx::Send,
             seq,
@@ -274,13 +269,8 @@
         path: &SeqRecvPath,
         seq: Sequence,
     ) -> Result {
-<<<<<<< HEAD
-        msg!("store_next_sequence_recv");
-        self.borrow_mut().store_next_sequence(
-=======
         msg!("store_next_sequence_recv: path: {}, seq: {}", path, seq);
         self.store_next_sequence(
->>>>>>> e53ecac1
             path.into(),
             storage::SequenceTripleIdx::Recv,
             seq,
@@ -322,10 +312,7 @@
     fn get_client_execution_context(&mut self) -> &mut Self::E { self }
 }
 
-<<<<<<< HEAD
-impl IbcStorageInner<'_, '_, '_> {
-=======
-impl storage::IbcStorage<'_, '_> {
+impl storage::IbcStorage<'_, '_, '_> {
     fn store_commitment(&mut self, key: TrieKey, commitment: &[u8]) -> Result {
         // Caller promises that commitment is always 32 bytes.
         let commitment = <&CryptoHash>::try_from(commitment).unwrap();
@@ -336,7 +323,6 @@
         self.borrow_mut().provable.del(&key).map(|_| ()).map_err(error)
     }
 
->>>>>>> e53ecac1
     fn store_next_sequence(
         &mut self,
         path: storage::trie_key::SequencePath<'_>,
@@ -355,7 +341,7 @@
     }
 }
 
-impl storage::IbcStorageInner<'_, '_> {
+impl storage::IbcStorageInner<'_, '_, '_> {
     /// Serialises `value` and stores it in private storage along with its
     /// commitment in provable storage.
     ///
