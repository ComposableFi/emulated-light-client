--- conflicted
+++ resolved
@@ -24,11 +24,7 @@
 
 use crate::client_state::AnyClientState;
 use crate::consensus_state::AnyConsensusState;
-<<<<<<< HEAD
-use crate::storage::{IbcStorage, IbcStorageInner};
-=======
-use crate::storage::{self, IbcStorage};
->>>>>>> 4d969cfa
+use crate::storage::{self, IbcStorage, IbcStorageInner};
 use crate::trie_key::TrieKey;
 
 type Result<T = (), E = ibc::core::ContextError> = core::result::Result<T, E>;
@@ -339,14 +335,8 @@
         path: &SeqSendPath,
         seq: Sequence,
     ) -> Result {
-<<<<<<< HEAD
-        msg!("store_next_sequence_send: path: {path}, seq: {seq}");
-        let mut store = self.borrow_mut();
-        store.store_next_sequence(
-=======
         msg!("store_next_sequence_send: path: {}, seq: {}", path, seq);
         self.borrow_mut().store_next_sequence(
->>>>>>> 4d969cfa
             path.into(),
             crate::storage::SequenceTripleIdx::Send,
             seq,
@@ -358,14 +348,8 @@
         path: &SeqRecvPath,
         seq: Sequence,
     ) -> Result {
-<<<<<<< HEAD
-        msg!("store_next_sequence_recv: path: {path}, seq: {seq}");
-        let store: &mut IbcStorageInner<'_, '_, '_> = &mut self.borrow_mut();
-        store.store_next_sequence(
-=======
         msg!("store_next_sequence_recv: path: {}, seq: {}", path, seq);
         self.borrow_mut().store_next_sequence(
->>>>>>> 4d969cfa
             path.into(),
             crate::storage::SequenceTripleIdx::Recv,
             seq,
@@ -377,14 +361,8 @@
         path: &SeqAckPath,
         seq: Sequence,
     ) -> Result {
-<<<<<<< HEAD
-        msg!("store_next_sequence_ack: path: {path}, seq: {seq}");
-        let store: &mut IbcStorageInner<'_, '_, '_> = &mut self.borrow_mut();
-        store.store_next_sequence(
-=======
         msg!("store_next_sequence_ack: path: {}, seq: {}", path, seq);
         self.borrow_mut().store_next_sequence(
->>>>>>> 4d969cfa
             path.into(),
             crate::storage::SequenceTripleIdx::Ack,
             seq,
