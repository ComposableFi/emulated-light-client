--- conflicted
+++ resolved
@@ -4,6 +4,7 @@
 use anchor_lang::prelude::borsh;
 use anchor_lang::solana_program::msg;
 use ibc::core::events::IbcEvent;
+use ibc::core::ics02_client::error::ClientError;
 use ibc::core::ics02_client::ClientExecutionContext;
 use ibc::core::ics03_connection::connection::ConnectionEnd;
 use ibc::core::ics04_channel::channel::ChannelEnd;
@@ -38,39 +39,21 @@
 
     fn store_client_state(
         &mut self,
-        client_state_path: ClientStatePath,
+        path: ClientStatePath,
         client_state: Self::AnyClientState,
     ) -> Result {
-        msg!(
-            "store_client_state - path: {}, client_state: {:?}",
-            client_state_path,
-            client_state,
-        );
-        let client_state_key = client_state_path.0.to_string();
-<<<<<<< HEAD
-        let serialized_client_state =
-            serde_json::to_string(&client_state).unwrap();
-        let mut store = self.borrow_mut();
-        let client_state_trie_key = TrieKey::from(&client_state_path);
-        let trie = &mut store.provable;
-        msg!(
-            "THis is serialized client state {}",
-            &lib::hash::CryptoHash::digest(serialized_client_state.as_bytes())
-        );
-        trie.set(
-            &client_state_trie_key,
-            &lib::hash::CryptoHash::digest(serialized_client_state.as_bytes()),
-        )
-        .unwrap();
-=======
-        let serialized_client_state = borsh::to_vec(&client_state).unwrap();
-        let hash = lib::hash::CryptoHash::digest(&serialized_client_state);
-        let mut store = self.0.borrow_mut();
+        msg!("store_client_state({path}, {client_state:?})");
+        let key = path.0.to_string();
+        let serialized = borsh::to_vec(&client_state).map_err(|err| {
+            ClientError::Other { description: err.to_string() }
+        })?;
+        let hash = lib::hash::CryptoHash::digest(&serialized);
         msg!("This is serialized client state {hash}");
-        store.provable.set(&TrieKey::from(&client_state_path), &hash).unwrap();
->>>>>>> 36255f68
-        store.private.clients.insert(client_state_key, serialized_client_state);
-        store.private.client_id_set.push(client_state_path.0.to_string());
+
+        let mut store = self.borrow_mut();
+        store.provable.set(&TrieKey::from(&path), &hash).unwrap();
+        store.private.clients.insert(key.clone(), serialized);
+        store.private.client_id_set.push(key);
         Ok(())
     }
 
@@ -470,9 +453,7 @@
     fn emit_ibc_event(&mut self, event: IbcEvent) -> Result {
         let mut store = self.borrow_mut();
         let host_height =
-            ibc::Height::new(store.private.height.0, store.private.height.1)
-                .map_err(ContextError::ClientError)
-                .unwrap();
+            ibc::Height::new(store.private.height.0, store.private.height.1)?;
         let ibc_event = borsh::to_vec(&event).unwrap();
         let inner_host_height =
             (host_height.revision_height(), host_height.revision_number());
