use alloc::collections::BTreeMap;

use anchor_lang::prelude::borsh;
use anchor_lang::solana_program::msg;
use ibc::core::events::IbcEvent;
use ibc::core::ics02_client::error::ClientError;
use ibc::core::ics02_client::ClientExecutionContext;
use ibc::core::ics03_connection::connection::ConnectionEnd;
use ibc::core::ics04_channel::channel::ChannelEnd;
use ibc::core::ics04_channel::commitment::{
    AcknowledgementCommitment, PacketCommitment,
};
use ibc::core::ics04_channel::packet::{Receipt, Sequence};
use ibc::core::ics24_host::identifier::{ClientId, ConnectionId};
use ibc::core::ics24_host::path::{
    AckPath, ChannelEndPath, ClientConnectionPath, ClientConsensusStatePath,
    ClientStatePath, CommitmentPath, ConnectionPath, ReceiptPath, SeqAckPath,
    SeqRecvPath, SeqSendPath,
};
use ibc::core::timestamp::Timestamp;
use ibc::core::{ContextError, ExecutionContext};
use ibc::Height;
use lib::hash::CryptoHash;

use crate::client_state::AnyClientState;
use crate::consensus_state::AnyConsensusState;
use crate::storage::{self, IbcStorage, IbcStorageInner};
use crate::trie_key::TrieKey;

type Result<T = (), E = ibc::core::ContextError> = core::result::Result<T, E>;

impl ClientExecutionContext for IbcStorage<'_, '_, '_> {
    type V = Self; // ClientValidationContext
    type AnyClientState = AnyClientState;
    type AnyConsensusState = AnyConsensusState;

    fn store_client_state(
        &mut self,
        path: ClientStatePath,
        state: Self::AnyClientState,
    ) -> Result {
        msg!("store_client_state({}, {:?})", path, state);
        self.borrow_mut().store_serialised_proof(
            |private| &mut private.clients,
            path.0.to_string(),
            &TrieKey::from(&path),
            &state,
        )
    }

    fn store_consensus_state(
        &mut self,
        path: ClientConsensusStatePath,
        state: Self::AnyConsensusState,
    ) -> Result {
        msg!("store_consensus_state({}, {:?})", path, state);
        let height = Height::new(path.epoch, path.height)?;
        self.borrow_mut().store_serialised_proof(
            |private| &mut private.consensus_states,
            (path.client_id.to_string(), height),
            &TrieKey::from(&path),
            &state,
        )
    }

    fn delete_consensus_state(
        &mut self,
        path: ClientConsensusStatePath,
    ) -> Result<(), ContextError> {
        msg!("delete_consensus_state({})", path);
        let height = Height::new(path.epoch, path.height)?;
        let key = (path.client_id.to_string(), height);
        let mut store = self.borrow_mut();
        store.private.consensus_states.remove(&key);
        store.provable.del(&TrieKey::from(&path)).unwrap();
        Ok(())
    }


    fn delete_update_height(
        &mut self,
        client_id: ClientId,
        height: Height,
    ) -> Result<(), ContextError> {
        self.borrow_mut()
            .private
            .client_processed_heights
            .get_mut(client_id.as_str())
            .and_then(|processed_times| processed_times.remove(&height));
        Ok(())
    }

    fn delete_update_time(
        &mut self,
        client_id: ClientId,
        height: Height,
    ) -> Result<(), ContextError> {
        self.borrow_mut()
            .private
            .client_processed_times
            .get_mut(client_id.as_str())
            .and_then(|processed_times| processed_times.remove(&height));
        Ok(())
    }

    fn store_update_time(
        &mut self,
        client_id: ClientId,
        height: Height,
        timestamp: Timestamp,
    ) -> Result<(), ContextError> {
        // msg!("store_update_time({}, {}, {})", client_id, height, timestamp);
        let mut store = self.borrow_mut();
        store
            .private
            .client_processed_times
            .entry(client_id.to_string())
            .or_default()
            .insert(height, timestamp.nanoseconds());
        store.private.height = height;
        Ok(())
    }

    fn store_update_height(
        &mut self,
        client_id: ClientId,
        height: Height,
        host_height: Height,
    ) -> Result<(), ContextError> {
        // msg!("store_update_height({}, {}, {})", client_id, height, host_height);
        let mut store = self.borrow_mut();
        store
            .private
            .client_processed_heights
            .entry(client_id.to_string())
            .or_default()
            .insert(height, host_height);
        store.private.height = height;
        Ok(())
    }
}

impl ExecutionContext for IbcStorage<'_, '_, '_> {
    fn increase_client_counter(&mut self) -> Result {
        let mut store = self.borrow_mut();
        store.private.client_counter =
            store.private.client_counter.checked_add(1).unwrap();
        msg!(
            "client_counter has increased to: {}",
            store.private.client_counter
        );
        Ok(())
    }

    fn store_connection(
        &mut self,
        path: &ConnectionPath,
        connection_end: ConnectionEnd,
    ) -> Result {
        msg!("store_connection({}, {:?})", path, connection_end);
        self.borrow_mut().store_serialised_proof(
            |private| &mut private.connections,
            path.0.to_string(),
            &TrieKey::from(path),
            &connection_end,
        )
    }

    fn store_connection_to_client(
        &mut self,
        client_connection_path: &ClientConnectionPath,
        conn_id: ConnectionId,
    ) -> Result {
        msg!(
            "store_connection_to_client: path: {}, connection_id: {:?}",
            client_connection_path,
            conn_id
        );
        let mut store = self.borrow_mut();
        store
            .private
            .client_to_connection
            .insert(client_connection_path.0.to_string(), conn_id.to_string());
        Ok(())
    }

    fn increase_connection_counter(&mut self) -> Result {
        let mut store = self.borrow_mut();
        store.private.connection_counter =
            store.private.connection_counter.checked_add(1).unwrap();
        msg!(
            "connection_counter has increased to: {}",
            store.private.connection_counter
        );
        Ok(())
    }

    fn store_packet_commitment(
        &mut self,
        path: &CommitmentPath,
        commitment: PacketCommitment,
    ) -> Result {
        msg!("store_packet_commitment({}, {:?})", path, commitment);
        let mut store = self.borrow_mut();
        let trie_key = TrieKey::from(path);
        // PacketCommitment is always 32-byte long.
        let commitment = <&CryptoHash>::try_from(commitment.as_ref()).unwrap();
        store.provable.set(&trie_key, commitment).unwrap();
        record_packet_sequence(
            &mut store.private.packet_commitment_sequence_sets,
            &path.port_id,
            &path.channel_id,
            path.sequence,
        );
        Ok(())
    }

    fn delete_packet_commitment(&mut self, path: &CommitmentPath) -> Result {
        msg!("delete_packet_commitment({})", path);
        let mut store = self.borrow_mut();
        let trie_key = TrieKey::from(path);
        store.provable.del(&trie_key).unwrap();
        delete_packet_sequence(
            &mut store.private.packet_commitment_sequence_sets,
            &path.port_id,
            &path.channel_id,
            path.sequence,
        );
        Ok(())
    }

    fn store_packet_receipt(
        &mut self,
        path: &ReceiptPath,
        Receipt::Ok: Receipt,
    ) -> Result {
        msg!("store_packet_receipt({}, Ok)", path);
        let mut store = self.borrow_mut();
        let trie_key = TrieKey::from(path);
        store.provable.set_and_seal(&trie_key, &CryptoHash::DEFAULT).unwrap();
        Ok(())
    }

    fn store_packet_acknowledgement(
        &mut self,
        path: &AckPath,
        commitment: AcknowledgementCommitment,
    ) -> Result {
        msg!("store_packet_acknowledgement({}, {:?})", path, commitment);
        let mut store = self.borrow_mut();
        let trie_key = TrieKey::from(path);
        // AcknowledgementCommitment is always 32-byte long.
        let commitment = <&CryptoHash>::try_from(commitment.as_ref()).unwrap();
        store.provable.set(&trie_key, commitment).unwrap();
        record_packet_sequence(
            &mut store.private.packet_acknowledgement_sequence_sets,
            &path.port_id,
            &path.channel_id,
            path.sequence,
        );
        Ok(())
    }

    fn delete_packet_acknowledgement(&mut self, path: &AckPath) -> Result {
        msg!("delete_packet_acknowledgement({})", path);
        let mut store = self.borrow_mut();
        let trie_key = TrieKey::from(path);
        store.provable.del(&trie_key).unwrap();
        delete_packet_sequence(
            &mut store.private.packet_acknowledgement_sequence_sets,
            &path.port_id,
            &path.channel_id,
            path.sequence,
        );
        Ok(())
    }

    fn store_channel(
        &mut self,
        path: &ChannelEndPath,
        channel_end: ChannelEnd,
    ) -> Result {
        msg!("store_channel({}, {:?})", path, channel_end);
        self.borrow_mut().store_serialised_proof(
            |private| &mut private.channel_ends,
            (path.0.to_string(), path.1.to_string()),
            &TrieKey::from(path),
            &channel_end,
        )
    }

    fn store_next_sequence_send(
        &mut self,
        path: &SeqSendPath,
        seq: Sequence,
    ) -> Result {
        msg!("store_next_sequence_send");
        self.borrow_mut().store_next_sequence(
            path.into(),
            storage::SequenceTripleIdx::Send,
            seq,
        )
    }

    fn store_next_sequence_recv(
        &mut self,
        path: &SeqRecvPath,
        seq: Sequence,
    ) -> Result {
        msg!("store_next_sequence_recv");
        self.borrow_mut().store_next_sequence(
            path.into(),
            storage::SequenceTripleIdx::Recv,
            seq,
        )
    }

    fn store_next_sequence_ack(
        &mut self,
        path: &SeqAckPath,
        seq: Sequence,
    ) -> Result {
        msg!("store_next_sequence_ack: path: {}, seq: {}", path, seq);
        self.borrow_mut().store_next_sequence(
            path.into(),
            storage::SequenceTripleIdx::Ack,
            seq,
        )
    }

    fn increase_channel_counter(&mut self) -> Result {
        let mut store = self.borrow_mut();
        store.private.channel_counter += 1;
        msg!(
            "channel_counter has increased to: {}",
            store.private.channel_counter
        );
        Ok(())
    }

    fn emit_ibc_event(&mut self, event: IbcEvent) -> Result {
        crate::events::emit(event)
            .map_err(|description| ClientError::Other { description }.into())
    }

    fn log_message(&mut self, message: String) -> Result {
        msg!("{}", message);
        Ok(())
    }

    fn get_client_execution_context(&mut self) -> &mut Self::E { self }
}

<<<<<<< HEAD
impl IbcStorageInner<'_, '_, '_> {
=======
impl storage::IbcStorageInner<'_, '_> {
>>>>>>> f7ed320e
    fn store_next_sequence(
        &mut self,
        path: crate::trie_key::SequencePath<'_>,
        index: storage::SequenceTripleIdx,
        seq: Sequence,
    ) -> Result {
        let trie = &mut self.provable;
        let next_seq = &mut self.private.next_sequence;
        let map_key = (path.port_id.to_string(), path.channel_id.to_string());
        let triple = next_seq.entry(map_key).or_default();
        triple.set(index, seq);

        let trie_key = TrieKey::from(path);
        trie.set(&trie_key, &triple.to_hash()).unwrap();

        Ok(())
    }

    /// Serialises `value` and stores it in private storage along with its
    /// commitment in provable storage.
    ///
    /// Serialises `value` and a) stores hash of the serialised object (i.e. its
    /// commitment) in the provable storage under key `trie_key` and b) stores
    /// the serialised object itself in map returned my `get_map` under the key
    /// `key`.
    fn store_serialised_proof<K: Ord, V: borsh::BorshSerialize>(
        &mut self,
        get_map: impl FnOnce(
            &mut storage::PrivateStorage,
        ) -> &mut BTreeMap<K, storage::Serialised<V>>,
        key: K,
        trie_key: &TrieKey,
        value: &V,
    ) -> Result {
        let serialised = storage::Serialised::new(value)?;
        self.provable
            .set(trie_key, &serialised.digest())
            .map_err(|e| ClientError::Other { description: e.to_string() })?;
        get_map(self.private).insert(key, serialised);
        Ok(())
    }
}

type SequencesMap =
    BTreeMap<(storage::InnerPortId, storage::InnerChannelId), Vec<Sequence>>;

/// Adds sequence to given per-channel set.
fn record_packet_sequence(
    map: &mut SequencesMap,
    port_id: &ibc::core::ics24_host::identifier::PortId,
    channel_id: &ibc::core::ics24_host::identifier::ChannelId,
    sequence: Sequence,
) {
    let key = (port_id.to_string(), channel_id.to_string());
    map.entry(key).or_default().push(sequence);
}

/// Removes sequence from given per-channel set.
fn delete_packet_sequence(
    map: &mut SequencesMap,
    port_id: &ibc::core::ics24_host::identifier::PortId,
    channel_id: &ibc::core::ics24_host::identifier::ChannelId,
    sequence: Sequence,
) {
    use alloc::collections::btree_map::Entry;

    let key = (port_id.to_string(), channel_id.to_string());
    if let Entry::Occupied(mut entry) = map.entry(key) {
        let set = entry.get_mut();
        if let Some(pos) = set.iter().position(|s| *s == sequence) {
            set.swap_remove(pos);
            if set.is_empty() {
                entry.remove();
            }
        }
    }
}<|MERGE_RESOLUTION|>--- conflicted
+++ resolved
@@ -117,7 +117,6 @@
             .entry(client_id.to_string())
             .or_default()
             .insert(height, timestamp.nanoseconds());
-        store.private.height = height;
         Ok(())
     }
 
@@ -135,7 +134,6 @@
             .entry(client_id.to_string())
             .or_default()
             .insert(height, host_height);
-        store.private.height = height;
         Ok(())
     }
 }
@@ -351,11 +349,7 @@
     fn get_client_execution_context(&mut self) -> &mut Self::E { self }
 }
 
-<<<<<<< HEAD
 impl IbcStorageInner<'_, '_, '_> {
-=======
-impl storage::IbcStorageInner<'_, '_> {
->>>>>>> f7ed320e
     fn store_next_sequence(
         &mut self,
         path: crate::trie_key::SequencePath<'_>,
