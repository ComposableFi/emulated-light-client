use anchor_lang::solana_program::msg;
use ibc_proto::Protobuf;
use lib::hash::CryptoHash;

use crate::client_state::AnyClientState;
use crate::consensus_state::AnyConsensusState;
use crate::ibc;
use crate::storage::{self, IbcStorage};

type Result<T = (), E = ibc::ContextError> = core::result::Result<T, E>;

impl ibc::ClientExecutionContext for IbcStorage<'_, '_> {
    type V = Self; // ClientValidationContext
    type AnyClientState = AnyClientState;
    type AnyConsensusState = AnyConsensusState;

    fn store_client_state(
        &mut self,
        path: ibc::path::ClientStatePath,
        state: Self::AnyClientState,
    ) -> Result {
<<<<<<< HEAD
        self.set_client_state(&path.0, state).map_err(ibc::ContextError::from)
=======
        msg!("store_client_state({}, {:?})", path, state);
        let mut store = self.borrow_mut();
        let mut client = store.private.client_mut(&path.0, true)?;
        client.client_state.set(&state)?;
        let state_any = state.encode_vec();
        let hash =
            cf_guest::digest_with_client_id(&path.0, state_any.as_slice());
        let key = trie_ids::TrieKey::for_client_state(client.index);
        store.provable.set(&key, &hash).map_err(error)
>>>>>>> 767cb479
    }

    fn store_consensus_state(
        &mut self,
        path: ibc::path::ClientConsensusStatePath,
        state: Self::AnyConsensusState,
    ) -> Result {
        let height =
            ibc::Height::new(path.revision_number, path.revision_height)?;
        Ok(self.store_consensus_state_impl(&path.client_id, height, state)?)
    }

    fn delete_consensus_state(
        &mut self,
        path: ibc::path::ClientConsensusStatePath,
    ) -> Result {
        Ok(self.delete_consensus_state_impl(
            &path.client_id,
            ibc::Height::new(path.revision_number, path.revision_height)?,
        )?)
    }

    /// Does nothing in the current implementation.
    ///
    /// Instead, the update timestamp and height are deleted when consensus
    /// state at given height is deleted.
    fn delete_update_meta(
        &mut self,
        _client_id: ibc::ClientId,
        _height: ibc::Height,
    ) -> Result {
        Ok(())
    }

    /// Does nothing in the current implementation.
    ///
    /// Instead, the update timestamp and time are set when storing consensus
    /// state to the host time at the moment `store_consensus_state` method is
    /// called.
    fn store_update_meta(
        &mut self,
        _client_id: ibc::ClientId,
        _height: ibc::Height,
        _host_timestamp: ibc::Timestamp,
        _host_height: ibc::Height,
    ) -> Result {
        Ok(())
    }
}

impl IbcStorage<'_, '_> {
    pub(crate) fn store_consensus_state_impl(
        &mut self,
        client_id: &ibc::ClientId,
        height: ibc::Height,
        state: AnyConsensusState,
    ) -> Result<(), ibc::ClientError> {
        msg!("store_consensus_state({}, {:?})", client_id, state);
        let mut store = self.borrow_mut();
        // TODO(mina86): This should be host timestamp and height.
        let (processed_time, processed_height) = {
            let head = store.chain.head()?;
            (head.timestamp_ns, head.block_height)
        };

        let encoded_state = state.clone().encode_vec();
        let hash = cf_guest::digest_with_client_id(
            client_id,
            encoded_state.as_slice(),
        );
        let mut client = store.private.client_mut(client_id, false)?;
        let state = storage::ClientConsensusState::new(
            processed_time,
            processed_height,
            &state,
        )?;
        client.consensus_states.insert(height, state);


        let trie_key =
            trie_ids::TrieKey::for_consensus_state(client.index, height);
        store.provable.set(&trie_key, &hash).map_err(client_error)
    }

    pub(crate) fn delete_consensus_state_impl(
        &mut self,
        client_id: &ibc::ClientId,
        height: ibc::Height,
    ) -> Result<(), ibc::ClientError> {
        msg!("delete_consensus_state({}, {})", client_id, height);
        let mut store = self.borrow_mut();
        let mut client = store.private.client_mut(client_id, false)?;
        client.consensus_states.remove(&height);
        let key = trie_ids::TrieKey::for_consensus_state(client.index, height);
        store.provable.del(&key).map(|_| ()).map_err(client_error)
    }
}


impl ibc::ExecutionContext for IbcStorage<'_, '_> {
    /// Does nothing in the current implementation.
    ///
    /// The clients are stored in the vector so we can easily find how many
    /// clients were created. So thats why this method doesnt do anything.
    fn increase_client_counter(&mut self) -> Result { Ok(()) }

    fn store_connection(
        &mut self,
        path: &ibc::path::ConnectionPath,
        connection_end: ibc::ConnectionEnd,
    ) -> Result {
        use core::cmp::Ordering;

        msg!("store_connection({}, {:?})", path, connection_end);
        let connection = trie_ids::ConnectionIdx::try_from(&path.0)?;
        let serialised = storage::Serialised::new(&connection_end)?;
        let encoded_connection_end = connection_end.encode_vec();
        let hash = CryptoHash::digest(encoded_connection_end.as_slice());

        let mut store = self.borrow_mut();

        let connections = &mut store.private.connections;
        let index = usize::from(connection);
        match index.cmp(&connections.len()) {
            Ordering::Less => connections[index] = serialised,
            Ordering::Equal => connections.push(serialised),
            Ordering::Greater => {
                return Err(ibc::ConnectionError::ConnectionNotFound {
                    connection_id: path.0.clone(),
                }
                .into())
            }
        }

        store
            .provable
            .set(&trie_ids::TrieKey::for_connection(connection), &hash)
            .map_err(ctx_error)
    }

    /// Does nothing in the current implementation.
    ///
    /// Connections are stored in a vector with client id which can be traversed
    /// to fetch connections from client_id or vice versa (using client store).
    #[allow(unused_variables)]
    fn store_connection_to_client(
        &mut self,
        path: &ibc::path::ClientConnectionPath,
        conn_id: ibc::ConnectionId,
    ) -> Result {
        Ok(())
    }

    /// Does nothing in the current implementation.
    ///
    /// Connections are stored in a vector in an order, so the length of the
    /// array specifies the number of connections.
    fn increase_connection_counter(&mut self) -> Result { Ok(()) }

    fn store_packet_commitment(
        &mut self,
        path: &ibc::path::CommitmentPath,
        commitment: ibc::PacketCommitment,
    ) -> Result {
        msg!("store_packet_commitment({}, {:?})", path, commitment);
        // Note: ibc::PacketCommitment is always 32-byte long.
        self.store_commitment(
            trie_ids::TrieKey::try_from(path)?,
            commitment.as_ref(),
        )
    }

    fn delete_packet_commitment(
        &mut self,
        path: &ibc::path::CommitmentPath,
    ) -> Result {
        msg!("delete_packet_commitment({})", path);
        self.delete_commitment(trie_ids::TrieKey::try_from(path)?)
    }

    fn store_packet_receipt(
        &mut self,
        path: &ibc::path::ReceiptPath,
        ibc::Receipt::Ok: ibc::Receipt,
    ) -> Result {
        msg!("store_packet_receipt({}, Ok)", path);
        self.store_commitment(trie_ids::TrieKey::try_from(path)?, &[0; 32][..])
    }

    fn store_packet_acknowledgement(
        &mut self,
        path: &ibc::path::AckPath,
        commitment: ibc::AcknowledgementCommitment,
    ) -> Result {
        msg!("store_packet_acknowledgement({}, {:?})", path, commitment);
        // Note: ibc::AcknowledgementCommitment is always 32-byte long.
        self.store_commitment(
            trie_ids::TrieKey::try_from(path)?,
            commitment.as_ref(),
        )
    }

    fn delete_packet_acknowledgement(
        &mut self,
        path: &ibc::path::AckPath,
    ) -> Result {
        msg!("delete_packet_acknowledgement({})", path);
        self.delete_commitment(trie_ids::TrieKey::try_from(path)?)
    }

    fn store_channel(
        &mut self,
        path: &ibc::path::ChannelEndPath,
        channel_end: ibc::ChannelEnd,
    ) -> Result {
        msg!("store_channel({}, {:?})", path, channel_end);
        let port_channel = trie_ids::PortChannelPK::try_from(&path.0, &path.1)?;
        let trie_key = trie_ids::TrieKey::for_channel_end(&port_channel);
        let mut store = self.borrow_mut();
        let encoded_channel_end = channel_end.clone().encode_vec();
        let hash = CryptoHash::digest(encoded_channel_end.as_slice());
        store
            .private
            .port_channel
            .entry(port_channel)
            .or_insert_with(Default::default)
            .set_channel_end(&channel_end)
<<<<<<< HEAD
            .map_err(ctx_error)?;
        store.provable.set(&trie_key, &digest).map_err(ctx_error)
=======
            .map_err(error)?;
        store.provable.set(&trie_key, &hash).map_err(error)
>>>>>>> 767cb479
    }

    fn store_next_sequence_send(
        &mut self,
        path: &ibc::path::SeqSendPath,
        seq: ibc::Sequence,
    ) -> Result {
        msg!("store_next_sequence_send: path: {}, seq: {}", path, seq);
        self.store_next_sequence(path.into(), storage::SequenceKind::Send, seq)
    }

    fn store_next_sequence_recv(
        &mut self,
        path: &ibc::path::SeqRecvPath,
        seq: ibc::Sequence,
    ) -> Result {
        msg!("store_next_sequence_recv: path: {}, seq: {}", path, seq);
        self.store_next_sequence(path.into(), storage::SequenceKind::Recv, seq)
    }

    fn store_next_sequence_ack(
        &mut self,
        path: &ibc::path::SeqAckPath,
        seq: ibc::Sequence,
    ) -> Result {
        msg!("store_next_sequence_ack: path: {}, seq: {}", path, seq);
        self.store_next_sequence(path.into(), storage::SequenceKind::Ack, seq)
    }

    fn increase_channel_counter(&mut self) -> Result {
        let mut store = self.borrow_mut();
        store.private.channel_counter += 1;
        msg!(
            "channel_counter has increased to: {}",
            store.private.channel_counter
        );
        Ok(())
    }

    fn emit_ibc_event(&mut self, event: ibc::IbcEvent) -> Result {
        crate::events::emit(event).map_err(ctx_error)
    }

    fn log_message(&mut self, message: String) -> Result {
        msg!(message.as_str());
        Ok(())
    }

    fn get_client_execution_context(&mut self) -> &mut Self::E { self }
}

impl storage::IbcStorage<'_, '_> {
    pub(crate) fn set_client_state(
        &mut self,
        client_id: &ibc::ClientId,
        state: AnyClientState,
    ) -> Result<(), ibc::ClientError> {
        msg!("store_client_state({}, {:?})", client_id, state);
        let mut store = self.borrow_mut();
        let mut client = store.private.client_mut(client_id, true)?;
        let hash =
            client.client_state.set(&state)?.digest_with_client(client_id);
        let key = trie_ids::TrieKey::for_client_state(client.index);
        store.provable.set(&key, &hash).map_err(client_error)
    }

    fn store_commitment(
        &mut self,
        key: trie_ids::TrieKey,
        commitment: &[u8],
    ) -> Result {
        // Caller promises that commitment is always 32 bytes.
        let commitment = <&CryptoHash>::try_from(commitment).unwrap();
        self.borrow_mut().provable.set(&key, commitment).map_err(ctx_error)
    }

    fn delete_commitment(&mut self, key: trie_ids::TrieKey) -> Result {
        self.borrow_mut().provable.del(&key).map(|_| ()).map_err(ctx_error)
    }

    fn store_next_sequence(
        &mut self,
        path: trie_ids::SequencePath<'_>,
        index: storage::SequenceKind,
        seq: ibc::Sequence,
    ) -> Result {
        let key =
            trie_ids::PortChannelPK::try_from(path.port_id, path.channel_id)?;
        let trie_key = trie_ids::TrieKey::for_next_sequence(&key);
        let mut store = self.borrow_mut();
        let hash = {
            let triple = &mut store
                .private
                .port_channel
                .entry(key)
                .or_insert_with(Default::default)
                .next_sequence;
            triple.set(index, seq);
            triple.to_hash()
        };
        store.provable.set(&trie_key, &hash).map_err(ctx_error)
    }
}

fn client_error(description: impl ToString) -> ibc::ClientError {
    ibc::ClientError::Other { description: description.to_string() }
}

fn ctx_error(description: impl ToString) -> ibc::ContextError {
    client_error(description).into()
}<|MERGE_RESOLUTION|>--- conflicted
+++ resolved
@@ -19,19 +19,7 @@
         path: ibc::path::ClientStatePath,
         state: Self::AnyClientState,
     ) -> Result {
-<<<<<<< HEAD
         self.set_client_state(&path.0, state).map_err(ibc::ContextError::from)
-=======
-        msg!("store_client_state({}, {:?})", path, state);
-        let mut store = self.borrow_mut();
-        let mut client = store.private.client_mut(&path.0, true)?;
-        client.client_state.set(&state)?;
-        let state_any = state.encode_vec();
-        let hash =
-            cf_guest::digest_with_client_id(&path.0, state_any.as_slice());
-        let key = trie_ids::TrieKey::for_client_state(client.index);
-        store.provable.set(&key, &hash).map_err(error)
->>>>>>> 767cb479
     }
 
     fn store_consensus_state(
@@ -259,13 +247,8 @@
             .entry(port_channel)
             .or_insert_with(Default::default)
             .set_channel_end(&channel_end)
-<<<<<<< HEAD
             .map_err(ctx_error)?;
-        store.provable.set(&trie_key, &digest).map_err(ctx_error)
-=======
-            .map_err(error)?;
-        store.provable.set(&trie_key, &hash).map_err(error)
->>>>>>> 767cb479
+        store.provable.set(&trie_key, &hash).map_err(ctx_error)
     }
 
     fn store_next_sequence_send(
@@ -326,10 +309,12 @@
         msg!("store_client_state({}, {:?})", client_id, state);
         let mut store = self.borrow_mut();
         let mut client = store.private.client_mut(client_id, true)?;
+        client.client_state.set(&state)?;
+        let state_any = state.encode_vec();
         let hash =
-            client.client_state.set(&state)?.digest_with_client(client_id);
+            cf_guest::digest_with_client_id(client_id, state_any.as_slice());
         let key = trie_ids::TrieKey::for_client_state(client.index);
-        store.provable.set(&key, &hash).map_err(client_error)
+        store.provable.set(&key, &hash).map_err(error)
     }
 
     fn store_commitment(
