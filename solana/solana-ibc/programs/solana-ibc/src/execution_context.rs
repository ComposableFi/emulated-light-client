--- conflicted
+++ resolved
@@ -27,12 +27,8 @@
 use crate::consensus_state::AnyConsensusState;
 use crate::trie_key::TrieKey;
 use crate::{
-<<<<<<< HEAD
-    EmitIBCEvent, HostHeight, InnerChannelId, InnerHeight, InnerPortId,
-    InnerSequence, SolanaIbcStorage, SolanaIbcStorageTest, SolanaTimestamp,
-=======
-    EmitIBCEvent, InnerChannelId, InnerPortId, InnerSequence, SolanaIbcStorage,
->>>>>>> da43fd57
+    EmitIBCEvent, InnerChannelId, InnerPortId,
+    InnerSequence, SolanaIbcStorage, SolanaIbcStorageTest,
 };
 
 type Result<T = (), E = ibc::core::ContextError> = core::result::Result<T, E>;
@@ -130,38 +126,14 @@
             height,
             timestamp
         );
-<<<<<<< HEAD
-        let mut store = self.0.borrow_mut();
-        let mut new_map: BTreeMap<InnerHeight, SolanaTimestamp> =
-            BTreeMap::new();
-        BTreeMap::insert(
-            &mut new_map,
-            (height.revision_number(), height.revision_height()),
-            timestamp.nanoseconds(),
-        );
-        if !store.client_processed_times.contains_key(&client_id.to_string()) {
-            store
-                .client_processed_times
-                .insert(client_id.to_string().clone(), new_map);
-        }
-        store.client_processed_times.get_mut(&client_id.to_string()).map(
-            |processed_times| {
-                BTreeMap::insert(
-                    processed_times,
-                    (height.revision_number(), height.revision_height()),
-                    timestamp.nanoseconds(),
-                )
-            },
-        );
-=======
-        self.client_processed_times
+        let mut store = self.0.borrow_mut();
+        store.client_processed_times
             .entry(client_id.to_string())
             .or_default()
             .insert(
                 (height.revision_number(), height.revision_height()),
                 timestamp.nanoseconds(),
             );
->>>>>>> da43fd57
         Ok(())
     }
 
@@ -178,41 +150,14 @@
             height,
             host_height
         );
-<<<<<<< HEAD
-        let mut new_map: BTreeMap<InnerHeight, HostHeight> = BTreeMap::new();
-        let mut store = self.0.borrow_mut();
-        BTreeMap::insert(
-            &mut new_map,
-            (height.revision_number(), height.revision_height()),
-            (host_height.revision_number(), host_height.revision_height()),
-        );
-        if !store.client_processed_heights.contains_key(&client_id.to_string())
-        {
-            store
-                .client_processed_heights
-                .insert(client_id.to_string().clone(), new_map);
-        }
-        store.client_processed_heights.get_mut(&client_id.to_string()).map(
-            |processed_heights| {
-                BTreeMap::insert(
-                    processed_heights,
-                    (height.revision_number(), height.revision_height()),
-                    (
-                        host_height.revision_number(),
-                        host_height.revision_height(),
-                    ),
-                )
-            },
-        );
-=======
-        self.client_processed_heights
+        let mut store = self.0.borrow_mut();
+        store.client_processed_heights
             .entry(client_id.to_string())
             .or_default()
             .insert(
                 (height.revision_number(), height.revision_height()),
                 (host_height.revision_number(), host_height.revision_height()),
             );
->>>>>>> da43fd57
         Ok(())
     }
 
