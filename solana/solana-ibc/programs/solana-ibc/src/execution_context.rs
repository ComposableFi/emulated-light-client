use anchor_lang::emit;
use anchor_lang::prelude::borsh;
use anchor_lang::solana_program::msg;
use ibc::core::events::IbcEvent;
use ibc::core::ics02_client::error::ClientError;
use ibc::core::ics02_client::ClientExecutionContext;
use ibc::core::ics03_connection::connection::ConnectionEnd;
use ibc::core::ics04_channel::channel::ChannelEnd;
use ibc::core::ics04_channel::commitment::{
    AcknowledgementCommitment, PacketCommitment,
};
use ibc::core::ics04_channel::packet::{Receipt, Sequence};
use ibc::core::ics24_host::identifier::{ClientId, ConnectionId};
use ibc::core::ics24_host::path::{
    AckPath, ChannelEndPath, ClientConnectionPath, ClientConsensusStatePath,
    ClientStatePath, CommitmentPath, ConnectionPath, ReceiptPath, SeqAckPath,
    SeqRecvPath, SeqSendPath,
};
use ibc::core::timestamp::Timestamp;
use ibc::core::{ContextError, ExecutionContext};
use ibc::Height;
use lib::hash::CryptoHash;

use crate::client_state::AnyClientState;
use crate::consensus_state::AnyConsensusState;
use crate::storage::IbcStorage;
use crate::trie_key::TrieKey;
use crate::EmitIBCEvent;

type Result<T = (), E = ibc::core::ContextError> = core::result::Result<T, E>;

impl ClientExecutionContext for IbcStorage<'_, '_, '_,> {
    type V = Self; // ClientValidationContext
    type AnyClientState = AnyClientState;
    type AnyConsensusState = AnyConsensusState;

    fn store_client_state(
        &mut self,
        path: ClientStatePath,
        client_state: Self::AnyClientState,
    ) -> Result {
        msg!("store_client_state({path}, {client_state:?})");
        let key = path.0.to_string();
        let serialized = borsh::to_vec(&client_state).map_err(|err| {
            ClientError::Other { description: err.to_string() }
        })?;
        let hash = lib::hash::CryptoHash::digest(&serialized);
        msg!("This is serialized client state {hash}");

        let mut store = self.borrow_mut();
        store.provable.set(&TrieKey::from(&path), &hash).unwrap();
        store.private.clients.insert(key.clone(), serialized);
        store.private.client_id_set.push(key);
        Ok(())
    }

    fn store_consensus_state(
        &mut self,
        consensus_state_path: ClientConsensusStatePath,
        consensus_state: Self::AnyConsensusState,
    ) -> Result {
        msg!(
            "store_consensus_state - path: {}, consensus_state: {:?}",
            consensus_state_path,
            consensus_state
        );
        let consensus_state_key = (
            consensus_state_path.client_id.to_string(),
            (consensus_state_path.epoch, consensus_state_path.height),
        );
        let mut store = self.borrow_mut();
        let serialized_consensus_state =
            serde_json::to_string(&consensus_state).unwrap();

        let consensus_state_trie_key = TrieKey::from(&consensus_state_path);
        let trie = &mut store.provable;
        trie.set(
            &consensus_state_trie_key,
            &CryptoHash::digest(serialized_consensus_state.as_bytes()),
        )
        .unwrap();

        store
            .private
            .consensus_states
            .insert(consensus_state_key, serialized_consensus_state);
        store.private.height.0 = consensus_state_path.epoch;
        store.private.height.1 = consensus_state_path.height;
        Ok(())
    }

    fn delete_consensus_state(
        &mut self,
        path: ClientConsensusStatePath,
    ) -> Result<(), ContextError> {
        msg!("delete_consensus_state({})", path);
        let key = (path.client_id.to_string(), (path.epoch, path.height));
        let mut store = self.borrow_mut();
        store.private.consensus_states.remove(&key);
        store.provable.del(&TrieKey::from(&path)).unwrap();
        Ok(())
    }


    fn delete_update_height(
        &mut self,
        client_id: ClientId,
        height: Height,
    ) -> Result<(), ContextError> {
        self.borrow_mut()
            .private
            .client_processed_heights
            .get_mut(client_id.as_str())
            .and_then(|processed_times| {
                processed_times.remove(&(
                    height.revision_number(),
                    height.revision_height(),
                ))
            });
        Ok(())
    }

    fn delete_update_time(
        &mut self,
        client_id: ClientId,
        height: Height,
    ) -> Result<(), ContextError> {
        self.borrow_mut()
            .private
            .client_processed_times
            .get_mut(client_id.as_str())
            .and_then(|processed_times| {
                processed_times.remove(&(
                    height.revision_number(),
                    height.revision_height(),
                ))
            });
        Ok(())
    }

    fn store_update_time(
        &mut self,
        client_id: ClientId,
        height: Height,
        timestamp: Timestamp,
    ) -> Result<(), ContextError> {
        msg!("store_update_time({}, {}, {})", client_id, height, timestamp);
        self.borrow_mut()
            .private
            .client_processed_times
            .entry(client_id.to_string())
            .or_default()
            .insert(
                (height.revision_number(), height.revision_height()),
                timestamp.nanoseconds(),
            );
        Ok(())
    }

    fn store_update_height(
        &mut self,
        client_id: ClientId,
        height: Height,
        host_height: Height,
    ) -> Result<(), ContextError> {
        msg!("store_update_height({}, {}, {})", client_id, height, host_height);
        self.borrow_mut()
            .private
            .client_processed_heights
            .entry(client_id.to_string())
            .or_default()
            .insert(
                (height.revision_number(), height.revision_height()),
                (host_height.revision_number(), host_height.revision_height()),
            );
        Ok(())
    }
}

impl ExecutionContext for IbcStorage<'_, '_, '_,> {
    fn increase_client_counter(&mut self) -> Result {
        let mut store = self.borrow_mut();
        store.private.client_counter =
            store.private.client_counter.checked_add(1).unwrap();
        msg!(
            "client_counter has increased to: {}",
            store.private.client_counter
        );
        Ok(())
    }

    fn store_connection(
        &mut self,
        connection_path: &ConnectionPath,
        connection_end: ConnectionEnd,
    ) -> Result {
        msg!(
            "store_connection: path: {}, connection_end: {:?}",
            connection_path,
            connection_end
        );

        let mut store = self.borrow_mut();
        let serialized_connection_end =
            serde_json::to_string(&connection_end).unwrap();
        let connection_trie_key = TrieKey::from(connection_path);
        let trie = &mut store.provable;
        trie.set(
            &connection_trie_key,
            &CryptoHash::digest(serialized_connection_end.as_bytes()),
        )
        .unwrap();

        store
            .private
            .connections
            .insert(connection_path.0.to_string(), serialized_connection_end);
        Ok(())
    }

    fn store_connection_to_client(
        &mut self,
        client_connection_path: &ClientConnectionPath,
        conn_id: ConnectionId,
    ) -> Result {
        msg!(
            "store_connection_to_client: path: {}, connection_id: {:?}",
            client_connection_path,
            conn_id
        );
        let mut store = self.borrow_mut();
        store
            .private
            .client_to_connection
            .insert(client_connection_path.0.to_string(), conn_id.to_string());
        Ok(())
    }

    fn increase_connection_counter(&mut self) -> Result {
        let mut store = self.borrow_mut();
        store.private.connection_counter =
            store.private.connection_counter.checked_add(1).unwrap();
        msg!(
            "connection_counter has increased to: {}",
            store.private.connection_counter
        );
        Ok(())
    }

    fn store_packet_commitment(
        &mut self,
        path: &CommitmentPath,
        commitment: PacketCommitment,
    ) -> Result {
        msg!("store_packet_commitment({path}, {commitment:?})");
        let trie_key = TrieKey::from(path);
        // PacketCommitment is always 32-byte long.
        let commitment = <&CryptoHash>::try_from(commitment.as_ref()).unwrap();
        self.borrow_mut().provable.set(&trie_key, commitment).unwrap();
        Ok(())
    }

    fn delete_packet_commitment(&mut self, path: &CommitmentPath) -> Result {
        msg!("delete_packet_commitment({path})");
        let trie_key = TrieKey::from(path);
        self.borrow_mut().provable.del(&trie_key).unwrap();
        Ok(())
    }

    fn store_packet_receipt(
        &mut self,
        path: &ReceiptPath,
        Receipt::Ok: Receipt,
    ) -> Result {
        msg!("store_packet_receipt({path}, Ok)");
        let trie_key = TrieKey::from(path);
        self.borrow_mut()
            .provable
            .set_and_seal(&trie_key, &CryptoHash::DEFAULT)
            .unwrap();
        Ok(())
    }

    fn store_packet_acknowledgement(
        &mut self,
        path: &AckPath,
        commitment: AcknowledgementCommitment,
    ) -> Result {
        msg!("store_packet_acknowledgement({path}, {commitment:?})");
        let trie_key = TrieKey::from(path);
        // AcknowledgementCommitment is always 32-byte long.
        let commitment = <&CryptoHash>::try_from(commitment.as_ref()).unwrap();
        self.borrow_mut().provable.set(&trie_key, commitment).unwrap();
        Ok(())
    }

    fn delete_packet_acknowledgement(&mut self, path: &AckPath) -> Result {
        msg!("delete_packet_acknowledgement({path})");
        let trie_key = TrieKey::from(path);
        self.borrow_mut().provable.del(&trie_key).unwrap();
        Ok(())
    }

    fn store_channel(
        &mut self,
        channel_end_path: &ChannelEndPath,
        channel_end: ChannelEnd,
    ) -> Result {
        msg!(
            "store_channel: path: {}, channel_end: {:?}",
            channel_end_path,
            channel_end
        );
        let mut store = self.borrow_mut();
        store.private.port_channel_id_set.push((
            channel_end_path.0.to_string(),
            channel_end_path.1.to_string(),
        ));

        let serialized_channel_end = borsh::to_vec(&channel_end).unwrap();
        let channel_end_trie_key = TrieKey::from(channel_end_path);
        let trie = &mut &mut store.provable;
        trie.set(
            &channel_end_trie_key,
            &CryptoHash::digest(&serialized_channel_end),
        )
        .unwrap();

        store.private.channel_ends.insert(
            (channel_end_path.0.to_string(), channel_end_path.1.to_string()),
            serde_json::to_string(&channel_end).unwrap(),
        );
        Ok(())
    }

    fn store_next_sequence_send(
        &mut self,
        path: &SeqSendPath,
        seq: Sequence,
    ) -> Result {
        msg!("store_next_sequence_send: path: {path}, seq: {seq}");
<<<<<<< HEAD
        let mut store = self.0.borrow_mut();
        store.store_next_sequence(
=======
        self.borrow_mut().store_next_sequence(
>>>>>>> 98e45670
            path.into(),
            crate::storage::SequenceTripleIdx::Send,
            seq,
        )
    }

    fn store_next_sequence_recv(
        &mut self,
        path: &SeqRecvPath,
        seq: Sequence,
    ) -> Result {
        msg!("store_next_sequence_recv: path: {path}, seq: {seq}");
<<<<<<< HEAD
        let store: &mut IbcStorageInner<'_, '_, '_,> =
            &mut self.0.borrow_mut();
        store.store_next_sequence(
=======
        self.borrow_mut().store_next_sequence(
>>>>>>> 98e45670
            path.into(),
            crate::storage::SequenceTripleIdx::Recv,
            seq,
        )
    }

    fn store_next_sequence_ack(
        &mut self,
        path: &SeqAckPath,
        seq: Sequence,
    ) -> Result {
        msg!("store_next_sequence_ack: path: {path}, seq: {seq}");
<<<<<<< HEAD
        let store: &mut IbcStorageInner<'_, '_, '_,> =
            &mut self.0.borrow_mut();
        store.store_next_sequence(
=======
        self.borrow_mut().store_next_sequence(
>>>>>>> 98e45670
            path.into(),
            crate::storage::SequenceTripleIdx::Ack,
            seq,
        )
    }

    fn increase_channel_counter(&mut self) -> Result {
        let mut store = self.borrow_mut();
        store.private.channel_counter += 1;
        msg!(
            "channel_counter has increased to: {}",
            store.private.channel_counter
        );
        Ok(())
    }

    fn emit_ibc_event(&mut self, event: IbcEvent) -> Result {
        let mut store = self.borrow_mut();
        let host_height =
            ibc::Height::new(store.private.height.0, store.private.height.1)?;
        let ibc_event = borsh::to_vec(&event).unwrap();
        let inner_host_height =
            (host_height.revision_height(), host_height.revision_number());
        store
            .private
            .ibc_events_history
            .entry(inner_host_height)
            .or_default()
            .push(ibc_event.clone());
        emit!(EmitIBCEvent { ibc_event });
        Ok(())
    }

    fn log_message(&mut self, message: String) -> Result {
        msg!("{}", message);
        Ok(())
    }

    fn get_client_execution_context(&mut self) -> &mut Self::E { self }
}

<<<<<<< HEAD
impl IbcStorageInner<'_, '_, '_,> {
=======
impl crate::storage::IbcStorageInner<'_, '_> {
>>>>>>> 98e45670
    fn store_next_sequence(
        &mut self,
        path: crate::trie_key::SequencePath<'_>,
        index: crate::storage::SequenceTripleIdx,
        seq: Sequence,
    ) -> Result {
        let trie = &mut self.provable;
        let next_seq = &mut self.private.next_sequence;
        let map_key = (path.port_id.to_string(), path.channel_id.to_string());
        let triple = next_seq.entry(map_key).or_default();
        triple.set(index, seq);

        let trie_key = TrieKey::from(path);
        trie.set(&trie_key, &triple.to_hash()).unwrap();

        Ok(())
    }
}<|MERGE_RESOLUTION|>--- conflicted
+++ resolved
@@ -23,13 +23,13 @@
 
 use crate::client_state::AnyClientState;
 use crate::consensus_state::AnyConsensusState;
-use crate::storage::IbcStorage;
+use crate::storage::{IbcStorage, IbcStorageInner};
 use crate::trie_key::TrieKey;
 use crate::EmitIBCEvent;
 
 type Result<T = (), E = ibc::core::ContextError> = core::result::Result<T, E>;
 
-impl ClientExecutionContext for IbcStorage<'_, '_, '_,> {
+impl ClientExecutionContext for IbcStorage<'_, '_, '_> {
     type V = Self; // ClientValidationContext
     type AnyClientState = AnyClientState;
     type AnyConsensusState = AnyConsensusState;
@@ -177,7 +177,7 @@
     }
 }
 
-impl ExecutionContext for IbcStorage<'_, '_, '_,> {
+impl ExecutionContext for IbcStorage<'_, '_, '_> {
     fn increase_client_counter(&mut self) -> Result {
         let mut store = self.borrow_mut();
         store.private.client_counter =
@@ -339,12 +339,8 @@
         seq: Sequence,
     ) -> Result {
         msg!("store_next_sequence_send: path: {path}, seq: {seq}");
-<<<<<<< HEAD
-        let mut store = self.0.borrow_mut();
+        let mut store = self.borrow_mut();
         store.store_next_sequence(
-=======
-        self.borrow_mut().store_next_sequence(
->>>>>>> 98e45670
             path.into(),
             crate::storage::SequenceTripleIdx::Send,
             seq,
@@ -357,13 +353,8 @@
         seq: Sequence,
     ) -> Result {
         msg!("store_next_sequence_recv: path: {path}, seq: {seq}");
-<<<<<<< HEAD
-        let store: &mut IbcStorageInner<'_, '_, '_,> =
-            &mut self.0.borrow_mut();
+        let store: &mut IbcStorageInner<'_, '_, '_> = &mut self.borrow_mut();
         store.store_next_sequence(
-=======
-        self.borrow_mut().store_next_sequence(
->>>>>>> 98e45670
             path.into(),
             crate::storage::SequenceTripleIdx::Recv,
             seq,
@@ -376,13 +367,8 @@
         seq: Sequence,
     ) -> Result {
         msg!("store_next_sequence_ack: path: {path}, seq: {seq}");
-<<<<<<< HEAD
-        let store: &mut IbcStorageInner<'_, '_, '_,> =
-            &mut self.0.borrow_mut();
+        let store: &mut IbcStorageInner<'_, '_, '_> = &mut self.borrow_mut();
         store.store_next_sequence(
-=======
-        self.borrow_mut().store_next_sequence(
->>>>>>> 98e45670
             path.into(),
             crate::storage::SequenceTripleIdx::Ack,
             seq,
@@ -424,11 +410,7 @@
     fn get_client_execution_context(&mut self) -> &mut Self::E { self }
 }
 
-<<<<<<< HEAD
-impl IbcStorageInner<'_, '_, '_,> {
-=======
-impl crate::storage::IbcStorageInner<'_, '_> {
->>>>>>> 98e45670
+impl IbcStorageInner<'_, '_, '_> {
     fn store_next_sequence(
         &mut self,
         path: crate::trie_key::SequencePath<'_>,
