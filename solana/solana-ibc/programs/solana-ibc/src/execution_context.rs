use alloc::collections::BTreeMap;

use anchor_lang::prelude::borsh;
use anchor_lang::solana_program::msg;
use ibc::core::events::IbcEvent;
use ibc::core::ics02_client::error::ClientError;
use ibc::core::ics02_client::ClientExecutionContext;
use ibc::core::ics03_connection::connection::ConnectionEnd;
use ibc::core::ics04_channel::channel::ChannelEnd;
use ibc::core::ics04_channel::commitment::{
    AcknowledgementCommitment, PacketCommitment,
};
use ibc::core::ics04_channel::packet::{Receipt, Sequence};
use ibc::core::ics24_host::identifier::{ClientId, ConnectionId};
use ibc::core::ics24_host::path::{
    AckPath, ChannelEndPath, ClientConnectionPath, ClientConsensusStatePath,
    ClientStatePath, CommitmentPath, ConnectionPath, ReceiptPath, SeqAckPath,
    SeqRecvPath, SeqSendPath,
};
use ibc::core::timestamp::Timestamp;
use ibc::core::{ContextError, ExecutionContext};
use ibc::Height;
use lib::hash::CryptoHash;

use crate::client_state::AnyClientState;
use crate::consensus_state::AnyConsensusState;
use crate::storage::{self, IbcStorage};
use crate::trie_key::TrieKey;

type Result<T = (), E = ibc::core::ContextError> = core::result::Result<T, E>;

impl ClientExecutionContext for IbcStorage<'_, '_> {
    type V = Self; // ClientValidationContext
    type AnyClientState = AnyClientState;
    type AnyConsensusState = AnyConsensusState;

    fn store_client_state(
        &mut self,
        path: ClientStatePath,
        state: Self::AnyClientState,
    ) -> Result {
        msg!("store_client_state({}, {:?})", path, state);
        let hash = CryptoHash::borsh(&state).map_err(error)?;
        let mut store = self.borrow_mut();
        let (client_idx, _) = store.private.set_client(path.0, state)?;
        let key = TrieKey::for_client_state(client_idx);
        store.provable.set(&key, &hash).map_err(error)
    }

    fn store_consensus_state(
        &mut self,
        path: ClientConsensusStatePath,
<<<<<<< HEAD
        state: Self::AnyConsensusState,
    ) -> Result {
        msg!("store_consensus_state({}, {:?})", path, state);
        let hash = CryptoHash::borsh(&state).map_err(error)?;
        let mut store = self.borrow_mut();
        let (client_idx, client) = store.private.client_mut(&path.client_id)?;
        client.consensus_states.insert((path.epoch, path.height), state);
        let key =
            TrieKey::for_consensus_state(client_idx, path.epoch, path.height);
        store.provable.set(&key, &hash).map_err(error)?;
        store.private.height = (path.epoch, path.height);
=======
        consensus_state: Self::AnyConsensusState,
    ) -> Result {
        msg!(
            "store_consensus_state - path: {}, consensus_state: {:?}",
            path,
            consensus_state
        );
        let mut store = self.borrow_mut();
        let serialized = store_serialised_proof(
            &mut store.provable,
            &TrieKey::from(&path),
            &consensus_state,
        )?;
        let height = Height::new(path.epoch, path.height)?;
        let key = (path.client_id.to_string(), height);
        store.private.consensus_states.insert(key, serialized);
        store.private.height = height;
>>>>>>> 5fc2d598
        Ok(())
    }

    fn delete_consensus_state(
        &mut self,
        path: ClientConsensusStatePath,
    ) -> Result<(), ContextError> {
        msg!("delete_consensus_state({})", path);
<<<<<<< HEAD
=======
        let height = Height::new(path.epoch, path.height)?;
        let key = (path.client_id.to_string(), height);
>>>>>>> 5fc2d598
        let mut store = self.borrow_mut();
        let (client_idx, client) = store.private.client_mut(&path.client_id)?;
        client.consensus_states.remove(&(path.epoch, path.height));
        let key =
            TrieKey::for_consensus_state(client_idx, path.epoch, path.height);
        store.provable.del(&key).map_err(error)?;
        Ok(())
    }


    fn delete_update_height(
        &mut self,
        client_id: ClientId,
        height: Height,
    ) -> Result<(), ContextError> {
        self.borrow_mut()
            .private
<<<<<<< HEAD
            .client_mut(&client_id)?
            .1
            .processed_heights
            .remove(&height);
=======
            .client_processed_heights
            .get_mut(client_id.as_str())
            .and_then(|processed_times| processed_times.remove(&height));
>>>>>>> 5fc2d598
        Ok(())
    }

    fn delete_update_time(
        &mut self,
        client_id: ClientId,
        height: Height,
    ) -> Result<(), ContextError> {
        self.borrow_mut()
            .private
<<<<<<< HEAD
            .client_mut(&client_id)?
            .1
            .processed_times
            .remove(&height);
=======
            .client_processed_times
            .get_mut(client_id.as_str())
            .and_then(|processed_times| processed_times.remove(&height));
>>>>>>> 5fc2d598
        Ok(())
    }

    fn store_update_time(
        &mut self,
        client_id: ClientId,
        height: Height,
        timestamp: Timestamp,
    ) -> Result<(), ContextError> {
        msg!("store_update_time({}, {}, {})", client_id, height, timestamp);
        self.borrow_mut()
            .private
<<<<<<< HEAD
            .client_mut(&client_id)?
            .1
            .processed_times
=======
            .client_processed_times
            .entry(client_id.to_string())
            .or_default()
>>>>>>> 5fc2d598
            .insert(height, timestamp.nanoseconds());
        Ok(())
    }

    fn store_update_height(
        &mut self,
        client_id: ClientId,
        height: Height,
        host_height: Height,
    ) -> Result<(), ContextError> {
        msg!("store_update_height({}, {}, {})", client_id, height, host_height);
        self.borrow_mut()
            .private
<<<<<<< HEAD
            .client_mut(&client_id)?
            .1
            .processed_heights
=======
            .client_processed_heights
            .entry(client_id.to_string())
            .or_default()
>>>>>>> 5fc2d598
            .insert(height, host_height);
        Ok(())
    }
}

impl ExecutionContext for IbcStorage<'_, '_> {
    fn increase_client_counter(&mut self) -> Result { Ok(()) }

    fn store_connection(
        &mut self,
        path: &ConnectionPath,
        connection_end: ConnectionEnd,
    ) -> Result {
        msg!("store_connection({}, {:?})", path, connection_end);
        let mut store = self.borrow_mut();
        let serialized = store_serialised_proof(
            &mut store.provable,
            &TrieKey::from(path),
            &connection_end,
        )?;
        store.private.connections.insert(path.0.to_string(), serialized);
        Ok(())
    }

    fn store_connection_to_client(
        &mut self,
        path: &ClientConnectionPath,
        conn_id: ConnectionId,
    ) -> Result {
        msg!("store_connection_to_client({}, {:?})", path, conn_id);
        self.borrow_mut().private.client_mut(&path.0)?.1.connection_id =
            Some(conn_id);
        Ok(())
    }

    fn increase_connection_counter(&mut self) -> Result {
        let mut store = self.borrow_mut();
        store.private.connection_counter =
            store.private.connection_counter.checked_add(1).unwrap();
        msg!(
            "connection_counter has increased to: {}",
            store.private.connection_counter
        );
        Ok(())
    }

    fn store_packet_commitment(
        &mut self,
        path: &CommitmentPath,
        commitment: PacketCommitment,
    ) -> Result {
        msg!("store_packet_commitment({}, {:?})", path, commitment);
        let mut store = self.borrow_mut();
        let trie_key = TrieKey::from(path);
        // PacketCommitment is always 32-byte long.
        let commitment = <&CryptoHash>::try_from(commitment.as_ref()).unwrap();
        store.provable.set(&trie_key, commitment).unwrap();
        record_packet_sequence(
            &mut store.private.packet_commitment_sequence_sets,
            &path.port_id,
            &path.channel_id,
            path.sequence,
        );
        Ok(())
    }

    fn delete_packet_commitment(&mut self, path: &CommitmentPath) -> Result {
        msg!("delete_packet_commitment({})", path);
        let mut store = self.borrow_mut();
        let trie_key = TrieKey::from(path);
        store.provable.del(&trie_key).unwrap();
        delete_packet_sequence(
            &mut store.private.packet_commitment_sequence_sets,
            &path.port_id,
            &path.channel_id,
            path.sequence,
        );
        Ok(())
    }

    fn store_packet_receipt(
        &mut self,
        path: &ReceiptPath,
        Receipt::Ok: Receipt,
    ) -> Result {
        msg!("store_packet_receipt({}, Ok)", path);
        let mut store = self.borrow_mut();
        let trie_key = TrieKey::from(path);
        store.provable.set_and_seal(&trie_key, &CryptoHash::DEFAULT).unwrap();
        Ok(())
    }

    fn store_packet_acknowledgement(
        &mut self,
        path: &AckPath,
        commitment: AcknowledgementCommitment,
    ) -> Result {
        msg!("store_packet_acknowledgement({}, {:?})", path, commitment);
        let mut store = self.borrow_mut();
        let trie_key = TrieKey::from(path);
        // AcknowledgementCommitment is always 32-byte long.
        let commitment = <&CryptoHash>::try_from(commitment.as_ref()).unwrap();
        store.provable.set(&trie_key, commitment).unwrap();
        record_packet_sequence(
            &mut store.private.packet_acknowledgement_sequence_sets,
            &path.port_id,
            &path.channel_id,
            path.sequence,
        );
        Ok(())
    }

    fn delete_packet_acknowledgement(&mut self, path: &AckPath) -> Result {
        msg!("delete_packet_acknowledgement({})", path);
        let mut store = self.borrow_mut();
        let trie_key = TrieKey::from(path);
        store.provable.del(&trie_key).unwrap();
        delete_packet_sequence(
            &mut store.private.packet_acknowledgement_sequence_sets,
            &path.port_id,
            &path.channel_id,
            path.sequence,
        );
        Ok(())
    }

    fn store_channel(
        &mut self,
        path: &ChannelEndPath,
        channel_end: ChannelEnd,
    ) -> Result {
        msg!("store_channel({}, {:?})", path, channel_end);
        let mut store = self.borrow_mut();
        let serialized = store_serialised_proof(
            &mut store.provable,
            &TrieKey::from(path),
            &channel_end,
        )?;
        let key = (path.0.to_string(), path.1.to_string());
        store.private.channel_ends.insert(key.clone(), serialized);
        store.private.port_channel_id_set.push(key);
        Ok(())
    }

    fn store_next_sequence_send(
        &mut self,
        path: &SeqSendPath,
        seq: Sequence,
    ) -> Result {
        msg!("store_next_sequence_send: path: {}, seq: {}", path, seq);
        self.borrow_mut().store_next_sequence(
            path.into(),
            crate::storage::SequenceTripleIdx::Send,
            seq,
        )
    }

    fn store_next_sequence_recv(
        &mut self,
        path: &SeqRecvPath,
        seq: Sequence,
    ) -> Result {
        msg!("store_next_sequence_recv: path: {}, seq: {}", path, seq);
        self.borrow_mut().store_next_sequence(
            path.into(),
            crate::storage::SequenceTripleIdx::Recv,
            seq,
        )
    }

    fn store_next_sequence_ack(
        &mut self,
        path: &SeqAckPath,
        seq: Sequence,
    ) -> Result {
        msg!("store_next_sequence_ack: path: {}, seq: {}", path, seq);
        self.borrow_mut().store_next_sequence(
            path.into(),
            crate::storage::SequenceTripleIdx::Ack,
            seq,
        )
    }

    fn increase_channel_counter(&mut self) -> Result {
        let mut store = self.borrow_mut();
        store.private.channel_counter += 1;
        msg!(
            "channel_counter has increased to: {}",
            store.private.channel_counter
        );
        Ok(())
    }

    fn emit_ibc_event(&mut self, event: IbcEvent) -> Result {
        crate::events::emit(event).map_err(error)
    }

    fn log_message(&mut self, message: String) -> Result {
        msg!("{}", message);
        Ok(())
    }

    fn get_client_execution_context(&mut self) -> &mut Self::E { self }
}

impl crate::storage::IbcStorageInner<'_, '_> {
    fn store_next_sequence(
        &mut self,
        path: crate::trie_key::SequencePath<'_>,
        index: crate::storage::SequenceTripleIdx,
        seq: Sequence,
    ) -> Result {
        let trie = &mut self.provable;
        let next_seq = &mut self.private.next_sequence;
        let map_key = (path.port_id.to_string(), path.channel_id.to_string());
        let triple = next_seq.entry(map_key).or_default();
        triple.set(index, seq);

        let trie_key = TrieKey::from(path);
        trie.set(&trie_key, &triple.to_hash()).unwrap();

        Ok(())
    }
}

/// Serialises value and stores its hash in trie under given key.  Returns the
/// serialised value.
fn store_serialised_proof(
    trie: &mut crate::storage::AccountTrie<'_, '_>,
    key: &TrieKey,
    value: &impl borsh::BorshSerialize,
) -> Result<Vec<u8>> {
    fn store_impl(
        trie: &mut crate::storage::AccountTrie<'_, '_>,
        key: &TrieKey,
        value: borsh::maybestd::io::Result<Vec<u8>>,
    ) -> Result<Vec<u8>> {
        value
            .map_err(|err| err.to_string())
            .and_then(|value| {
                let hash = lib::hash::CryptoHash::digest(&value);
                trie.set(key, &hash)
                    .map(|()| value)
                    .map_err(|err| err.to_string())
            })
            .map_err(error)
    }
    store_impl(trie, key, borsh::to_vec(value))
}

type SequencesMap =
    BTreeMap<(storage::InnerPortId, storage::InnerChannelId), Vec<Sequence>>;

/// Adds sequence to given per-channel set.
fn record_packet_sequence(
    map: &mut SequencesMap,
    port_id: &ibc::core::ics24_host::identifier::PortId,
    channel_id: &ibc::core::ics24_host::identifier::ChannelId,
    sequence: Sequence,
) {
    let key = (port_id.to_string(), channel_id.to_string());
    map.entry(key).or_default().push(sequence);
}

/// Removes sequence from given per-channel set.
fn delete_packet_sequence(
    map: &mut SequencesMap,
    port_id: &ibc::core::ics24_host::identifier::PortId,
    channel_id: &ibc::core::ics24_host::identifier::ChannelId,
    sequence: Sequence,
) {
    use alloc::collections::btree_map::Entry;

    let key = (port_id.to_string(), channel_id.to_string());
    if let Entry::Occupied(mut entry) = map.entry(key) {
        let set = entry.get_mut();
        if let Some(pos) = set.iter().position(|s| *s == sequence) {
            set.swap_remove(pos);
            if set.is_empty() {
                entry.remove();
            }
        }
    }
}

fn error(description: impl ToString) -> ContextError {
    ClientError::Other { description: description.to_string() }.into()
}<|MERGE_RESOLUTION|>--- conflicted
+++ resolved
@@ -50,37 +50,16 @@
     fn store_consensus_state(
         &mut self,
         path: ClientConsensusStatePath,
-<<<<<<< HEAD
         state: Self::AnyConsensusState,
     ) -> Result {
         msg!("store_consensus_state({}, {:?})", path, state);
+        let height = Height::new(path.epoch, path.height)?;
         let hash = CryptoHash::borsh(&state).map_err(error)?;
         let mut store = self.borrow_mut();
         let (client_idx, client) = store.private.client_mut(&path.client_id)?;
-        client.consensus_states.insert((path.epoch, path.height), state);
-        let key =
-            TrieKey::for_consensus_state(client_idx, path.epoch, path.height);
+        client.consensus_states.insert(height, state);
+        let key = TrieKey::for_consensus_state(client_idx, height);
         store.provable.set(&key, &hash).map_err(error)?;
-        store.private.height = (path.epoch, path.height);
-=======
-        consensus_state: Self::AnyConsensusState,
-    ) -> Result {
-        msg!(
-            "store_consensus_state - path: {}, consensus_state: {:?}",
-            path,
-            consensus_state
-        );
-        let mut store = self.borrow_mut();
-        let serialized = store_serialised_proof(
-            &mut store.provable,
-            &TrieKey::from(&path),
-            &consensus_state,
-        )?;
-        let height = Height::new(path.epoch, path.height)?;
-        let key = (path.client_id.to_string(), height);
-        store.private.consensus_states.insert(key, serialized);
-        store.private.height = height;
->>>>>>> 5fc2d598
         Ok(())
     }
 
@@ -89,16 +68,11 @@
         path: ClientConsensusStatePath,
     ) -> Result<(), ContextError> {
         msg!("delete_consensus_state({})", path);
-<<<<<<< HEAD
-=======
         let height = Height::new(path.epoch, path.height)?;
-        let key = (path.client_id.to_string(), height);
->>>>>>> 5fc2d598
         let mut store = self.borrow_mut();
         let (client_idx, client) = store.private.client_mut(&path.client_id)?;
-        client.consensus_states.remove(&(path.epoch, path.height));
-        let key =
-            TrieKey::for_consensus_state(client_idx, path.epoch, path.height);
+        client.consensus_states.remove(&height);
+        let key = TrieKey::for_consensus_state(client_idx, height);
         store.provable.del(&key).map_err(error)?;
         Ok(())
     }
@@ -111,16 +85,10 @@
     ) -> Result<(), ContextError> {
         self.borrow_mut()
             .private
-<<<<<<< HEAD
             .client_mut(&client_id)?
             .1
             .processed_heights
             .remove(&height);
-=======
-            .client_processed_heights
-            .get_mut(client_id.as_str())
-            .and_then(|processed_times| processed_times.remove(&height));
->>>>>>> 5fc2d598
         Ok(())
     }
 
@@ -131,16 +99,10 @@
     ) -> Result<(), ContextError> {
         self.borrow_mut()
             .private
-<<<<<<< HEAD
             .client_mut(&client_id)?
             .1
             .processed_times
             .remove(&height);
-=======
-            .client_processed_times
-            .get_mut(client_id.as_str())
-            .and_then(|processed_times| processed_times.remove(&height));
->>>>>>> 5fc2d598
         Ok(())
     }
 
@@ -153,15 +115,9 @@
         msg!("store_update_time({}, {}, {})", client_id, height, timestamp);
         self.borrow_mut()
             .private
-<<<<<<< HEAD
             .client_mut(&client_id)?
             .1
             .processed_times
-=======
-            .client_processed_times
-            .entry(client_id.to_string())
-            .or_default()
->>>>>>> 5fc2d598
             .insert(height, timestamp.nanoseconds());
         Ok(())
     }
@@ -175,15 +131,9 @@
         msg!("store_update_height({}, {}, {})", client_id, height, host_height);
         self.borrow_mut()
             .private
-<<<<<<< HEAD
             .client_mut(&client_id)?
             .1
             .processed_heights
-=======
-            .client_processed_heights
-            .entry(client_id.to_string())
-            .or_default()
->>>>>>> 5fc2d598
             .insert(height, host_height);
         Ok(())
     }
