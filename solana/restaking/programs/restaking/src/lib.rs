use anchor_lang::prelude::*;
use anchor_spl::associated_token::AssociatedToken;
use anchor_spl::metadata::{burn_nft, BurnNft, Metadata};
use anchor_spl::token::{Mint, Token, TokenAccount};
use solana_ibc::chain::ChainData;
use solana_ibc::cpi::accounts::SetStake;
use solana_ibc::program::SolanaIbc;
use solana_ibc::{CHAIN_SEED, TRIE_SEED};

pub mod constants;
mod token;
mod validation;

use constants::{
    REWARDS_SEED, STAKING_PARAMS_SEED, TEST_SEED, VAULT_PARAMS_SEED, VAULT_SEED,
};

declare_id!("8n3FHwYxFgQCQc2FNFkwDUf9mcqupxXcCvgfHbApMLv3");

#[program]
pub mod restaking {

    use super::*;

    pub fn initialize(
        ctx: Context<Initialize>,
        whitelisted_tokens: Vec<Pubkey>,
        staking_cap: u128,
    ) -> Result<()> {
        let staking_params = &mut ctx.accounts.staking_params;

        staking_params.admin = ctx.accounts.admin.key();
        staking_params.whitelisted_tokens = whitelisted_tokens;
        staking_params.guest_chain_program_id = None;
        staking_params.staking_cap = staking_cap;
        staking_params.rewards_token_mint =
            ctx.accounts.rewards_token_mint.key();

        Ok(())
    }

    /// Stakes the amount in the vault and if guest chain is initialized, a CPI call to the service is being
    /// made to update the stake.
    ///
    /// We are sending the accounts needed for making CPI call to guest blockchain as [`remaining_accounts`]
    /// since we were running out of stack memory. Note that these accounts dont need to be sent until the
    /// guest chain is initialized since CPI calls wont be made during that period.
    /// Since remaining accounts are not named, they have to be
    /// sent in the same order as given below
    /// - Chain Data
    /// - trie
    /// - Guest blockchain program ID
    pub fn deposit<'a, 'info>(
        ctx: Context<'a, 'a, 'a, 'info, Deposit<'info>>,
        service: Option<Service>,
        amount: u64,
    ) -> Result<()> {
        let vault_params = &mut ctx.accounts.vault_params;
        let staking_params = &mut ctx.accounts.staking_params;

        msg!(
            "These are whitelisted tokens {:?} {}",
            staking_params.whitelisted_tokens,
            ctx.accounts.token_mint.key()
        );

        staking_params
            .whitelisted_tokens
            .iter()
            .find(|&&token_mint| token_mint == ctx.accounts.token_mint.key())
            .ok_or(error!(ErrorCodes::TokenNotWhitelisted))?;

        staking_params.total_deposited_amount += amount as u128;
        if staking_params.total_deposited_amount > staking_params.staking_cap {
            return Err(error!(ErrorCodes::StakingCapExceeded));
        }

        let current_time = Clock::get()?.unix_timestamp;
        let guest_chain_program_id = staking_params.guest_chain_program_id;

        vault_params.service =
            if guest_chain_program_id.is_some() { service } else { None };
        vault_params.stake_timestamp_sec = current_time;
        vault_params.stake_amount = amount;
        vault_params.stake_mint = ctx.accounts.token_mint.key();
        vault_params.last_received_rewards_height = 0;

        // Transfer tokens to escrow

        token::transfer(ctx.accounts.into(), &[], amount)?;

        // Mint receipt tokens
        token::mint_nft(ctx.accounts.into())?;

        // Call Guest chain program to update the stake if the chain is initialized
        if guest_chain_program_id.is_some() {
            let service =
                service.as_ref().ok_or(error!(ErrorCodes::MissingService))?;
            let validator_key = match service {
                Service::GuestChain { validator } => validator,
            };
<<<<<<< HEAD
=======
            let borrowed_chain_data =
                ctx.remaining_accounts[0].data.try_borrow().unwrap();
            let mut chain_data: &[u8] = &borrowed_chain_data;
            let chain =
                solana_ibc::chain::ChainData::try_deserialize(&mut chain_data)
                    .unwrap();
            let validator = chain
                .validator(*validator_key)
                .map_err(|_| ErrorCodes::OperationNotAllowed)?;
            let amount = validator.map_or(u128::from(amount), |val| {
                u128::from(val.stake) + u128::from(amount)
            });
>>>>>>> a3b7c885
            validation::validate_remaining_accounts(
                ctx.remaining_accounts,
                &guest_chain_program_id.unwrap(),
            )?;
            core::mem::drop(borrowed_chain_data);
            let bump = ctx.bumps.staking_params;
            let seeds =
                [STAKING_PARAMS_SEED, TEST_SEED, core::slice::from_ref(&bump)];
            let seeds = seeds.as_ref();
            let seeds = core::slice::from_ref(&seeds);
            let cpi_accounts = SetStake {
                sender: ctx.accounts.depositor.to_account_info(),
                chain: ctx.remaining_accounts[0].clone(),
                trie: ctx.remaining_accounts[1].clone(),
                system_program: ctx.accounts.system_program.to_account_info(),
                instruction: ctx.accounts.instruction.to_account_info(),
            };
            let cpi_program = ctx.remaining_accounts[2].clone();
            let cpi_ctx =
                CpiContext::new_with_signer(cpi_program, cpi_accounts, seeds);
<<<<<<< HEAD
            solana_ibc::cpi::set_stake(
                cpi_ctx,
                *validator_key,
                amount as u128,
            )?;
=======
            solana_ibc::cpi::set_stake(cpi_ctx, *validator_key, amount)?;
>>>>>>> a3b7c885
        }

        Ok(())
    }

    pub fn withdraw(ctx: Context<Withdraw>) -> Result<()> {
        let vault_params = &mut ctx.accounts.vault_params;
        let staking_params = &mut ctx.accounts.staking_params;
        let stake_token_mint = ctx.accounts.token_mint.key();

        if staking_params.guest_chain_program_id.is_none() {
            return Err(error!(ErrorCodes::OperationNotAllowed));
        }

        if stake_token_mint != vault_params.stake_mint {
            return Err(error!(ErrorCodes::InvalidTokenMint));
        }

        let chain = &ctx.accounts.guest_chain;
        let service = vault_params
            .service
            .as_ref()
            .ok_or(error!(ErrorCodes::MissingService))?;
        let validator_key = match service {
            Service::GuestChain { validator } => validator,
        };

        let amount = vault_params.stake_amount;
        staking_params.total_deposited_amount -= amount as u128;

        /*
         * Get the rewards from guest blockchain.
         */

        let (rewards, _current_height) = chain.calculate_rewards(
            vault_params.last_received_rewards_height,
            *validator_key,
            vault_params.stake_amount,
        )?;

        let bump = ctx.bumps.staking_params;
        let seeds =
            [STAKING_PARAMS_SEED, TEST_SEED, core::slice::from_ref(&bump)];
        let seeds = seeds.as_ref();
        let seeds = core::slice::from_ref(&seeds);

        // Call Guest chain to update the stake
        let validator_key = match service {
            Service::GuestChain { validator } => validator,
        };
        let validator = chain
            .candidate(*validator_key)
            .map_err(|_| ErrorCodes::OperationNotAllowed)?
            .ok_or(ErrorCodes::MissingService)?;
        let validator_stake = u128::from(validator.stake)
            .checked_sub(u128::from(amount))
            .ok_or(ErrorCodes::SubtractionOverflow)?;
        let cpi_accounts = SetStake {
            sender: ctx.accounts.withdrawer.to_account_info(),
            chain: chain.to_account_info(),
            trie: ctx.accounts.trie.to_account_info(),
            system_program: ctx.accounts.system_program.to_account_info(),
            instruction: ctx.accounts.instruction.to_account_info(),
        };
        let cpi_program = ctx.accounts.guest_chain_program.to_account_info();
        let cpi_ctx =
            CpiContext::new_with_signer(cpi_program, cpi_accounts, seeds);
        solana_ibc::cpi::set_stake(cpi_ctx, *validator_key, validator_stake)?;

        // Transfer rewards from platform wallet
        token::transfer(
            token::TransferAccounts {
                from: ctx
                    .accounts
                    .platform_rewards_token_account
                    .to_account_info(),
                to: ctx
                    .accounts
                    .depositor_rewards_token_account
                    .to_account_info(),
                authority: ctx.accounts.staking_params.to_account_info(),
                token_program: ctx.accounts.token_program.to_account_info(),
            },
            seeds,
            rewards,
        )?;

        // Transfer tokens from escrow
        token::transfer(ctx.accounts.into(), seeds, amount)?;

        // Burn receipt token
        burn_nft(
            CpiContext::new(
                ctx.accounts.metadata_program.to_account_info(),
                BurnNft {
                    metadata: ctx.accounts.nft_metadata.to_account_info(),
                    owner: ctx.accounts.withdrawer.to_account_info(),
                    spl_token: ctx.accounts.token_program.to_account_info(),
                    mint: ctx.accounts.receipt_token_mint.to_account_info(),
                    token: ctx.accounts.receipt_token_account.to_account_info(),
                    edition: ctx
                        .accounts
                        .master_edition_account
                        .to_account_info(),
                },
            ),
            None,
        )?;

        Ok(())
    }

    /// Whitelists new tokens
    ///
    /// This method checks if any of the new token mints which are to be whitelisted
    /// are already whitelisted. If they are the method fails to update the
    /// whitelisted token list.
    pub fn update_token_whitelist(
        ctx: Context<UpdateStakingParams>,
        new_token_mints: Vec<Pubkey>,
    ) -> Result<()> {
        let staking_params = &mut ctx.accounts.staking_params;

        let contains_mint = new_token_mints.iter().any(|token_mint| {
            staking_params.whitelisted_tokens.contains(token_mint)
        });

        if contains_mint {
            return Err(error!(ErrorCodes::TokenAlreadyWhitelisted));
        }

        staking_params
            .whitelisted_tokens
            .append(&mut new_token_mints.as_slice().to_vec());

        Ok(())
    }

    /// Sets guest chain program ID
    ///
    /// After this method is called, CPI calls would be made to guest chain during deposit and stake would be
    /// set to the validators. Users can also claim rewards or withdraw their stake
    /// when the chain is initialized.
    pub fn update_guest_chain_initialization(
        ctx: Context<UpdateStakingParams>,
        guest_chain_program_id: Pubkey,
    ) -> Result<()> {
        let staking_params = &mut ctx.accounts.staking_params;
        if staking_params.guest_chain_program_id.is_some() {
            return Err(error!(ErrorCodes::GuestChainAlreadyInitialized));
        }
        staking_params.guest_chain_program_id = Some(guest_chain_program_id);

        Ok(())
    }

    pub fn claim_rewards(ctx: Context<Claim>) -> Result<()> {
        let staking_params = &ctx.accounts.staking_params;

        if staking_params.guest_chain_program_id.is_none() {
            return Err(error!(ErrorCodes::OperationNotAllowed));
        }

        let token_account = &ctx.accounts.receipt_token_account;
        if token_account.amount < 1 {
            return Err(error!(ErrorCodes::InsufficientReceiptTokenBalance));
        }

        let vault_params = &mut ctx.accounts.vault_params;
        let chain = &ctx.accounts.guest_chain;

        let service = vault_params
            .service
            .as_ref()
            .ok_or(error!(ErrorCodes::MissingService))?;
        let validator_key = match service {
            Service::GuestChain { validator } => validator,
        };
        let stake_amount = vault_params.stake_amount;
        let last_received_rewards_height =
            vault_params.last_received_rewards_height;

        /*
         * Get the rewards from guest blockchain.
         */

        let (rewards, current_height) = chain.calculate_rewards(
            last_received_rewards_height,
            *validator_key,
            stake_amount,
        )?;

        msg!(
            "Current height {}, last claimed height {}",
            current_height,
            vault_params.last_received_rewards_height
        );
        vault_params.last_received_rewards_height = current_height;

        /*
         * Get the current price of rewards token mint from the oracle
         */

        let bump = ctx.bumps.staking_params;
        let seeds =
            [STAKING_PARAMS_SEED, TEST_SEED, core::slice::from_ref(&bump)];
        let seeds = seeds.as_ref();
        let seeds = core::slice::from_ref(&seeds);

        // Transfer the tokens from the platfrom rewards token account to the user token account
        token::transfer(ctx.accounts.into(), seeds, rewards)?;

        Ok(())
    }

    /// This method sets the service for the stake which was deposited before guest chain
    /// initialization
    ///
    /// This method can only be called if the service was not set during the depositing and
    /// can only be called once. Calling otherwise would panic.
    ///
    /// The accounts for CPI are sent as remaining accounts similar to `deposit` method.
    pub fn set_service<'a, 'info>(
        ctx: Context<'a, 'a, 'a, 'info, SetService<'info>>,
        service: Service,
    ) -> Result<()> {
        let vault_params = &mut ctx.accounts.vault_params;
        let staking_params = &mut ctx.accounts.staking_params;
        let guest_chain = &ctx.remaining_accounts[0];

        if staking_params.guest_chain_program_id.is_none() {
            return Err(error!(ErrorCodes::OperationNotAllowed));
        }
        if vault_params.service.is_some() {
            return Err(error!(ErrorCodes::ServiceAlreadySet));
        }

        vault_params.service = Some(service);

        let guest_chain_program_id =
            staking_params.guest_chain_program_id.unwrap(); // Infallible
        let amount = vault_params.stake_amount;

        let validator_key = match service {
            Service::GuestChain { validator } => validator,
        };

        validation::validate_remaining_accounts(
            ctx.remaining_accounts,
            &guest_chain_program_id,
        )?;

        let validator_key = match service {
            Service::GuestChain { validator } => validator,
        };
        let borrowed_chain_data = guest_chain.data.try_borrow().unwrap();
        let mut chain_data: &[u8] = &borrowed_chain_data;
        let chain =
            solana_ibc::chain::ChainData::try_deserialize(&mut chain_data)
                .unwrap();
        let validator = chain
            .validator(validator_key)
            .map_err(|_| ErrorCodes::OperationNotAllowed)?;
        let amount = validator.map_or(u128::from(amount), |val| {
            u128::from(val.stake) + u128::from(amount)
        });
        // Drop refcount on chain data so we can use it in CPI call
        core::mem::drop(borrowed_chain_data);

        let bump = ctx.bumps.staking_params;
        let seeds =
            [STAKING_PARAMS_SEED, TEST_SEED, core::slice::from_ref(&bump)];
        let seeds = seeds.as_ref();
        let seeds = core::slice::from_ref(&seeds);
        let cpi_accounts = SetStake {
            sender: ctx.accounts.depositor.to_account_info(),
            chain: guest_chain.to_account_info(),
            trie: ctx.remaining_accounts[1].clone(),
            system_program: ctx.accounts.system_program.to_account_info(),
            instruction: ctx.accounts.instruction.to_account_info(),
        };
        let cpi_program = ctx.remaining_accounts[2].clone();
        let cpi_ctx =
            CpiContext::new_with_signer(cpi_program, cpi_accounts, seeds);
<<<<<<< HEAD
        solana_ibc::cpi::set_stake(cpi_ctx, validator_key, amount as u128)?;
=======
        solana_ibc::cpi::set_stake(cpi_ctx, validator_key, amount)?;
>>>>>>> a3b7c885

        Ok(())
    }

    /// This method would only be called by `Admin` to withdraw all the funds from the rewards account
    ///
    /// This would usually be called when a wrong amount of funds are transferred in the rewards account.
    /// This is a safety measure and should only be called on emergency.
    pub fn withdraw_reward_funds(
        ctx: Context<WithdrawRewardFunds>,
    ) -> Result<()> {
        msg!(
            "Transferring all the funds from rewards token account to admin \
             account"
        );

        let rewards_balance = ctx.accounts.rewards_token_account.amount;

        let bump = ctx.bumps.staking_params;
        let seeds =
            [STAKING_PARAMS_SEED, TEST_SEED, core::slice::from_ref(&bump)];
        let seeds = seeds.as_ref();
        let seeds = core::slice::from_ref(&seeds);

        token::transfer(ctx.accounts.into(), seeds, rewards_balance)?;

        Ok(())
    }

    pub fn update_staking_cap(
        ctx: Context<UpdateStakingParams>,
        new_staking_cap: u128,
    ) -> Result<()> {
        let staking_params = &mut ctx.accounts.staking_params;

        if staking_params.staking_cap >= new_staking_cap {
            return Err(error!(
                ErrorCodes::NewStakingCapShouldBeMoreThanExistingOne
            ));
        }

        staking_params.staking_cap = new_staking_cap;

        Ok(())
    }
}

#[derive(Accounts)]
pub struct Initialize<'info> {
    #[account(mut)]
    pub admin: Signer<'info>,

    #[account(init, payer = admin, seeds = [STAKING_PARAMS_SEED, TEST_SEED], bump, space = 1024)]
    pub staking_params: Account<'info, StakingParams>,

    pub rewards_token_mint: Account<'info, Mint>,
    #[account(init, payer = admin, seeds = [REWARDS_SEED, TEST_SEED], bump, token::mint = rewards_token_mint, token::authority = staking_params)]
    pub rewards_token_account: Account<'info, TokenAccount>,

    token_program: Program<'info, Token>,
    system_program: Program<'info, System>,
}

#[derive(Accounts)]
pub struct Deposit<'info> {
    #[account(mut)]
    pub depositor: Signer<'info>,

    #[account(init, payer = depositor, seeds = [VAULT_PARAMS_SEED, receipt_token_mint.key().as_ref()], bump, space = 8 + 1024)]
    pub vault_params: Box<Account<'info, Vault>>,
    #[account(mut, seeds = [STAKING_PARAMS_SEED, TEST_SEED], bump)]
    pub staking_params: Box<Account<'info, StakingParams>>,

    pub token_mint: Box<Account<'info, Mint>>,
    #[account(mut, token::mint = token_mint, token::authority = depositor.key())]
    pub depositor_token_account: Box<Account<'info, TokenAccount>>,

    #[account(init_if_needed, payer = depositor, seeds = [VAULT_SEED, token_mint.key().as_ref()], bump, token::mint = token_mint, token::authority = staking_params)]
    pub vault_token_account: Box<Account<'info, TokenAccount>>,

    #[account(
        init,
        payer = depositor,
        mint::decimals = 0,
        mint::authority = depositor,
        mint::freeze_authority = depositor,
    )]
    pub receipt_token_mint: Box<Account<'info, Mint>>,
    #[account(init, payer = depositor, associated_token::mint = receipt_token_mint, associated_token::authority = depositor)]
    pub receipt_token_account: Box<Account<'info, TokenAccount>>,

    pub metadata_program: Program<'info, Metadata>,
    pub token_program: Program<'info, Token>,
    pub associated_token_program: Program<'info, AssociatedToken>,
    pub system_program: Program<'info, System>,
    pub rent: Sysvar<'info, Rent>,

    ///CHECK:   
    #[account(address = solana_program::sysvar::instructions::ID)]
    pub instruction: AccountInfo<'info>,

    #[account(
        mut,
        seeds = [
            b"metadata".as_ref(),
            metadata_program.key().as_ref(),
            receipt_token_mint.key().as_ref(),
            b"edition".as_ref(),
        ],
        bump,
        seeds::program = metadata_program.key()
    )]
    /// CHECK:
    pub master_edition_account: UncheckedAccount<'info>,
    #[account(
        mut,
        seeds = [
            b"metadata".as_ref(),
            metadata_program.key().as_ref(),
            receipt_token_mint.key().as_ref(),
        ],
        bump,
        seeds::program = metadata_program.key()
    )]
    /// CHECK:
    pub nft_metadata: UncheckedAccount<'info>,
}

#[derive(Accounts)]
pub struct Withdraw<'info> {
    #[account(mut)]
    pub withdrawer: Signer<'info>,

    #[account(mut, close = withdrawer, seeds = [VAULT_PARAMS_SEED, receipt_token_mint.key().as_ref()], bump)]
    pub vault_params: Box<Account<'info, Vault>>,
    #[account(mut, seeds = [STAKING_PARAMS_SEED, TEST_SEED], bump, has_one = rewards_token_mint)]
    pub staking_params: Box<Account<'info, StakingParams>>,

    #[account(mut, seeds = [CHAIN_SEED], bump, seeds::program = guest_chain_program.key())]
    pub guest_chain: Box<Account<'info, ChainData>>,
    #[account(mut, seeds = [TRIE_SEED], bump, seeds::program = guest_chain_program.key())]
    /// CHECK:
    pub trie: AccountInfo<'info>,

    pub token_mint: Box<Account<'info, Mint>>,
    #[account(mut, token::mint = token_mint, token::authority = withdrawer.key())]
    pub withdrawer_token_account: Box<Account<'info, TokenAccount>>,

    #[account(mut, seeds = [VAULT_SEED, token_mint.key().as_ref()], bump, token::mint = token_mint, token::authority = staking_params)]
    pub vault_token_account: Box<Account<'info, TokenAccount>>,

    pub rewards_token_mint: Box<Account<'info, Mint>>,
    #[account(init_if_needed, payer = withdrawer, associated_token::mint = rewards_token_mint, associated_token::authority = withdrawer)]
    pub depositor_rewards_token_account: Box<Account<'info, TokenAccount>>,

    #[account(mut, seeds = [REWARDS_SEED, TEST_SEED], bump, token::mint = rewards_token_mint, token::authority = staking_params)]
    pub platform_rewards_token_account: Box<Account<'info, TokenAccount>>,

    #[account(
        mut,
        mint::decimals = 0,
        mint::authority = master_edition_account,
        // mint::freeze_authority = withdrawer,
    )]
    pub receipt_token_mint: Box<Account<'info, Mint>>,
    #[account(mut, token::mint = receipt_token_mint, token::authority = withdrawer)]
    pub receipt_token_account: Box<Account<'info, TokenAccount>>,

    pub guest_chain_program: Program<'info, SolanaIbc>,
    pub token_program: Program<'info, Token>,
    pub associated_token_program: Program<'info, AssociatedToken>,
    pub system_program: Program<'info, System>,
    pub metadata_program: Program<'info, Metadata>,
    pub rent: Sysvar<'info, Rent>,
    #[account(
        mut,
        seeds = [
            b"metadata".as_ref(),
            metadata_program.key().as_ref(),
            receipt_token_mint.key().as_ref(),
            b"edition".as_ref(),
        ],
        bump,
        seeds::program = metadata_program.key()
    )]
    /// CHECK:
    pub master_edition_account: UncheckedAccount<'info>,
    #[account(
        mut,
        seeds = [
            b"metadata".as_ref(),
            metadata_program.key().as_ref(),
            receipt_token_mint.key().as_ref(),
        ],
        bump,
        seeds::program = metadata_program.key()
    )]
    /// CHECK:
    pub nft_metadata: UncheckedAccount<'info>,

    #[account(address = solana_program::sysvar::instructions::ID)]
    /// CHECK:
    pub instruction: AccountInfo<'info>,
}

#[derive(Accounts)]
pub struct UpdateStakingParams<'info> {
    #[account(mut)]
    pub admin: Signer<'info>,

    #[account(mut, seeds = [STAKING_PARAMS_SEED, TEST_SEED], bump, has_one = admin)]
    pub staking_params: Account<'info, StakingParams>,
}

#[derive(Accounts)]
pub struct Claim<'info> {
    #[account(mut)]
    pub claimer: Signer<'info>,

    #[account(mut, seeds = [VAULT_PARAMS_SEED, receipt_token_mint.key().as_ref()], bump)]
    pub vault_params: Box<Account<'info, Vault>>,
    #[account(mut, seeds = [STAKING_PARAMS_SEED, TEST_SEED], bump, has_one = rewards_token_mint)]
    pub staking_params: Box<Account<'info, StakingParams>>,

    #[account(mut, seeds = [CHAIN_SEED], bump, seeds::program = guest_chain_program.key())]
    pub guest_chain: Box<Account<'info, ChainData>>,

    pub rewards_token_mint: Box<Account<'info, Mint>>,
    #[account(init_if_needed, payer = claimer, associated_token::mint = rewards_token_mint, associated_token::authority = claimer)]
    pub depositor_rewards_token_account: Box<Account<'info, TokenAccount>>,

    #[account(mut, seeds = [REWARDS_SEED, TEST_SEED], bump, token::mint = rewards_token_mint, token::authority = staking_params)]
    pub platform_rewards_token_account: Box<Account<'info, TokenAccount>>,

    #[account(mut, mint::decimals = 0)]
    pub receipt_token_mint: Box<Account<'info, Mint>>,
    #[account(mut, token::mint = receipt_token_mint, token::authority = claimer)]
    pub receipt_token_account: Box<Account<'info, TokenAccount>>,

    pub guest_chain_program: Program<'info, SolanaIbc>,
    pub token_program: Program<'info, Token>,
    pub associated_token_program: Program<'info, AssociatedToken>,
    pub system_program: Program<'info, System>,
}

#[derive(Accounts)]
pub struct SetService<'info> {
    #[account(mut)]
    depositor: Signer<'info>,

    #[account(mut, seeds = [VAULT_PARAMS_SEED, receipt_token_mint.key().as_ref()], bump, has_one = stake_mint)]
    pub vault_params: Box<Account<'info, Vault>>,
    #[account(mut, seeds = [STAKING_PARAMS_SEED, TEST_SEED], bump)]
    pub staking_params: Box<Account<'info, StakingParams>>,

    #[account(mut, mint::decimals = 0)]
    pub receipt_token_mint: Box<Account<'info, Mint>>,
    #[account(mut, token::mint = receipt_token_mint, token::authority = depositor)]
    pub receipt_token_account: Box<Account<'info, TokenAccount>>,

    #[account(mut)]
    pub stake_mint: Account<'info, Mint>,

    ///CHECK:   
    #[account(address = solana_program::sysvar::instructions::ID)]
    pub instruction: AccountInfo<'info>,

    pub system_program: Program<'info, System>,
}

#[derive(Accounts)]
pub struct WithdrawRewardFunds<'info> {
    #[account(mut)]
    pub admin: Signer<'info>,

    #[account(mut, seeds = [STAKING_PARAMS_SEED, TEST_SEED], bump, has_one = rewards_token_mint, has_one = admin)]
    pub staking_params: Box<Account<'info, StakingParams>>,

    pub rewards_token_mint: Account<'info, Mint>,
    #[account(mut, seeds = [REWARDS_SEED, TEST_SEED], bump, token::mint = rewards_token_mint, token::authority = staking_params)]
    pub rewards_token_account: Account<'info, TokenAccount>,

    pub admin_rewards_token_account: Account<'info, TokenAccount>,

    token_program: Program<'info, Token>,
}

#[account]
#[derive(InitSpace)]
pub struct StakingParams {
    pub admin: Pubkey,
    #[max_len(20)]
    pub whitelisted_tokens: Vec<Pubkey>,
    /// None means the guest chain is not initialized yet.
    pub guest_chain_program_id: Option<Pubkey>,
    pub rewards_token_mint: Pubkey,
    // None means there is not staking cap
    pub staking_cap: u128,
    pub total_deposited_amount: u128,
}

/// Unused for now
#[derive(AnchorDeserialize, AnchorSerialize, Clone, Debug, Copy)]
pub enum Service {
    GuestChain { validator: Pubkey },
}

#[account]
pub struct Vault {
    pub stake_timestamp_sec: i64,
    // Program to which the amount is staked
    // unused for now
    pub service: Option<Service>,
    pub stake_amount: u64,
    pub stake_mint: Pubkey,
    /// is 0 initially
    pub last_received_rewards_height: u64,
}

#[error_code]
pub enum ErrorCodes {
    #[msg("Token is already whitelisted")]
    TokenAlreadyWhitelisted,
    #[msg("Can only stake whitelisted tokens")]
    TokenNotWhitelisted,
    #[msg(
        "This operation is not allowed until the guest chain is initialized"
    )]
    OperationNotAllowed,
    #[msg("Subtraction overflow")]
    SubtractionOverflow,
    #[msg("Invalid Token Mint")]
    InvalidTokenMint,
    #[msg("Insufficient receipt token balance, expected balance 1")]
    InsufficientReceiptTokenBalance,
    #[msg(
        "Service is missing. Make sure you have assigned your stake to a \
         service"
    )]
    MissingService,
    #[msg(
        "Staking cap has reached. You can stake only when the staking cap is \
         increased"
    )]
    StakingCapExceeded,
    #[msg("New staking cap should be more than existing one")]
    NewStakingCapShouldBeMoreThanExistingOne,
    #[msg("Guest chain can only be initialized once")]
    GuestChainAlreadyInitialized,
    #[msg("Account validation for CPI call to the guest chain")]
    AccountValidationFailedForCPI,
    #[msg("Service is already set.")]
    ServiceAlreadySet,
}<|MERGE_RESOLUTION|>--- conflicted
+++ resolved
@@ -99,8 +99,6 @@
             let validator_key = match service {
                 Service::GuestChain { validator } => validator,
             };
-<<<<<<< HEAD
-=======
             let borrowed_chain_data =
                 ctx.remaining_accounts[0].data.try_borrow().unwrap();
             let mut chain_data: &[u8] = &borrowed_chain_data;
@@ -113,7 +111,6 @@
             let amount = validator.map_or(u128::from(amount), |val| {
                 u128::from(val.stake) + u128::from(amount)
             });
->>>>>>> a3b7c885
             validation::validate_remaining_accounts(
                 ctx.remaining_accounts,
                 &guest_chain_program_id.unwrap(),
@@ -134,15 +131,7 @@
             let cpi_program = ctx.remaining_accounts[2].clone();
             let cpi_ctx =
                 CpiContext::new_with_signer(cpi_program, cpi_accounts, seeds);
-<<<<<<< HEAD
-            solana_ibc::cpi::set_stake(
-                cpi_ctx,
-                *validator_key,
-                amount as u128,
-            )?;
-=======
             solana_ibc::cpi::set_stake(cpi_ctx, *validator_key, amount)?;
->>>>>>> a3b7c885
         }
 
         Ok(())
@@ -386,10 +375,6 @@
             staking_params.guest_chain_program_id.unwrap(); // Infallible
         let amount = vault_params.stake_amount;
 
-        let validator_key = match service {
-            Service::GuestChain { validator } => validator,
-        };
-
         validation::validate_remaining_accounts(
             ctx.remaining_accounts,
             &guest_chain_program_id,
@@ -427,11 +412,7 @@
         let cpi_program = ctx.remaining_accounts[2].clone();
         let cpi_ctx =
             CpiContext::new_with_signer(cpi_program, cpi_accounts, seeds);
-<<<<<<< HEAD
-        solana_ibc::cpi::set_stake(cpi_ctx, validator_key, amount as u128)?;
-=======
         solana_ibc::cpi::set_stake(cpi_ctx, validator_key, amount)?;
->>>>>>> a3b7c885
 
         Ok(())
     }
