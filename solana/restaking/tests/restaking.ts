import * as anchor from "@coral-xyz/anchor";
import * as spl from "@solana/spl-token";
import * as mpl from "@metaplex-foundation/mpl-token-metadata";
import { Program } from "@coral-xyz/anchor";
import { IDL } from "../../../target/types/restaking";
import assert from "assert";
import bs58 from "bs58";
import {
  getRewardsTokenAccountPDA,
  getStakingParamsPDA,
} from "./helper";
import { restakingProgramId } from "./constants";
import {
  claimRewardsInstruction,
  depositInstruction,
  withdrawInstruction,
} from "./instructions";

describe("restaking", () => {
  // Configure the client to use the local cluster.
  const provider = anchor.AnchorProvider.env();
  anchor.setProvider(provider);

  const program = new Program(IDL, restakingProgramId, provider);

  let depositor: anchor.web3.Keypair; // Just another Keypair
  let admin: anchor.web3.Keypair; // This is the authority which is responsible for setting up the staking parameters

  let wSolMint: anchor.web3.PublicKey; // token which would be staked
  let rewardsTokenMint: anchor.web3.PublicKey; // token which would be given as rewards

  let depositorWSolTokenAccount: any; // depositor wSol token account

  let initialMintAmount = 100000000;
  let stakingCap = 30000;
  const depositAmount = 4000;

  const guestChainProgramId = new anchor.web3.PublicKey(
    "9fd7GDygnAmHhXDVWgzsfR6kSRvwkxVnsY8SaSpSH4SX"
  );

  let tokenMintKeypair = anchor.web3.Keypair.generate();
  let tokenMint = tokenMintKeypair.publicKey;

  const sleep = async (ms: number) => new Promise((r) => setTimeout(r, ms));

  console.log(provider.connection.rpcEndpoint);

  if (provider.connection.rpcEndpoint.endsWith("8899")) {
    depositor = anchor.web3.Keypair.generate();
    admin = anchor.web3.Keypair.generate();

    it("Funds all users", async () => {
      await provider.connection.confirmTransaction(
        await provider.connection.requestAirdrop(
          depositor.publicKey,
          10000000000
        ),
        "confirmed"
      );
      await provider.connection.confirmTransaction(
        await provider.connection.requestAirdrop(admin.publicKey, 10000000000),
        "confirmed"
      );

      const depositorUserBalance = await provider.connection.getBalance(
        depositor.publicKey
      );
      const adminUserBalance = await provider.connection.getBalance(
        admin.publicKey
      );

      assert.strictEqual(10000000000, depositorUserBalance);
      assert.strictEqual(10000000000, adminUserBalance);
    });

    it("create project and stable mint and mint some tokens to stakeholders", async () => {
      wSolMint = await spl.createMint(
        provider.connection,
        admin,
        admin.publicKey,
        null,
        9,
      );

      rewardsTokenMint = await spl.createMint(
        provider.connection,
        admin,
        admin.publicKey,
        null,
        6
      );

      depositorWSolTokenAccount = await spl.createAccount(
        provider.connection,
        depositor,
        wSolMint,
        depositor.publicKey
      );

      await spl.mintTo(
        provider.connection,
        depositor,
        wSolMint,
        depositorWSolTokenAccount,
        admin.publicKey,
        initialMintAmount,
        [admin]
      );

      let depositorWSolTokenAccountUpdated = await spl.getAccount(
        provider.connection,
        depositorWSolTokenAccount
      );

      assert.equal(initialMintAmount, depositorWSolTokenAccountUpdated.amount);
    });
  } else {
    // These are the private keys of accounts which i have created and have deposited some SOL in it.
    // Since we cannot airdrop much SOL on devnet (fails most of the time), i have previously airdropped some SOL so that these accounts
    // can be used for testing on devnet.
    // We can have them in another file and import them. But these are only for testing and has 0 balance on mainnet.
    const depositorPrivate =
      "472ZS33Lftn7wdM31QauCkmpgFKFvgBRg6Z6NGtA6JgeRi1NfeZFRNvNi3b3sh5jvrQWrgiTimr8giVs9oq4UM5g";
    const adminPrivate =
      "2HKjYz8yfQxxhRS5f17FRCx9kDp7ATF5R4esLnKA4VaUsMA5zquP5XkQmvv9J5ZUD6wAjD4iBPYXDzQDNZmQ1eki";

    depositor = anchor.web3.Keypair.fromSecretKey(
      new Uint8Array(bs58.decode(depositorPrivate))
    );
    admin = anchor.web3.Keypair.fromSecretKey(
      new Uint8Array(bs58.decode(adminPrivate))
    );

    wSolMint = new anchor.web3.PublicKey(
      "CAb5AhUMS4EbKp1rEoNJqXGy94Abha4Tg4FrHz7zZDZ3"
    );

    it("Get the associated token account and mint tokens", async () => {
      try {
        await provider.connection.confirmTransaction(
          await provider.connection.requestAirdrop(
            depositor.publicKey,
            100000000
          ),
          "confirmed"
        );
      } catch (error) {
        console.log("Airdrop failed");
      }

      const TempdepositorWSolTokenAccount =
        await spl.getOrCreateAssociatedTokenAccount(
          provider.connection,
          depositor,
          wSolMint,
          depositor.publicKey,
          false
        );

      depositorWSolTokenAccount = TempdepositorWSolTokenAccount.address;

      const _depositorWSolTokenAccountBefore = await spl.getAccount(
        provider.connection,
        depositorWSolTokenAccount
      );

      await spl.mintTo(
        provider.connection,
        depositor,
        wSolMint,
        depositorWSolTokenAccount,
        admin.publicKey,
        initialMintAmount,
        [admin]
      );

      const _depositorWSolTokenAccountAfter = await spl.getAccount(
        provider.connection,
        depositorWSolTokenAccount
      );

      assert.equal(
        initialMintAmount,
        _depositorWSolTokenAccountAfter.amount -
          _depositorWSolTokenAccountBefore.amount
      );
    });
  }

  it("Is Initialized", async () => {
    const whitelistedTokens = [wSolMint];
    const { stakingParamsPDA } = getStakingParamsPDA();
    const { rewardsTokenAccountPDA } = getRewardsTokenAccountPDA();
    try {
      const tx = await program.methods
        .initialize(whitelistedTokens, new anchor.BN(stakingCap))
        .accounts({
          admin: admin.publicKey,
          stakingParams: stakingParamsPDA,
          systemProgram: anchor.web3.SystemProgram.programId,
          rewardsTokenMint,
          tokenProgram: spl.TOKEN_PROGRAM_ID,
          rewardsTokenAccount: rewardsTokenAccountPDA,
        })
        .signers([admin])
        .rpc();
      console.log("  Signature for Initializing: ", tx);
    } catch (error) {
      console.log(error);
      // throw error;
    }
  });

<<<<<<< HEAD
  it("Deposit tokens", async () => {
=======
  

  it("Deposit tokens before chain is initialized", async () => {
    const { vaultParamsPDA } = getVaultParamsPDA(tokenMint);
    const { stakingParamsPDA } = getStakingParamsPDA();
    const { guestChainPDA, triePDA, ibcStoragePDA } = getGuestChainAccounts();
    const { vaultTokenAccountPDA } = getVaultTokenAccountPDA(wSolMint);
    const { masterEditionPDA } = getMasterEditionPDA(tokenMint);
    const { nftMetadataPDA } = getNftMetadataPDA(tokenMint);

>>>>>>> 8c74a556
    const receiptTokenAccount = await spl.getAssociatedTokenAddress(
      tokenMint,
      depositor.publicKey
    );

    const depositorBalanceBefore = await spl.getAccount(
      provider.connection,
      depositorWSolTokenAccount
    );

    const tx = await depositInstruction(
      program,
      wSolMint,
      depositor.publicKey,
      depositAmount,
      tokenMintKeypair
    );

    try {
<<<<<<< HEAD
      tx.feePayer = depositor.publicKey;
      const sig = await anchor.web3.sendAndConfirmTransaction(
        provider.connection,
        tx,
        [depositor, tokenMintKeypair]
      );
=======
      const tx = await program.methods
        .deposit(
          { guestChain: { validator: depositor.publicKey } },
          new anchor.BN(depositAmount) // amount how much they are staking
        )
        .preInstructions([
          anchor.web3.ComputeBudgetProgram.setComputeUnitLimit({
            units: 1000000,
          }),
        ])
        .accounts({
          depositor: depositor.publicKey, // staker
          vaultParams: vaultParamsPDA,
          stakingParams: stakingParamsPDA,
          tokenMint: wSolMint, // token which they are staking
          depositorTokenAccount: depositorWSolTokenAccount,
          vaultTokenAccount: vaultTokenAccountPDA,
          receiptTokenMint: tokenMint, // NFT
          receiptTokenAccount,
          tokenProgram: spl.TOKEN_PROGRAM_ID,
          associatedTokenProgram: spl.ASSOCIATED_TOKEN_PROGRAM_ID,
          systemProgram: anchor.web3.SystemProgram.programId,
          masterEditionAccount: masterEditionPDA,
          nftMetadata: nftMetadataPDA,
          instruction: anchor.web3.SYSVAR_INSTRUCTIONS_PUBKEY,
          metadataProgram: new anchor.web3.PublicKey(
            mpl.MPL_TOKEN_METADATA_PROGRAM_ID
          ),
        })
        .remainingAccounts([
          { pubkey: guestChainPDA, isSigner: false, isWritable: true },
          { pubkey: triePDA, isSigner: false, isWritable: true },
          { pubkey: guestChainProgramId, isSigner: false, isWritable: true },
        ])
        .signers([depositor, tokenMintKeypair])
        .rpc();
>>>>>>> 8c74a556

      console.log("  Signature for Depositing: ", sig);

      const depositorBalanceAfter = await spl.getAccount(
        provider.connection,
        depositorWSolTokenAccount
      );
      const depositorReceiptTokenBalanceAfter = await spl.getAccount(
        provider.connection,
        receiptTokenAccount
      );

      assert.equal(
        depositorBalanceBefore.amount - depositorBalanceAfter.amount,
        depositAmount
      );
      assert.equal(depositorReceiptTokenBalanceAfter.amount, 1);
    } catch (error) {
      console.log(error);
      throw error;
    }
  });

  it("Update guest chain initialization with its program ID", async () => {
    const { stakingParamsPDA } = getStakingParamsPDA();
    try {
      const tx = await program.methods
        .updateGuestChainInitialization(guestChainProgramId)
        .accounts({
          admin: admin.publicKey,
          stakingParams: stakingParamsPDA,
        })
        .signers([admin])
        .rpc();
      console.log("  Signature for Updating Guest chain Initialization: ", tx);
    } catch (error) {
      console.log(error);
      throw error;
    }
  })

  it("Set service after guest chain is initialized", async () => {
    const { stakingParamsPDA } = getStakingParamsPDA();
    const { vaultParamsPDA } = getVaultParamsPDA(tokenMint);
    const { guestChainPDA, triePDA, ibcStoragePDA } = getGuestChainAccounts();

    const receiptTokenAccount = await spl.getAssociatedTokenAddress(
      tokenMint,
      depositor.publicKey
    );
    try {
      const tx = await program.methods
        .setService( { guestChain: { validator: depositor.publicKey } })
        .accounts({
          depositor: depositor.publicKey,
          vaultParams: vaultParamsPDA,
          stakingParams: stakingParamsPDA,
          receiptTokenMint: tokenMint,
          receiptTokenAccount,
          stakeMint: wSolMint,
          instruction: anchor.web3.SYSVAR_INSTRUCTIONS_PUBKEY,
          systemProgram: anchor.web3.SystemProgram.programId,
        })
        .remainingAccounts([
          { pubkey: guestChainPDA, isSigner: false, isWritable: true },
          { pubkey: triePDA, isSigner: false, isWritable: true },
          { pubkey: guestChainProgramId, isSigner: false, isWritable: true },
        ])
        .signers([depositor])
        .rpc();
      console.log("  Signature for Updating Guest chain Initialization: ", tx);
    } catch (error) {
      console.log(error);
      throw error;
    }
  })

  it("Claim rewards", async () => {
    const depositorRewardsTokenAccount = await spl.getAssociatedTokenAddress(
      rewardsTokenMint,
      depositor.publicKey
    );

    const tx = await claimRewardsInstruction(
      program,
      depositor.publicKey,
      tokenMintKeypair.publicKey
    );

    try {
      tx.feePayer = depositor.publicKey;
      const sig = await anchor.web3.sendAndConfirmTransaction(
        provider.connection,
        tx,
        [depositor]
      );

      console.log("  Signature for Claiming rewards: ", sig);

      const depositorBalanceAfter = await spl.getAccount(
        provider.connection,
        depositorRewardsTokenAccount
      );

      assert.equal(depositorBalanceAfter.amount, 0); // Rewards is 0 for now.
    } catch (error) {
      console.log(error);
      throw error;
    }
  });

  it("Withdraw tokens", async () => {
    const receiptTokenAccount = await spl.getAssociatedTokenAddress(
      tokenMint,
      depositor.publicKey
    );

    const depositorBalanceBefore = await spl.getAccount(
      provider.connection,
      depositorWSolTokenAccount
    );
    const depositorReceiptTokenBalanceBefore = await spl.getAccount(
      provider.connection,
      receiptTokenAccount
    );

    const tx = await withdrawInstruction(
      program,
      depositor.publicKey,
      tokenMint
    );

    try {
      tx.feePayer = depositor.publicKey;
      const sig = await anchor.web3.sendAndConfirmTransaction(
        provider.connection,
        tx,
        [depositor]
      );

      console.log("  Signature for Withdrawing: ", sig);

      const depositorBalanceAfter = await spl.getAccount(
        provider.connection,
        depositorWSolTokenAccount
      );

      assert.equal(
        depositorBalanceAfter.amount - depositorBalanceBefore.amount,
        depositAmount
      );
      assert.equal(depositorReceiptTokenBalanceBefore.amount, 1);
    } catch (error) {
      console.log(error);
      throw error;
    }
  });
});<|MERGE_RESOLUTION|>--- conflicted
+++ resolved
@@ -6,8 +6,10 @@
 import assert from "assert";
 import bs58 from "bs58";
 import {
+  getGuestChainAccounts,
   getRewardsTokenAccountPDA,
   getStakingParamsPDA,
+  getVaultParamsPDA,
 } from "./helper";
 import { restakingProgramId } from "./constants";
 import {
@@ -212,20 +214,9 @@
     }
   });
 
-<<<<<<< HEAD
-  it("Deposit tokens", async () => {
-=======
   
 
   it("Deposit tokens before chain is initialized", async () => {
-    const { vaultParamsPDA } = getVaultParamsPDA(tokenMint);
-    const { stakingParamsPDA } = getStakingParamsPDA();
-    const { guestChainPDA, triePDA, ibcStoragePDA } = getGuestChainAccounts();
-    const { vaultTokenAccountPDA } = getVaultTokenAccountPDA(wSolMint);
-    const { masterEditionPDA } = getMasterEditionPDA(tokenMint);
-    const { nftMetadataPDA } = getNftMetadataPDA(tokenMint);
-
->>>>>>> 8c74a556
     const receiptTokenAccount = await spl.getAssociatedTokenAddress(
       tokenMint,
       depositor.publicKey
@@ -245,51 +236,12 @@
     );
 
     try {
-<<<<<<< HEAD
       tx.feePayer = depositor.publicKey;
       const sig = await anchor.web3.sendAndConfirmTransaction(
         provider.connection,
         tx,
         [depositor, tokenMintKeypair]
       );
-=======
-      const tx = await program.methods
-        .deposit(
-          { guestChain: { validator: depositor.publicKey } },
-          new anchor.BN(depositAmount) // amount how much they are staking
-        )
-        .preInstructions([
-          anchor.web3.ComputeBudgetProgram.setComputeUnitLimit({
-            units: 1000000,
-          }),
-        ])
-        .accounts({
-          depositor: depositor.publicKey, // staker
-          vaultParams: vaultParamsPDA,
-          stakingParams: stakingParamsPDA,
-          tokenMint: wSolMint, // token which they are staking
-          depositorTokenAccount: depositorWSolTokenAccount,
-          vaultTokenAccount: vaultTokenAccountPDA,
-          receiptTokenMint: tokenMint, // NFT
-          receiptTokenAccount,
-          tokenProgram: spl.TOKEN_PROGRAM_ID,
-          associatedTokenProgram: spl.ASSOCIATED_TOKEN_PROGRAM_ID,
-          systemProgram: anchor.web3.SystemProgram.programId,
-          masterEditionAccount: masterEditionPDA,
-          nftMetadata: nftMetadataPDA,
-          instruction: anchor.web3.SYSVAR_INSTRUCTIONS_PUBKEY,
-          metadataProgram: new anchor.web3.PublicKey(
-            mpl.MPL_TOKEN_METADATA_PROGRAM_ID
-          ),
-        })
-        .remainingAccounts([
-          { pubkey: guestChainPDA, isSigner: false, isWritable: true },
-          { pubkey: triePDA, isSigner: false, isWritable: true },
-          { pubkey: guestChainProgramId, isSigner: false, isWritable: true },
-        ])
-        .signers([depositor, tokenMintKeypair])
-        .rpc();
->>>>>>> 8c74a556
 
       console.log("  Signature for Depositing: ", sig);
 
