--- conflicted
+++ resolved
@@ -71,35 +71,6 @@
 
 ## Verifying the code
 
-<<<<<<< HEAD
-First, compile the programs code from the `emulated-light-client` Github repository to get its bytecode.
-```
-git clone https://github.com/ComposableFi/emulated-light-client.git
-```
-
-```
-anchor build
-```
-Now, install the [Ellipsis Labs verifiable build](https://crates.io/crates/solana-verify) crate.
-```
-cargo install solana-verify
-```
-Get the executable hash of the bytecode from the Restaking program that was compiled
-```
-solana-verify get-executable-hash target/deploy/restaking.so
-```
-Get the hash from the bytecode of the on-chain restaking program that you want to verify
-```
-solana-verify get-program-hash -u <cluster url> 8n3FHwYxFgQCQc2FNFkwDUf9mcqupxXcCvgfHbApMLv3
-```
-**Note for multisig members:** If you want to verify the upgrade program buffer, then you need to get the bytecode from the buffer account using the below command. You can get the buffer account address from the squads.
-```
-solana-verify get-buffer-hash -u <cluster url> <buffer address> 
-```
-
-If the hash outputs of those two commands match, the code in the repository matches the on-chain programs code.
-
-=======
 First, compile the programs code from the `emulated-light-client` Github
 repository to get its bytecode.
 
@@ -130,7 +101,6 @@
 
 If the hash outputs of those two commands match, the code in the
 repository matches the on-chain programs code.
->>>>>>> 405b2720
 
 ## Note
 
