--- conflicted
+++ resolved
@@ -95,18 +95,6 @@
 
         let current_timestamp = Clock::get()?.unix_timestamp as u64;
 
-<<<<<<< HEAD
-        intent.intent_id = intent_id.clone();
-        intent.user = user_in;
-        intent.token_in = token_in;
-        intent.amount_in = amount_in;
-        intent.token_out = token_out.clone();
-        intent.timeout_timestamp_in_sec = timeout_in_sec;
-        intent.creation_timestamp_in_sec = current_timestamp;
-        intent.amount_out = amount_out.clone();
-        intent.winner_solver = winner_solver;
-        intent.single_domain = single_domain;
-=======
         intent.intent_id = new_intent.intent_id;
         intent.user = new_intent.user_in;
         intent.token_in = new_intent.token_in;
@@ -117,20 +105,19 @@
         intent.amount_out = new_intent.amount_out;
         intent.winner_solver = new_intent.winner_solver;
         intent.single_domain = new_intent.single_domain;
->>>>>>> 5e86bc10
 
         events::emit(events::Event::StoreIntent(events::StoreIntent {
             intent: Intent {
-                intent_id,
-                user: user_in,
-                token_in,
-                amount_in,
-                token_out,
-                amount_out,
-                winner_solver,
+                intent_id: new_intent.intent_id,
+                user: new_intent.user_in,
+                token_in: new_intent.token_in,
+                amount_in: new_intent.amount_in,
+                token_out: new_intent.token_out,
+                amount_out: new_intent.amount_out,
+                winner_solver: new_intent.winner_solver,
                 creation_timestamp_in_sec: current_timestamp,
-                timeout_timestamp_in_sec: timeout_in_sec,
-                single_domain,
+                timeout_timestamp_in_sec: new_intent.timeout_timestamp_in_sec,
+                single_domain: new_intent.single_domain,
             },
         }))
         .map_err(|err| {
@@ -484,8 +471,6 @@
     pub creation_timestamp_in_sec: u64,
     pub timeout_timestamp_in_sec: u64,
     pub single_domain: bool,
-<<<<<<< HEAD
-=======
 }
 
 #[derive(AnchorSerialize, AnchorDeserialize, Debug)]
@@ -499,7 +484,6 @@
     pub winner_solver: Pubkey,
     pub timeout_timestamp_in_sec: u64,
     pub single_domain: bool,
->>>>>>> 5e86bc10
 }
 
 // Define the context for initializing the program
