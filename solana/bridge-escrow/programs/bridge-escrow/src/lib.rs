use std::str::FromStr;

use anchor_lang::prelude::*;
use anchor_lang::solana_program;
use anchor_spl::associated_token::AssociatedToken;
use anchor_spl::token;
use anchor_spl::token::{Mint, Token, TokenAccount, Transfer as SplTransfer};
use ibc::apps::transfer::types::msgs::transfer::MsgTransfer;
use ibc::apps::transfer::types::packet::PacketData;
use ibc::apps::transfer::types::{PrefixedCoin, PrefixedDenom};
use ibc::core::host::types::identifiers::{ChannelId, PortId};
use ibc::core::primitives::Timestamp;
use ibc::primitives::Signer as IbcSigner;
use lib::hash::CryptoHash;
use solana_ibc::chain;
use solana_ibc::cpi::accounts::SendTransfer;
use solana_ibc::cpi::send_transfer;
use solana_ibc::program::SolanaIbc;
use solana_ibc::storage::PrivateStorage;

// const DUMMY: &str = "0x36dd1bfe89d409f869fabbe72c3cf72ea8b460f6";
// const BRIDGE_CONTRACT_PUBKEY: &str = "2HLLVco5HvwWriNbUhmVwA2pCetRkpgrqwnjcsZdyTKT";

const AUCTIONEER_SEED: &[u8] = b"auctioneer";
const INTENT_SEED: &[u8] = b"intent";
const DUMMY_SEED: &[u8] = b"dummy";

const DUMMY_TOKEN_TRANSFER_AMOUNT: u64 = 1;

pub mod events;
#[cfg(test)]
mod tests;

declare_id!("64K4AFty7UK9VJC6qykEVwFA93VoyND2uGyQgYa98ui9");

#[program]
pub mod bridge_escrow {
    use anchor_spl::token::{CloseAccount, MintTo};
    use ibc::core::channel::types::timeout::TimeoutHeight;

    use super::*;

    /// Sets the authority and creates a token mint which would be used to
    /// send acknowledgements to the counterparty chain. The token doesnt have
    /// any value is just used to transfer messages.
    pub fn initialize(ctx: Context<Initialize>) -> Result<()> {
        // store the auctioneer
        let auctioneer = &mut ctx.accounts.auctioneer;
        auctioneer.authority = *ctx.accounts.authority.key;
        Ok(())
    }

    /// Escrows the user funds on the source chain
    ///
    /// The funds are stored in token account owned by the auctioneer state PDA. Right now
    /// all the deposits are present in a single pool. But we would want to deposit the funds
    /// in seperate account so that we dont touch the funds of other users.
    ///
    /// TODO: Store the intent without `amount_out` and `solver_out` which would then be
    /// updated by auctioneer. Also escrow the funds in an account whose seeds are the
    /// intent id.
    pub fn escrow_funds(ctx: Context<EscrowFunds>, amount: u64) -> Result<()> {
        // Transfer SPL tokens from the user's account to the auctioneer's account
        let cpi_accounts = SplTransfer {
            from: ctx.accounts.user_token_account.to_account_info(),
            to: ctx.accounts.escrow_token_account.to_account_info(),
            authority: ctx.accounts.user.to_account_info(),
        };

        let cpi_program = ctx.accounts.token_program.to_account_info();
        let cpi_ctx = CpiContext::new(cpi_program, cpi_accounts);

        token::transfer(cpi_ctx, amount)?;

        events::emit(events::Event::EscrowFunds(events::EscrowFunds {
            amount,
            sender: ctx.accounts.user.key(),
            token_mint: ctx.accounts.token_mint.key(),
        }))
        .map_err(|err| {
            msg!("{}", err);
            ErrorCode::InvalidEventFormat
        })?;

        Ok(())
    }

    /// Called by the auctioneer whose address is stored in `auctioneer` state account.
    pub fn store_intent(
        ctx: Context<StoreIntent>,
        new_intent: IntentPayload,
    ) -> Result<()> {
        // verify if caller is auctioneer
        let auctioneer = &ctx.accounts.auctioneer;
        require!(
            *ctx.accounts.authority.key == auctioneer.authority,
            ErrorCode::Unauthorized
        );

        // save intent on a PDA derived from the auctioneer account
        let intent = &mut ctx.accounts.intent;

        let current_timestamp = Clock::get()?.unix_timestamp as u64;

<<<<<<< HEAD
        intent.intent_id = new_intent.intent_id.clone();
=======
        require!(
            current_timestamp < new_intent.timeout_timestamp_in_sec,
            ErrorCode::InvalidTimeout
        );

        intent.intent_id = new_intent.intent_id;
>>>>>>> c0e7f130
        intent.user = new_intent.user_in;
        intent.token_in = new_intent.token_in;
        intent.amount_in = new_intent.amount_in;
        intent.token_out = new_intent.token_out.clone();
        intent.timeout_timestamp_in_sec = new_intent.timeout_timestamp_in_sec;
        intent.creation_timestamp_in_sec = current_timestamp;
        intent.amount_out = new_intent.amount_out.clone();
        intent.winner_solver = new_intent.winner_solver;
        intent.single_domain = new_intent.single_domain;

        events::emit(events::Event::StoreIntent(events::StoreIntent {
            intent: Intent {
                intent_id: new_intent.intent_id,
                user: new_intent.user_in,
                token_in: new_intent.token_in,
                amount_in: new_intent.amount_in,
                token_out: new_intent.token_out,
                amount_out: new_intent.amount_out,
                winner_solver: new_intent.winner_solver,
                creation_timestamp_in_sec: current_timestamp,
                timeout_timestamp_in_sec: new_intent.timeout_timestamp_in_sec,
                single_domain: new_intent.single_domain,
            },
        }))
        .map_err(|err| {
            msg!("{}", err);
            ErrorCode::InvalidEventFormat
        })?;

        Ok(())
    }

    /// The memo should contain the token mint address, amount and solver address
    /// seperated by commas. Right now this method can only be called by the
    /// auctioneer.
    ///
    /// TODO: Modify the method such that the method can only be called by
    /// the solana-ibc bridge contract. This would then remove the trust factor
    /// from the auctioneer.
    pub fn on_receive_transfer(
        ctx: Context<ReceiveTransferContext>,
        memo: String,
    ) -> Result<()> {
        // Extract and validate the memo
        let parts: Vec<&str> = memo.split(',').collect();

        // require!(
        //     msg.packet_data.token.denom.base_denom.to_string() == DUMMY,
        //     ErrorCode::InvalidDenom
        // );
        let token_mint =
            Pubkey::from_str(parts[0]).map_err(|_| ErrorCode::BadPublickey)?;
        let amount: u64 =
            parts[1].parse().map_err(|_| ErrorCode::InvalidAmount)?;
        let solver =
            Pubkey::from_str(parts[2]).map_err(|_| ErrorCode::BadPublickey)?;

        if token_mint != ctx.accounts.token_mint.key() {
            return Err(ErrorCode::InvalidTokenAddress.into());
        }

        if solver != ctx.accounts.solver_token_account.owner {
            return Err(ErrorCode::InvalidSolverOutAddress.into());
        }

        // Transfer tokens from Auctioneer to Solver
        let cpi_accounts = SplTransfer {
            from: ctx.accounts.escrow_token_account.to_account_info(),
            to: ctx.accounts.solver_token_account.to_account_info(),
            authority: ctx.accounts.auctioneer_state.to_account_info(),
        };

        let seeds = &[
            AUCTIONEER_SEED,
            core::slice::from_ref(&ctx.bumps.auctioneer_state),
        ];
        let seeds = seeds.as_ref();
        let signer_seeds = core::slice::from_ref(&seeds);

        let cpi_program = ctx.accounts.token_program.to_account_info();
        let cpi_ctx = CpiContext::new_with_signer(
            cpi_program,
            cpi_accounts,
            signer_seeds,
        );

        token::transfer(cpi_ctx, amount)?;

        events::emit(events::Event::OnReceiveTransfer(
            events::OnReceiveTransfer {
                amount,
                solver: ctx.accounts.solver.key(),
            },
        ))
        .map_err(|err| {
            msg!("{}", err);
            ErrorCode::InvalidEventFormat
        })?;

        Ok(())
    }

    // this function is called by Solver
    #[allow(unused_variables)]
    pub fn send_funds_to_user(
        ctx: Context<SplTokenTransfer>,
        intent_id: String,
        hashed_full_denom: Option<CryptoHash>,
        solver_out: Option<String>,
    ) -> Result<()> {
        let intent = &ctx.accounts.intent;
        require!(
            *ctx.accounts.solver.key == intent.winner_solver,
            ErrorCode::Unauthorized
        );

        let token_program = &ctx.accounts.token_program;
        let solver = &ctx.accounts.solver;

        let amount_out = intent
            .amount_out
            .parse::<u64>()
            .map_err(|_| ErrorCode::InvalidAmount)?;

        // Transfer tokens from Solver to User
        let cpi_accounts = SplTransfer {
            from: ctx
                .accounts
                .solver_token_out_account
                .to_account_info()
                .clone(),
            to: ctx.accounts.user_token_out_account.to_account_info().clone(),
            authority: solver.to_account_info().clone(),
        };
        let cpi_program = token_program.to_account_info();
        token::transfer(
            CpiContext::new(cpi_program, cpi_accounts),
            amount_out,
        )?;

        let bump = ctx.bumps.auctioneer_state;
        let seeds = &[AUCTIONEER_SEED, core::slice::from_ref(&bump)];
        let seeds = seeds.as_ref();
        let signer_seeds = core::slice::from_ref(&seeds);

        if intent.single_domain {
            // Transfer tokens from Auctioneer to Solver
            let auctioneer_token_in_account = ctx
                .accounts
                .auctioneer_token_in_account
                .as_ref()
                .ok_or(ErrorCode::AccountsNotPresent)?;
            let solver_token_in_account = ctx
                .accounts
                .solver_token_in_account
                .as_ref()
                .ok_or(ErrorCode::AccountsNotPresent)?;

            let cpi_accounts = SplTransfer {
                from: auctioneer_token_in_account.to_account_info(),
                to: solver_token_in_account.to_account_info(),
                authority: ctx.accounts.auctioneer_state.to_account_info(),
            };
            let cpi_program = token_program.to_account_info();
            token::transfer(
                CpiContext::new_with_signer(
                    cpi_program,
                    cpi_accounts,
                    signer_seeds,
                ),
                intent.amount_in,
            )?;

            events::emit(events::Event::SendFundsToUser(
                events::SendFundsToUser {
                    amount: amount_out,
                    receiver: intent.user,
                    token_mint: ctx.accounts.token_out.key(),
                    intent_id,
                    solver_out,
                },
            ))
            .map_err(|err| {
                msg!("{}", err);
                ErrorCode::InvalidEventFormat
            })?;
        } else {
            let solver_out =
                solver_out.ok_or(ErrorCode::InvalidSolverAddress)?;
            let hashed_full_denom =
                hashed_full_denom.ok_or(ErrorCode::InvalidTokenAddress)?;

            let token_mint = ctx
                .accounts
                .token_mint
                .as_ref()
                .ok_or(ErrorCode::AccountsNotPresent)?;

            let my_custom_memo = format!(
                "{},{},{}",
                intent.token_out, intent.amount_out, solver_out
            );

            let receiver_token_account = ctx
                .accounts
                .receiver_token_account
                .as_ref()
                .ok_or(ErrorCode::AccountsNotPresent)?;

            // Mint dummy tokens so that they can transferred
            let mint_acc = MintTo {
                mint: token_mint.to_account_info(),
                to: receiver_token_account.to_account_info(),
                authority: ctx.accounts.auctioneer_state.to_account_info(),
            };

            let cpi_ctx = CpiContext::new_with_signer(
                ctx.accounts.token_program.to_account_info(),
                mint_acc,
                signer_seeds,
            );

            anchor_spl::token::mint_to(cpi_ctx, DUMMY_TOKEN_TRANSFER_AMOUNT)?;

            // Cross-chain transfer + memo
            let transfer_ctx = CpiContext::new_with_signer(
                ctx.accounts
                    .ibc_program
                    .as_ref()
                    .ok_or(ErrorCode::AccountsNotPresent)?
                    .to_account_info(),
                SendTransfer {
                    sender: ctx.accounts.solver.to_account_info(),
                    receiver: ctx
                        .accounts
                        .receiver
                        .as_ref()
                        .map(|acc| acc.to_account_info()),
                    storage: ctx
                        .accounts
                        .storage
                        .as_ref()
                        .ok_or(ErrorCode::AccountsNotPresent)?
                        .to_account_info(),
                    trie: ctx
                        .accounts
                        .trie
                        .as_ref()
                        .ok_or(ErrorCode::AccountsNotPresent)?
                        .to_account_info(),
                    chain: ctx
                        .accounts
                        .chain
                        .as_ref()
                        .ok_or(ErrorCode::AccountsNotPresent)?
                        .to_account_info(),
                    mint_authority: ctx
                        .accounts
                        .mint_authority
                        .as_ref()
                        .map(|acc| acc.to_account_info()),
                    token_mint: ctx
                        .accounts
                        .token_mint
                        .as_ref()
                        .map(|acc| acc.to_account_info()),
                    escrow_account: ctx
                        .accounts
                        .escrow_account
                        .as_ref()
                        .map(|acc| acc.to_account_info()),
                    receiver_token_account: Some(
                        receiver_token_account.to_account_info(),
                    ),
                    fee_collector: ctx
                        .accounts
                        .fee_collector
                        .as_ref()
                        .map(|acc| acc.to_account_info()),
                    token_program: Some(
                        ctx.accounts.token_program.to_account_info(),
                    ),
                    system_program: ctx
                        .accounts
                        .system_program
                        .to_account_info(),
                },
                signer_seeds,
            );

            let memo = "{\"forward\":{\"receiver\":\"\
                        0x4c22af5da4a849a8f39be00eb1b44676ac5c9060\",\"port\":\
                        \"transfer\",\"channel\":\"channel-52\",\"timeout\":\
                        600000000000000,\"next\":{\"memo\":\"my-custom-msg\"\
                        }}}"
            .to_string();
            let memo = memo.replace("my-custom-msg", &my_custom_memo);

            // MsgTransfer
            let msg = MsgTransfer {
                port_id_on_a: PortId::from_str("transfer").unwrap(),
                chan_id_on_a: ChannelId::from_str("channel-0").unwrap(),
                packet_data: PacketData {
                    token: PrefixedCoin {
                        denom: PrefixedDenom::from_str(
                            &token_mint.key().to_string(),
                        )
                        .unwrap(), // token only owned by this PDA
                        amount: DUMMY_TOKEN_TRANSFER_AMOUNT.into(),
                    },
                    sender: IbcSigner::from(
                        ctx.accounts.solver.key().to_string(),
                    ),
                    receiver: String::from("pfm").into(),
                    memo: memo.into(),
                },
                timeout_height_on_b: TimeoutHeight::Never,
                timeout_timestamp_on_b: Timestamp::from_nanoseconds(u64::MAX)
                    .unwrap(),
            };

            send_transfer(transfer_ctx, hashed_full_denom, msg)?;

<<<<<<< HEAD
            events::emit(events::Event::SendFundsToUser(
                events::SendFundsToUser {
                    amount: amount_out,
                    receiver: intent.user,
                    token_mint: ctx.accounts.token_out.key(),
                    intent_id,
                    solver_out: Some(solver_out),
                },
            ))
            .map_err(|err| {
                msg!("{}", err);
                ErrorCode::InvalidEventFormat
            })?;
        }
=======
            // Close the dummy token account.
            let close_accs = CloseAccount {
                account: receiver_token_account.to_account_info(),
                destination: ctx.accounts.solver.to_account_info(),
                authority: ctx.accounts.solver.to_account_info(),
            };

            let cpi_ctx = CpiContext::new(
                ctx.accounts.token_program.to_account_info(),
                close_accs,
            );
>>>>>>> c0e7f130

            anchor_spl::token::close_account(cpi_ctx)?;
        }
        Ok(())
    }

    /// If the intent has not been solved, then the funds can withdrawn by the user
    /// after the timeout period has passed.
    ///
    /// TODO: The funds should only be withdrawn if the message is sent through IBC that
    /// the request got timed out.
    pub fn on_timeout(
        ctx: Context<OnTimeout>,
        intent_id: String,
    ) -> Result<()> {
        let authority = &ctx.accounts.user.key();

        let intent = &ctx.accounts.intent;
        require!(authority == &intent.user, ErrorCode::Unauthorized);

        let current_time = Clock::get()?.unix_timestamp as u64;
        require!(
            current_time >= intent.timeout_timestamp_in_sec,
            ErrorCode::IntentNotTimedOut
        );

        let bump = ctx.bumps.auctioneer_state;
        let signer_seeds = &[AUCTIONEER_SEED, &[bump]];
        let signer_seeds = signer_seeds.as_ref();
        let signer_seeds = core::slice::from_ref(&signer_seeds);

        // Unescrow the tokens
        let cpi_accounts = SplTransfer {
            from: ctx.accounts.escrow_token_account.to_account_info(),
            to: ctx.accounts.user_token_account.to_account_info(),
            authority: ctx.accounts.auctioneer_state.to_account_info(),
        };

        let cpi_ctx = CpiContext::new_with_signer(
            ctx.accounts.token_program.to_account_info(),
            cpi_accounts,
            signer_seeds,
        );
        anchor_spl::token::transfer(cpi_ctx, intent.amount_in)?;

        events::emit(events::Event::OnTimeout(events::OnTimeout {
            amount: intent.amount_in,
            token_mint: intent.token_in,
            intent_id,
        }))
        .map_err(|err| {
            msg!("{}", err);
            ErrorCode::InvalidEventFormat
        })?;

        Ok(())
    }
}

// Define the Auctioneer account
#[account]
pub struct Auctioneer {
    pub authority: Pubkey,
}

// Define the Intent account with space calculation
#[account]
#[derive(Debug, PartialEq, Eq, InitSpace)]
pub struct Intent {
    #[max_len(20)]
    pub intent_id: String,
    pub user: Pubkey,
    pub token_in: Pubkey,
    pub amount_in: u64,
    #[max_len(20)]
    pub token_out: String,
    #[max_len(20)]
    pub amount_out: String,
    pub winner_solver: Pubkey,
    // Timestamp when the intent was created
    pub creation_timestamp_in_sec: u64,
    pub timeout_timestamp_in_sec: u64,
    pub single_domain: bool,
}

#[derive(AnchorSerialize, AnchorDeserialize, Debug)]
pub struct IntentPayload {
    pub intent_id: String,
    pub user_in: Pubkey,
    pub token_in: Pubkey,
    pub amount_in: u64,
    pub token_out: String,
    pub amount_out: String,
    pub winner_solver: Pubkey,
    pub timeout_timestamp_in_sec: u64,
    pub single_domain: bool,
}

// Define the context for initializing the program
#[derive(Accounts)]
#[instruction()]
pub struct Initialize<'info> {
    #[account(mut)]
    pub authority: Signer<'info>,
    #[account(init, seeds = [AUCTIONEER_SEED], bump, payer = authority, space = 8 + 32)]
    pub auctioneer: Account<'info, Auctioneer>,

    #[account(init, payer = authority, seeds = [DUMMY_SEED], bump, mint::decimals = 9, mint::authority = auctioneer)]
    pub token_mint: Account<'info, Mint>,

    pub system_program: Program<'info, System>,
    pub token_program: Program<'info, Token>,
    pub associated_token_program: Program<'info, AssociatedToken>,
}

// Define the context for storing intent
#[derive(Accounts)]
#[instruction(intent_id: String)]
pub struct StoreIntent<'info> {
    #[account(mut)]
    pub authority: Signer<'info>,
    #[account(init, seeds = [INTENT_SEED, intent_id.as_bytes()], bump, payer = authority, space = 8 + Intent::INIT_SPACE)]
    pub intent: Account<'info, Intent>,
    #[account(seeds = [AUCTIONEER_SEED], bump)]
    pub auctioneer: Account<'info, Auctioneer>,
    pub system_program: Program<'info, System>,
}

#[derive(Accounts)]
#[instruction(intent_id: String)]
pub struct ReceiveTransferContext<'info> {
    #[account(mut)]
    pub authority: Signer<'info>,

    #[account(seeds = [AUCTIONEER_SEED], bump, has_one = authority)]
    pub auctioneer_state: Account<'info, Auctioneer>,
    #[account(mut, close = authority, seeds = [INTENT_SEED, intent_id.as_bytes()], bump)]
    pub intent: Account<'info, Intent>,

    pub token_mint: Account<'info, Mint>,
    #[account(mut, token::mint = token_mint, token::authority = auctioneer_state)]
    pub escrow_token_account: Account<'info, TokenAccount>,
    #[account(mut, token::mint = token_mint)]
    pub solver_token_account: Account<'info, TokenAccount>,

    #[account(address = solana_program::sysvar::instructions::ID)]
    /// CHECK: Used for getting the caller program id to verify if the right
    /// program is calling the method.
    pub instruction: UncheckedAccount<'info>,
    pub token_program: Program<'info, Token>,
}

// Accounts for transferring SPL tokens
#[derive(Accounts)]
#[instruction(intent_id: String)]
pub struct SplTokenTransfer<'info> {
    // Intent reading
    #[account(mut, close = auctioneer, seeds = [INTENT_SEED, intent_id.as_bytes()], bump)]
    pub intent: Account<'info, Intent>,
    #[account(seeds = [AUCTIONEER_SEED], bump)]
    pub auctioneer_state: Account<'info, Auctioneer>,
    #[account(mut)]
    pub solver: Signer<'info>,

    #[account(mut, address = auctioneer_state.authority)]
    /// CHECK:
    pub auctioneer: UncheckedAccount<'info>,

    pub token_in: Option<Account<'info, Mint>>,
    pub token_out: Account<'info, Mint>,

    // Program (Escrow) -> Solver SPL Token Transfer Accounts
    #[account(mut, token::mint = token_in, token::authority = auctioneer_state)]
    pub auctioneer_token_in_account: Option<Account<'info, TokenAccount>>,
    #[account(mut, token::authority = solver, token::mint = token_in)]
    pub solver_token_in_account: Option<Account<'info, TokenAccount>>,

    // Solver -> User SPL Token Transfer Accounts
    #[account(mut, token::authority = solver, token::mint = token_out)]
    pub solver_token_out_account: Account<'info, TokenAccount>,
    #[account(mut, token::mint = token_out)]
    pub user_token_out_account: Account<'info, TokenAccount>,

    pub token_program: Program<'info, Token>,
    pub associated_token_program: Program<'info, AssociatedToken>,
    pub system_program: Program<'info, System>,

    // The accounts below are only needed for cross chain intents

    // Cross-chain Transfer Accounts
    pub ibc_program: Option<Program<'info, SolanaIbc>>, // Use IbcProgram here
    #[account(mut)]
    /// CHECK:
    pub receiver: Option<AccountInfo<'info>>,
    #[account(mut)]
    pub storage: Option<Account<'info, PrivateStorage>>,
    /// CHECK:
    #[account(mut)]
    pub trie: Option<UncheckedAccount<'info>>,
    #[account(mut)]
    pub chain: Option<Box<Account<'info, chain::ChainData>>>,
    /// CHECK:
    #[account(mut)]
    pub mint_authority: Option<UncheckedAccount<'info>>,
    #[account(mut, seeds = [DUMMY_SEED], bump)]
    pub token_mint: Option<Box<Account<'info, Mint>>>,
    /// CHECK:
    #[account(mut)]
    pub escrow_account: Option<UncheckedAccount<'info>>,
    #[account(init_if_needed, payer = solver, associated_token::mint = token_mint, associated_token::authority = solver)]
    pub receiver_token_account: Option<Box<Account<'info, TokenAccount>>>,
    /// CHECK:
    #[account(mut)]
    pub fee_collector: Option<UncheckedAccount<'info>>,
}

#[derive(Accounts)]
pub struct EscrowFunds<'info> {
    #[account(mut)]
    pub user: Signer<'info>,
    #[account(mut, token::authority = user, token::mint = token_mint)]
    pub user_token_account: Account<'info, TokenAccount>,
    #[account(seeds = [AUCTIONEER_SEED], bump)]
    pub auctioneer_state: Account<'info, Auctioneer>,
    pub token_mint: Account<'info, Mint>,
    #[account(init_if_needed, payer = user, associated_token::mint = token_mint, associated_token::authority = auctioneer_state)]
    pub escrow_token_account: Account<'info, TokenAccount>,
    pub token_program: Program<'info, Token>,
    pub associated_token_program: Program<'info, AssociatedToken>,
    pub system_program: Program<'info, System>,
}

#[derive(Accounts)]
#[instruction(intent_id: String)]
pub struct OnTimeout<'info> {
    #[account(mut)]
    pub user: Signer<'info>,
    #[account(mut, token::authority = user, token::mint = token_mint)]
    pub user_token_account: Account<'info, TokenAccount>,
    #[account(seeds = [AUCTIONEER_SEED], bump, constraint = auctioneer_state.authority == *auctioneer.key)]
    pub auctioneer_state: Account<'info, Auctioneer>,
    #[account(mut)]
    /// CHECK:
    pub auctioneer: UncheckedAccount<'info>,
    #[account(mut, close = auctioneer, seeds = [INTENT_SEED, intent_id.as_bytes()], bump)]
    pub intent: Account<'info, Intent>,
    pub token_mint: Account<'info, Mint>,
    #[account(mut, token::mint = token_mint, token::authority = auctioneer_state)]
    pub escrow_token_account: Account<'info, TokenAccount>,
    pub token_program: Program<'info, Token>,
    pub system_program: Program<'info, System>,
}

// Define custom errors
#[error_code]
pub enum ErrorCode {
    #[msg("You are not authorized to perform this action.")]
    Unauthorized,
    #[msg("The provided bridge contract is invalid.")]
    InvalidBridgeContract,
    #[msg("Invalid token address in the memo.")]
    InvalidTokenAddress,
    #[msg("Invalid solver address in the memo.")]
    InvalidSolverAddress,
    #[msg("Invalid amount in the memo.")]
    InvalidAmount,
    #[msg("Token transfer failed.")]
    TransferFailed,
    #[msg("Denom is not DUMMY token")]
    InvalidDenom,
    #[msg("Timeout is lesser than the current time")]
    InvalidTimeout,
    #[msg("Intent hasnt timed out yet")]
    IntentNotTimedOut,
    #[msg("Solana ibc accounts not present")]
    AccountsNotPresent,
    #[msg("Invalid solver out address")]
    InvalidSolverOutAddress,
    #[msg("Invalid hashed full denom")]
    InvalidHashedFullDenom,
<<<<<<< HEAD
    #[msg("Invalid Event format. Check logs for more")]
    InvalidEventFormat,
=======
    #[msg("Unable to parse public key from string")]
    BadPublickey,
>>>>>>> c0e7f130
}<|MERGE_RESOLUTION|>--- conflicted
+++ resolved
@@ -102,16 +102,12 @@
 
         let current_timestamp = Clock::get()?.unix_timestamp as u64;
 
-<<<<<<< HEAD
-        intent.intent_id = new_intent.intent_id.clone();
-=======
         require!(
             current_timestamp < new_intent.timeout_timestamp_in_sec,
             ErrorCode::InvalidTimeout
         );
 
-        intent.intent_id = new_intent.intent_id;
->>>>>>> c0e7f130
+        intent.intent_id = new_intent.intent_id.clone();
         intent.user = new_intent.user_in;
         intent.token_in = new_intent.token_in;
         intent.amount_in = new_intent.amount_in;
@@ -203,7 +199,7 @@
         events::emit(events::Event::OnReceiveTransfer(
             events::OnReceiveTransfer {
                 amount,
-                solver: ctx.accounts.solver.key(),
+                solver: ctx.accounts.solver_token_account.owner,
             },
         ))
         .map_err(|err| {
@@ -435,7 +431,19 @@
 
             send_transfer(transfer_ctx, hashed_full_denom, msg)?;
 
-<<<<<<< HEAD
+            // Close the dummy token account.
+            let close_accs = CloseAccount {
+                account: receiver_token_account.to_account_info(),
+                destination: ctx.accounts.solver.to_account_info(),
+                authority: ctx.accounts.solver.to_account_info(),
+            };
+
+            let cpi_ctx = CpiContext::new(
+                ctx.accounts.token_program.to_account_info(),
+                close_accs,
+            );
+
+            anchor_spl::token::close_account(cpi_ctx)?;
             events::emit(events::Event::SendFundsToUser(
                 events::SendFundsToUser {
                     amount: amount_out,
@@ -450,22 +458,7 @@
                 ErrorCode::InvalidEventFormat
             })?;
         }
-=======
-            // Close the dummy token account.
-            let close_accs = CloseAccount {
-                account: receiver_token_account.to_account_info(),
-                destination: ctx.accounts.solver.to_account_info(),
-                authority: ctx.accounts.solver.to_account_info(),
-            };
-
-            let cpi_ctx = CpiContext::new(
-                ctx.accounts.token_program.to_account_info(),
-                close_accs,
-            );
->>>>>>> c0e7f130
-
-            anchor_spl::token::close_account(cpi_ctx)?;
-        }
+
         Ok(())
     }
 
@@ -743,11 +736,8 @@
     InvalidSolverOutAddress,
     #[msg("Invalid hashed full denom")]
     InvalidHashedFullDenom,
-<<<<<<< HEAD
     #[msg("Invalid Event format. Check logs for more")]
     InvalidEventFormat,
-=======
     #[msg("Unable to parse public key from string")]
     BadPublickey,
->>>>>>> c0e7f130
 }