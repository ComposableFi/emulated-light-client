use std::rc::Rc;
use std::str::FromStr;

use anchor_client::solana_client::pubsub_client::PubsubClient;
use anchor_client::solana_client::rpc_config::{
    RpcTransactionLogsConfig, RpcTransactionLogsFilter,
};
use anchor_client::solana_sdk::commitment_config::CommitmentConfig;
use anchor_client::solana_sdk::signature::Keypair;
use anchor_client::solana_sdk::signer::Signer;
use anchor_client::{Client, Cluster};
use anchor_lang::solana_program::pubkey::Pubkey;
use lib::hash::CryptoHash;
use solana_ibc::chain::ChainData;

use crate::command::Config;
use crate::utils;

pub fn run_validator(config: Config) {
    let validator = Rc::new(Keypair::from(config.keypair));
    let client = Client::new_with_options(
        Cluster::from_str(&config.rpc_url).expect("Invalid cluster"),
        validator.clone(),
        CommitmentConfig::processed(),
    );
    let program = client.program(solana_ibc::ID).unwrap();

    let trie =
        Pubkey::find_program_address(&[solana_ibc::TRIE_SEED], &solana_ibc::ID)
            .0;
    let chain = Pubkey::find_program_address(
        &[solana_ibc::CHAIN_SEED],
        &solana_ibc::ID,
    )
    .0;

    let (_logs_subscription, receiver) = PubsubClient::logs_subscribe(
        &config.ws_url,
        RpcTransactionLogsFilter::Mentions(vec![config.program_id]),
        RpcTransactionLogsConfig {
            commitment: Some(CommitmentConfig::processed()),
        },
    )
    .unwrap();

    let max_retries = 5;

    log::info!("Validator running");

    let genesis_hash = &CryptoHash::from_base64(&config.genesis_hash)
        .expect("Invalid Genesis Hash");

    loop {
        // Check if there is a pending block to sign
        let chain_account: ChainData = program.account(chain).unwrap();
        if chain_account.pending_block().unwrap().is_some() {
            if chain_account
                .pending_block()
                .unwrap()
                .unwrap()
                .signers
                .get(&validator.pubkey().into())
                .is_none()
            {
<<<<<<< HEAD
                log::info!("it has a pending block");
=======
                log::info!("Found Pending block");
>>>>>>> f8e1928f
                let fingerprint = &chain_account
                    .pending_block()
                    .unwrap()
                    .unwrap()
                    .fingerprint;
                let signature = validator.sign_message(fingerprint.as_slice());

                let tx = utils::submit_call(
                    &program,
                    signature,
                    fingerprint.as_slice(),
                    &validator,
                    chain,
                    trie,
<<<<<<< HEAD
                    max_retries,
=======
>>>>>>> f8e1928f
                );
                match tx {
                    Ok(tx) => {
                        log::info!(
                            "Pending Block signed -> Transaction: {}",
                            tx
                        );
                        break;
                    }
                    Err(err) => {
                        log::error!("Failed to send the transaction {err}")
                    }
                }
            } else {
<<<<<<< HEAD
                log::info!("You have already signed the pending block");
=======
                log::info!("Pending block is already signed");
>>>>>>> f8e1928f
            }
        } else {
            log::info!("No pending blocks");
        }
        let logs =
            receiver.recv().unwrap_or_else(|err| panic!("Disconnected: {err}"));

        let events = utils::get_events_from_logs(logs.value.logs);
        if events.is_empty() {
            continue;
        }
        // Since only 1 block would be created in a transaction
        assert_eq!(events.len(), 1);
        let event = &events[0];
        log::info!("Found New Block Event {:?}", event);
        // Fetching the pending block fingerprint
        let fingerprint = blockchain::block::Fingerprint::new(
            genesis_hash,
            &event.block_header.0,
        );
        let signature = validator.sign_message(fingerprint.as_slice());

        // Send the signature
        let tx = utils::submit_call(
            &program,
            signature,
            fingerprint.as_slice(),
            &validator,
            chain,
            trie,
<<<<<<< HEAD
            max_retries,
=======
>>>>>>> f8e1928f
        );
        match tx {
            Ok(tx) => log::info!("Block signed -> Transaction: {}", tx),
            Err(err) => log::error!("Failed to send the transaction {err}"),
        }
    }
}<|MERGE_RESOLUTION|>--- conflicted
+++ resolved
@@ -62,11 +62,7 @@
                 .get(&validator.pubkey().into())
                 .is_none()
             {
-<<<<<<< HEAD
-                log::info!("it has a pending block");
-=======
                 log::info!("Found Pending block");
->>>>>>> f8e1928f
                 let fingerprint = &chain_account
                     .pending_block()
                     .unwrap()
@@ -81,10 +77,7 @@
                     &validator,
                     chain,
                     trie,
-<<<<<<< HEAD
                     max_retries,
-=======
->>>>>>> f8e1928f
                 );
                 match tx {
                     Ok(tx) => {
@@ -99,11 +92,7 @@
                     }
                 }
             } else {
-<<<<<<< HEAD
-                log::info!("You have already signed the pending block");
-=======
                 log::info!("Pending block is already signed");
->>>>>>> f8e1928f
             }
         } else {
             log::info!("No pending blocks");
@@ -134,10 +123,7 @@
             &validator,
             chain,
             trie,
-<<<<<<< HEAD
             max_retries,
-=======
->>>>>>> f8e1928f
         );
         match tx {
             Ok(tx) => log::info!("Block signed -> Transaction: {}", tx),
