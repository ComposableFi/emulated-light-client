--- conflicted
+++ resolved
@@ -15,7 +15,8 @@
 use crate::command::Config;
 use crate::utils;
 
-pub const JITO_TIPPING_ADDRESS: &str = "96gYZGLnJYVFmbjzopPSU6QiEV5fGqZNyN9nmNhvrZU5";
+pub const JITO_TIPPING_ADDRESS: &str =
+    "96gYZGLnJYVFmbjzopPSU6QiEV5fGqZNyN9nmNhvrZU5";
 pub const BLOCK_ENGINE_URL: &str = "https://mainnet.block-engine.jito.wtf";
 
 pub fn run_validator(config: Config) {
@@ -38,11 +39,8 @@
         &Pubkey::from_str(&config.program_id).unwrap(),
     )
     .0;
-<<<<<<< HEAD
     let submit_with_jito = config.with_jito;
     let jito_tip = config.jito_tip;
-=======
->>>>>>> c7bb28a9
 
     log::info!("Validator running");
 
@@ -60,7 +58,9 @@
                     .get(&validator.pubkey().into())
                     .is_some()
                 {
-                    log::info!("Waiting for others to sign the current block...");
+                    log::info!(
+                        "Waiting for others to sign the current block..."
+                    );
                     continue;
                 }
                 log::info!(
@@ -101,19 +101,6 @@
                 log::info!("Waiting for others to sign the block...");
             }
         } else {
-<<<<<<< HEAD
-            log::info!("No pending blocks");
-            // Trying to generate a new block
-            let tx = utils::submit_generate_block_call(
-                &program,
-                &validator,
-                chain,
-                trie,
-                max_tries,
-                &config.priority_fees,
-                submit_with_jito,
-                jito_tip,
-=======
             let rpc_client = program.rpc();
             // Check if you can generate a new block
             let host_height = rpc_client.get_slot().unwrap();
@@ -133,7 +120,6 @@
                 host_height.into(),
                 NonZeroU64::new(host_timestamp).unwrap(),
                 trie_data.hash(),
->>>>>>> c7bb28a9
             );
             if result.is_ok() {
                 // Trying to generate a new block
@@ -144,6 +130,8 @@
                     trie,
                     max_tries,
                     &config.priority_fees,
+                    submit_with_jito,
+                    jito_tip,
                 );
                 match tx {
                     Ok(tx) => {
