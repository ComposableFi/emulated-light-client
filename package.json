{
  "name": "solana-trie-example",
  "version": "0.0.1",
  "author": "Michał Nazarewicz <mina86@mina86.com>",
  "scripts": {
    "start": "ts-node solana/trie-example/client/main.ts",
    "start-with-test-validator": "start-server-and-test 'solana-test-validator --reset --quiet' http://localhost:8899/health start",
    "lint": "eslint --ext .ts solana/trie-example/* && prettier --check \"solana/trie-example/**/*.ts\"",
    "lint:fix": "eslint --ext .ts solana/trie-example/* --fix && prettier --write \"solana/trie-example/**/*.ts\"",
    "clean": "npm run clean:trie-example",
    "build:trie-example": "cargo build-sbf --manifest-path=solana/trie-example/Cargo.toml --sbf-out-dir=dist/trie-example",
    "deploy:trie-example": "solana program deploy dist/trie-example/trie.so",
    "clean:trie-example": "cargo clean --manifest-path=solana/trie-example/Cargo.toml && rm -rf ./dist",
    "test:trie-example": "cargo test-bpf --manifest-path=solana/trie-example/Cargo.toml",
    "pretty": "prettier --write 'solana/trie-example/client/*.ts'"
  },
  "dependencies": {
    "@coral-xyz/anchor": "^0.27.0",
    "@metaplex-foundation/mpl-token-metadata": "^3.1.2",
    "@metaplex-foundation/umi": "^0.9.0",
    "@solana/spl-token": "^0.3.10",
    "@solana/web3.js": "^1.33.0",
    "bs58": "^5.0.0",
    "mz": "^2.7.0",
    "tsconfig": "^7.0.0",
    "yaml": "^2.0.0"
  },
  "devDependencies": {
    "@tsconfig/recommended": "^1.0.1",
    "@types/bn.js": "^5.1.0",
    "@types/chai": "^4.3.0",
    "@types/eslint": "^8.2.2",
    "@types/eslint-plugin-prettier": "^3.1.0",
    "@types/mocha": "^9.0.0",
    "@types/mz": "^2.7.2",
    "@types/prettier": "^2.1.5",
    "@types/yaml": "^1.9.7",
    "@typescript-eslint/eslint-plugin": "^4.6.0",
    "@typescript-eslint/parser": "^4.6.0",
    "chai": "^4.3.4",
    "eslint": "^7.12.1",
    "eslint-config-prettier": "^6.15.0",
    "eslint-plugin-prettier": "^4.0.0",
    "mocha": "^9.0.3",
    "prettier": "^2.1.2",
<<<<<<< HEAD
    "start-server-and-test": "^1.11.6",
    "ts-mocha": "^10.0.0",
    "ts-node": "^10.9.2",
=======
    "start-server-and-test": "^2.0",
    "ts-node": "^10.0.0",
>>>>>>> 2defbe52
    "typescript": "^4.0.5"
  },
  "engines": {
    "node": ">=14.0.0"
  }
}<|MERGE_RESOLUTION|>--- conflicted
+++ resolved
@@ -43,14 +43,9 @@
     "eslint-plugin-prettier": "^4.0.0",
     "mocha": "^9.0.3",
     "prettier": "^2.1.2",
-<<<<<<< HEAD
-    "start-server-and-test": "^1.11.6",
     "ts-mocha": "^10.0.0",
     "ts-node": "^10.9.2",
-=======
     "start-server-and-test": "^2.0",
-    "ts-node": "^10.0.0",
->>>>>>> 2defbe52
     "typescript": "^4.0.5"
   },
   "engines": {
