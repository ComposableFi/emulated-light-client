--- conflicted
+++ resolved
@@ -46,7 +46,6 @@
 hex-literal = "0.4.1"
 
 # Use unreleased ibc-rs which supports custom verifier.
-<<<<<<< HEAD
 ibc                         = { git = "https://github.com/mina86/ibc-rs", rev = "6015aea441d4660f7f7ecd89b5e770a993448089", default-features = false, features = ["borsh", "serde"] }
 ibc-client-tendermint-types = { git = "https://github.com/mina86/ibc-rs", rev = "6015aea441d4660f7f7ecd89b5e770a993448089", default-features = false }
 ibc-core-channel-types      = { git = "https://github.com/mina86/ibc-rs", rev = "6015aea441d4660f7f7ecd89b5e770a993448089", default-features = false }
@@ -58,33 +57,6 @@
 ibc-core-host-types         = { git = "https://github.com/mina86/ibc-rs", rev = "6015aea441d4660f7f7ecd89b5e770a993448089", default-features = false }
 ibc-primitives              = { git = "https://github.com/mina86/ibc-rs", rev = "6015aea441d4660f7f7ecd89b5e770a993448089", default-features = false }
 ibc-testkit                 = { git = "https://github.com/mina86/ibc-rs", rev = "6015aea441d4660f7f7ecd89b5e770a993448089", default-features = false }
-=======
-ibc = { git = "https://github.com/mina86/ibc-rs", rev = "6015aea441d4660f7f7ecd89b5e770a993448089", default-features = false, features = [
-    "borsh",
-    "serde",
-] }
-ibc-core-channel-types = { git = "https://github.com/mina86/ibc-rs", rev = "6015aea441d4660f7f7ecd89b5e770a993448089", default-features = false }
-ibc-core-client-context = { git = "https://github.com/mina86/ibc-rs", rev = "6015aea441d4660f7f7ecd89b5e770a993448089", default-features = false }
-ibc-core-client-types = { git = "https://github.com/mina86/ibc-rs", rev = "6015aea441d4660f7f7ecd89b5e770a993448089", default-features = false }
-ibc-core-commitment-types = { git = "https://github.com/mina86/ibc-rs", rev = "6015aea441d4660f7f7ecd89b5e770a993448089", default-features = false }
-ibc-core-connection-types = { git = "https://github.com/mina86/ibc-rs", rev = "6015aea441d4660f7f7ecd89b5e770a993448089", default-features = false }
-ibc-core-host = { git = "https://github.com/mina86/ibc-rs", rev = "6015aea441d4660f7f7ecd89b5e770a993448089", default-features = false }
-ibc-core-host-types = { git = "https://github.com/mina86/ibc-rs", rev = "6015aea441d4660f7f7ecd89b5e770a993448089", default-features = false }
-ibc-primitives = { git = "https://github.com/mina86/ibc-rs", rev = "6015aea441d4660f7f7ecd89b5e770a993448089", default-features = false }
-ibc-testkit = { git = "https://github.com/mina86/ibc-rs", rev = "6015aea441d4660f7f7ecd89b5e770a993448089", default-features = false }
-ibc-client-tendermint-types = { git = "https://github.com/mina86/ibc-rs", rev = "6015aea441d4660f7f7ecd89b5e770a993448089", default-features = false }
-#  ibc                       = { path = "../ibc-rs-mina/ibc", default-features = false, features = ["borsh", "serde"] }
-#  ibc-core-channel-types    = { path = "../ibc-rs-mina/ibc-core/ics04-channel/types", default-features = false }
-#  ibc-core-client-context   = { path = "../ibc-rs-mina/ibc-core/ics02-client/context", default-features = false }
-#  ibc-core-client-types     = { path = "../ibc-rs-mina/ibc-core/ics02-client/types", default-features = false }
-#  ibc-core-commitment-types = { path = "../ibc-rs-mina/ibc-core/ics23-commitment/types", default-features = false }
-#  ibc-core-connection-types = { path = "../ibc-rs-mina/ibc-core/ics03-connection/types", default-features = false }
-#  ibc-core-host             = { path = "../ibc-rs-mina/ibc-core/ics24-host", default-features = false }
-#  ibc-core-host-types       = { path = "../ibc-rs-mina/ibc-core/ics24-host/types", default-features = false }
-#  ibc-primitives            = { path = "../ibc-rs-mina/ibc-primitives", default-features = false }
-#  ibc-testkit               = { path = "../ibc-rs-mina/ibc-testkit", default-features = false }
-#  ibc-client-tendermint-types = { path = "../ibc-rs-mina/ibc-clients/ics07-tendermint/types", default-features = false}
->>>>>>> aac3e2dc
 
 ibc-proto = { version = "0.41.0", default-features = false }
 insta = { version = "1.34.0" }
@@ -147,26 +119,11 @@
 aes-gcm-siv = { git = "https://github.com/RustCrypto/AEADs", rev = "6105d7a5591aefa646a95d12b5e8d3f55a9214ef" }
 curve25519-dalek = { git = "https://github.com/dalek-cryptography/curve25519-dalek", rev = "8274d5cbb6fc3f38cdc742b4798173895cd2a290" }
 
-<<<<<<< HEAD
 # Uses solana sys call as default hashing
 tendermint                       = { git = "https://github.com/mina86/tendermint-rs", rev = "45fbd500d731effb95a98257630feb46f6c41d06" }
 tendermint-light-client          = { git = "https://github.com/mina86/tendermint-rs", rev = "45fbd500d731effb95a98257630feb46f6c41d06" }
 tendermint-light-client-verifier = { git = "https://github.com/mina86/tendermint-rs", rev = "45fbd500d731effb95a98257630feb46f6c41d06" }
 tendermint-proto                 = { git = "https://github.com/mina86/tendermint-rs", rev = "45fbd500d731effb95a98257630feb46f6c41d06" }
-=======
-# eyre has a mutable global variable which is something Solana
-# programs cannot have.  tendermint 0.34 enables eyre unconditionally;
-# version which doesn’t do that hasn’t been released yet so we need to
-# refer to a commit on master.
-tendermint = { git = "https://github.com/mina86/tendermint-rs", rev = "45fbd500d731effb95a98257630feb46f6c41d06" }
-tendermint-light-client = { git = "https://github.com/mina86/tendermint-rs", rev = "45fbd500d731effb95a98257630feb46f6c41d06" }
-tendermint-light-client-verifier = { git = "https://github.com/mina86/tendermint-rs", rev = "45fbd500d731effb95a98257630feb46f6c41d06" }
-tendermint-proto = { git = "https://github.com/mina86/tendermint-rs", rev = "45fbd500d731effb95a98257630feb46f6c41d06" }
-# tendermint                       = { path = "../tendermint-rs-mina/tendermint" }
-# tendermint-light-client          = { path = "../tendermint-rs-mina/light-client" }
-# tendermint-light-client-verifier = { path = "../tendermint-rs-mina/light-client-verifier" }
-# tendermint-proto                 = { path = "../tendermint-rs-mina/proto" }
->>>>>>> aac3e2dc
 
 # Adds support for custom-entrypoint feature
 anchor-syn = { git = "https://github.com/mina86/anchor", branch = "custom-entrypoint" }