--- conflicted
+++ resolved
@@ -6,17 +6,8 @@
 
 [workspace]
 members = [
-<<<<<<< HEAD
-    "blockchain",
-    "lib",
-    "memory",
-    "sealable-trie",
-    "solana/trie-example",
-    "stdx",
-=======
     "common/*",
     "solana/*",
->>>>>>> 32a6b181
 ]
 resolver = "2"
 
