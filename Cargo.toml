[workspace.package]
version = "0.0.0"
authors = ["Michal Nazarewicz <mina86@mina86.com>"]
edition = "2021"
rust-version = "1.71.0"

[workspace]
members = [
    "common/*",
    "solana/trie",
    "solana/trie-example",
    "solana/solana-ibc/programs/*",
]
resolver = "2"

[profile.release]
overflow-checks = true
lto = "fat"
codegen-units = 1
[profile.release.build-override]
opt-level = 3
incremental = false
codegen-units = 1

[workspace.dependencies]
anchor-lang = {version = "0.28.0", features = ["init-if-needed"]}
<<<<<<< HEAD
anchor-spl = "0.28.0"
uint = "0.9.5"
=======
ascii = "1.1.0"
>>>>>>> 4d969cfa
base64 = { version = "0.21", default-features = false, features = ["alloc"] }
borsh = { version = "0.10.3", default-features = false }
bytemuck = { version = "1.14", default-features = false }
derive_more = "0.99.17"
hex-literal = "0.4.1"
ibc = { version = "0.47.0", default-features = false, features = ["serde", "borsh"] }
ibc-proto = { version = "0.37.1", default-features = false, features = ["serde"] }
pretty_assertions = "1.4.0"
rand = { version = "0.8.5" }
serde = "1"
serde_json = "1"
sha2 = { version = "0.10.7", default-features = false }
solana-client = "1.16.14"
solana-program = "1.16.14"
solana-sdk = "1.16.14"
strum = { version = "0.25.0", default-features = false, features = ["derive"] }
spl-associated-token-account = "2.2.0"
primitive-types = "0.12.2"

blockchain = { path = "common/blockchain" }
lib = { path = "common/lib" }
memory = { path = "common/memory" }
sealable-trie = { path = "common/sealable-trie" }
solana-trie = { path = "solana/trie" }
stdx = { path = "common/stdx" }

# dev-dependencies
anchor-client = "0.28.0"
anyhow = "1.0.32"

[patch.crates-io]
aes-gcm-siv = { git = "https://github.com/dhruvja/AEADs", branch = "main-aes-gcm-siv-v0.10.3" }
curve25519-dalek = { git = "https://github.com/dhruvja/curve25519-dalek", branch = "master" }

# eyre has a mutable global variable which is something Solana
# programs cannot have.  tendermint crate enables eyre; patch it to
# version that doesn’t do that.
tendermint = { git = "https://github.com/mina86/tendermint-rs.git", branch = "34.0-sans-eyre" }<|MERGE_RESOLUTION|>--- conflicted
+++ resolved
@@ -24,12 +24,9 @@
 
 [workspace.dependencies]
 anchor-lang = {version = "0.28.0", features = ["init-if-needed"]}
-<<<<<<< HEAD
 anchor-spl = "0.28.0"
 uint = "0.9.5"
-=======
 ascii = "1.1.0"
->>>>>>> 4d969cfa
 base64 = { version = "0.21", default-features = false, features = ["alloc"] }
 borsh = { version = "0.10.3", default-features = false }
 bytemuck = { version = "1.14", default-features = false }
