[workspace.package]
version = "0.0.0"
authors = ["Michal Nazarewicz <mina86@mina86.com>"]
edition = "2021"
rust-version = "1.71.0"

[workspace]
members = [
    "common/*",
    "solana/trie",
    "solana/trie-example",
    "solana/solana-ibc/programs/*",
]
resolver = "2"

[profile.release]
overflow-checks = true
lto = "fat"
codegen-units = 1
[profile.release.build-override]
opt-level = 3
incremental = false
codegen-units = 1

[workspace.dependencies]
anchor-lang = {version = "0.29.0", features = ["init-if-needed"]}
anchor-spl = "0.29.0"
ascii = "1.1.0"
base64 = { version = "0.21", default-features = false, features = ["alloc"] }
borsh = { version = "0.10.3", default-features = false }
bytemuck = { version = "1.14", default-features = false }
derive_more = "0.99.17"
hex-literal = "0.4.1"
<<<<<<< HEAD
ibc = { version = "0.48.1", default-features = false, features = ["borsh", "serde"] }
ibc-testkit = { version = "0.48.1", default-features = false }
=======
ibc = { version = "0.47.0", default-features = false, features = ["borsh", "serde"] }
ibc-proto = { version = "0.37.1", default-features = false }
insta = { version = "1.34.0" }
>>>>>>> b048b4b4
pretty_assertions = "1.4.0"
primitive-types = "0.12.2"
rand = { version = "0.8.5" }
serde = "1"
serde_json = "1"
sha2 = { version = "0.10.7", default-features = false }
solana-client = "1.16.14"
solana-program = "1.16.14"
solana-sdk = "1.16.14"
spl-associated-token-account = "2.2.0"
strum = { version = "0.25.0", default-features = false, features = ["derive"] }
uint = "0.9.5"

blockchain = { path = "common/blockchain" }
lib = { path = "common/lib" }
memory = { path = "common/memory" }
sealable-trie = { path = "common/sealable-trie" }
solana-trie = { path = "solana/trie" }
stdx = { path = "common/stdx" }

# dev-dependencies
anchor-client = "0.29.0"
anyhow = "1.0.32"

[patch.crates-io]
aes-gcm-siv = { git = "https://github.com/dhruvja/AEADs", branch = "main-aes-gcm-siv-v0.10.3" }
curve25519-dalek = { git = "https://github.com/dhruvja/curve25519-dalek", branch = "master" }

# eyre has a mutable global variable which is something Solana
# programs cannot have.  tendermint crate enables eyre; patch it to
# version that doesn’t do that.
tendermint = { git = "https://github.com/mina86/tendermint-rs.git", branch = "34.0-sans-eyre" }<|MERGE_RESOLUTION|>--- conflicted
+++ resolved
@@ -31,14 +31,9 @@
 bytemuck = { version = "1.14", default-features = false }
 derive_more = "0.99.17"
 hex-literal = "0.4.1"
-<<<<<<< HEAD
 ibc = { version = "0.48.1", default-features = false, features = ["borsh", "serde"] }
 ibc-testkit = { version = "0.48.1", default-features = false }
-=======
-ibc = { version = "0.47.0", default-features = false, features = ["borsh", "serde"] }
-ibc-proto = { version = "0.37.1", default-features = false }
 insta = { version = "1.34.0" }
->>>>>>> b048b4b4
 pretty_assertions = "1.4.0"
 primitive-types = "0.12.2"
 rand = { version = "0.8.5" }
