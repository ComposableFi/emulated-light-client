[workspace.package]
version = "0.0.3"
authors = ["Michal Nazarewicz <mina86@mina86.com>", "Dhruv D Jain <dhruv@iamsizzling.com>"]
edition = "2021"
rust-version = "1.71.0"

[workspace]
members = [
    "common/*",
    "solana/allocator",
    "solana/restaking/programs/*",
    "solana/restaking-v2/programs/*",
    "solana/signature-verifier",
    "solana/solana-ibc/programs/*",
    "solana/trie",
    "solana/witnessed-trie",
    "solana/witnessed-trie-cli",
    "solana/write-account",
    "validator",
]
resolver = "2"

[profile.release]
overflow-checks = true
lto = "fat"
codegen-units = 1
[profile.release.build-override]
opt-level = 3
incremental = false
codegen-units = 1

[workspace.dependencies]
anchor-lang = { version = "0.29.0", features = ["init-if-needed"] }
anchor-spl = "0.29.0"
<<<<<<< HEAD
anchor-gen = "0.3.1"
=======
arrayvec = "0.7.4"
>>>>>>> 3620fcb9
ascii = "1.1.0"
base64 = { version = "0.21", default-features = false, features = ["alloc"] }
blake3 = { version = "1.3.3", default-features = false }
borsh = { version = "0.10.3", default-features = false }
bs58 = { version = "0.5.0", default-features = false }
bytemuck = { version = "1.14", default-features = false }
chrono = { version = "0.4", default-features = false }
clap = { version = "4.4.18", features = ["derive"] }
const_format = { version = "0.2.32", default-features = false }
derive_more = "0.99.17"
dialoguer = "0.10"
directories = "5.0"
ed25519-dalek = "=1.0.1"   # Must match solana-sdk’s dependency.
env_logger = "0.7.1"
hex = { git = "https://github.com/mina86/rust-hex.git", branch = "main", default-features = false }
hex-literal = "0.4.1"
rayon = "1.10.0"

# Use unreleased ibc-rs which supports custom verifier.
ibc                         = { git = "https://github.com/mina86/ibc-rs", rev = "f07276383091f75b7ee8bff6fd434f8214ac5054", default-features = false, features = ["borsh", "serde"] }
ibc-client-tendermint-types = { git = "https://github.com/mina86/ibc-rs", rev = "f07276383091f75b7ee8bff6fd434f8214ac5054", default-features = false }
ibc-core-channel-types      = { git = "https://github.com/mina86/ibc-rs", rev = "f07276383091f75b7ee8bff6fd434f8214ac5054", default-features = false }
ibc-core-client-context     = { git = "https://github.com/mina86/ibc-rs", rev = "f07276383091f75b7ee8bff6fd434f8214ac5054", default-features = false }
ibc-core-client-types       = { git = "https://github.com/mina86/ibc-rs", rev = "f07276383091f75b7ee8bff6fd434f8214ac5054", default-features = false }
ibc-core-commitment-types   = { git = "https://github.com/mina86/ibc-rs", rev = "f07276383091f75b7ee8bff6fd434f8214ac5054", default-features = false }
ibc-core-connection-types   = { git = "https://github.com/mina86/ibc-rs", rev = "f07276383091f75b7ee8bff6fd434f8214ac5054", default-features = false }
ibc-core-host               = { git = "https://github.com/mina86/ibc-rs", rev = "f07276383091f75b7ee8bff6fd434f8214ac5054", default-features = false }
ibc-core-host-types         = { git = "https://github.com/mina86/ibc-rs", rev = "f07276383091f75b7ee8bff6fd434f8214ac5054", default-features = false }
ibc-primitives              = { git = "https://github.com/mina86/ibc-rs", rev = "f07276383091f75b7ee8bff6fd434f8214ac5054", default-features = false }
ibc-testkit                 = { git = "https://github.com/mina86/ibc-rs", rev = "f07276383091f75b7ee8bff6fd434f8214ac5054", default-features = false }

ibc-proto = { version = "0.41.0", default-features = false }
insta = { version = "1.34.0" }
# https://github.com/contain-rs/linear-map/pull/38 adds no_std support
linear-map = { git = "https://github.com/contain-rs/linear-map", rev = "57f1432e26ff902bc883b250a85e0b5716bd241c", default-features = false }
log = "0.4.20"
pretty_assertions = "1.4.0"
primitive-types = "0.12.2"
prost = { version = "0.12.3", default-features = false }
prost-build = { version = "0.12.3", default-features = false }
<<<<<<< HEAD
pyth-solana-receiver-sdk ="0.1.0"
rand = { version = "0.8.5" }
=======
rand = "0.8.5"
rand_chacha = "0.3.1"
>>>>>>> 3620fcb9
reqwest = "0.12.3"
# TODO(mina86): Change to "1" once we update the toolchain.  Building
# with serde 1.0.204 breaks due to the use of ‘diagnostic’ attribute.
serde = "=1.0.203"
serde_json = "1"
serde_bytes = "0.11.14"
sha2 = { version = "0.10.7", default-features = false }
solana-cli-config = "1.17.30"
solana-client = "1.17.30"
solana-program = "1.17.30"
solana-program-2 = { package = "solana-program", version = "2" }
solana-sdk = "1.17.30"
solana-transaction-status = "1.17.30"
spl-associated-token-account = "2.2.0"
spl-token = "4.0.0"
strum = { version = "0.25.0", default-features = false, features = ["derive"] }
tendermint = { version = "0.34.0", default-features = false }
tendermint-light-client-verifier = { version = "0.34.0", default-features = false }
tokio = "1.35.1"
toml = "0.8.8"
uint = "0.9.5"

cf-guest = { path = "common/cf-guest" }
cf-solana = { path = "common/cf-solana" }
guestchain = { path = "common/guestchain" }
lib = { path = "common/lib" }
memory = { path = "common/memory" }
proto-utils = { path = "common/proto-utils" }
restaking = { path = "solana/restaking/programs/restaking" }
sealable-trie = { path = "common/sealable-trie" }
solana-allocator = { path = "solana/allocator" }
solana-ibc = { path = "solana/solana-ibc/programs/solana-ibc" }
solana-signature-verifier = { path = "solana/signature-verifier" }
solana-witnessed-trie = { path = "solana/witnessed-trie" }
solana-trie = { path = "solana/trie" }
solana-write-account = { path = "solana/write-account" }
stdx = { path = "common/stdx" }
trie-ids = { path = "common/trie-ids" }
wasm = { path = "common/wasm" }

# dev-dependencies
anchor-client = "0.29.0"
anyhow = "1.0.32"

[patch.crates-io]
# aes-gcm-siv 0.10.3 and curve25519-dalek 3.x pin zeroize to <1.4
# which conflicts with other dependencies requiring zeroize ^1.5.
# We’re patching both crates to unpin zeroize.
#
# For aes-gcm-siv we’re using the same revision Solana uses in
# an (as of now) unreleased commit, see
# https://github.com/solana-labs/solana/commit/01f1bf27994d9813fadfcd134befd3a449aaa0bd
#
# For curve25519-dalek we’re using commit from a PR, see
# https://github.com/dalek-cryptography/curve25519-dalek/pull/606
aes-gcm-siv = { git = "https://github.com/RustCrypto/AEADs", rev = "6105d7a5591aefa646a95d12b5e8d3f55a9214ef" }
curve25519-dalek = { git = "https://github.com/dalek-cryptography/curve25519-dalek", rev = "8274d5cbb6fc3f38cdc742b4798173895cd2a290" }

# Uses solana sys call as default hashing
tendermint                       = { git = "https://github.com/mina86/tendermint-rs", rev = "9f157c06f9053940bd182f4b3e8e958e5731d0c7" }
tendermint-light-client          = { git = "https://github.com/mina86/tendermint-rs", rev = "9f157c06f9053940bd182f4b3e8e958e5731d0c7" }
tendermint-light-client-verifier = { git = "https://github.com/mina86/tendermint-rs", rev = "9f157c06f9053940bd182f4b3e8e958e5731d0c7" }
tendermint-proto                 = { git = "https://github.com/mina86/tendermint-rs", rev = "9f157c06f9053940bd182f4b3e8e958e5731d0c7" }

# Adds support for custom-entrypoint feature
anchor-syn = { git = "https://github.com/mina86/anchor", branch = "custom-entrypoint" }<|MERGE_RESOLUTION|>--- conflicted
+++ resolved
@@ -32,11 +32,8 @@
 [workspace.dependencies]
 anchor-lang = { version = "0.29.0", features = ["init-if-needed"] }
 anchor-spl = "0.29.0"
-<<<<<<< HEAD
 anchor-gen = "0.3.1"
-=======
 arrayvec = "0.7.4"
->>>>>>> 3620fcb9
 ascii = "1.1.0"
 base64 = { version = "0.21", default-features = false, features = ["alloc"] }
 blake3 = { version = "1.3.3", default-features = false }
@@ -77,13 +74,9 @@
 primitive-types = "0.12.2"
 prost = { version = "0.12.3", default-features = false }
 prost-build = { version = "0.12.3", default-features = false }
-<<<<<<< HEAD
 pyth-solana-receiver-sdk ="0.1.0"
-rand = { version = "0.8.5" }
-=======
 rand = "0.8.5"
 rand_chacha = "0.3.1"
->>>>>>> 3620fcb9
 reqwest = "0.12.3"
 # TODO(mina86): Change to "1" once we update the toolchain.  Building
 # with serde 1.0.204 breaks due to the use of ‘diagnostic’ attribute.
