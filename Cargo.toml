[workspace.package]
version = "0.0.0"
authors = ["Michal Nazarewicz <mina86@mina86.com>"]
edition = "2021"
rust-version = "1.71.0"

[workspace]
members = [
    "common/*",
    "solana/allocator",
    "solana/restaking/programs/*",
    "solana/signature-verifier",
    "solana/solana-ibc/programs/*",
    "solana/trie",
    "solana/trie-example",
    "solana/write-account",
    "validator",
]
resolver = "2"

[profile.release]
overflow-checks = true
lto = "fat"
codegen-units = 1
[profile.release.build-override]
opt-level = 3
incremental = false
codegen-units = 1

[workspace.dependencies]
anchor-lang = {version = "0.29.0", features = ["init-if-needed"]}
anchor-spl = "0.29.0"
ascii = "1.1.0"
bs58 = { version = "0.5.0", features = ["alloc"] }
base64 = { version = "0.21", default-features = false, features = ["alloc"] }
borsh = { version = "0.10.3", default-features = false }
bytemuck = { version = "1.14", default-features = false }
clap = { version = "4.4.18", features = ["derive"] }
const_format = { version = "0.2.32", default-features = false }
derive_more = "0.99.17"
dialoguer = "0.10"
directories = "5.0"
ed25519-dalek = "=1.0.1"  # Must match solana-sdk’s dependency.
env_logger = "0.7.1"
hex-literal = "0.4.1"

<<<<<<< HEAD
# Use unreleased ibc-rs which supports custom verifier and 
# uses solana sys call for sha256 hashing along with 
# allocating headers in heap.
ibc                       = { git = "https://github.com/dhruvja/ibc-rs", rev = "bd259a47ac10ba47c152ed87bcb222b639024ec9", default-features = false, features = ["borsh", "serde"] }
ibc-core-channel-types    = { git = "https://github.com/dhruvja/ibc-rs", rev = "bd259a47ac10ba47c152ed87bcb222b639024ec9", default-features = false }
ibc-core-client-context   = { git = "https://github.com/dhruvja/ibc-rs", rev = "bd259a47ac10ba47c152ed87bcb222b639024ec9", default-features = false }
ibc-core-client-types     = { git = "https://github.com/dhruvja/ibc-rs", rev = "bd259a47ac10ba47c152ed87bcb222b639024ec9", default-features = false }
ibc-core-commitment-types = { git = "https://github.com/dhruvja/ibc-rs", rev = "bd259a47ac10ba47c152ed87bcb222b639024ec9", default-features = false }
ibc-core-connection-types = { git = "https://github.com/dhruvja/ibc-rs", rev = "bd259a47ac10ba47c152ed87bcb222b639024ec9", default-features = false }
ibc-core-host             = { git = "https://github.com/dhruvja/ibc-rs", rev = "bd259a47ac10ba47c152ed87bcb222b639024ec9", default-features = false }
ibc-core-host-types       = { git = "https://github.com/dhruvja/ibc-rs", rev = "bd259a47ac10ba47c152ed87bcb222b639024ec9", default-features = false }
ibc-client-tendermint-types = { git = "https://github.com/dhruvja/ibc-rs", rev = "bd259a47ac10ba47c152ed87bcb222b639024ec9", default-features = false }
ibc-primitives            = { git = "https://github.com/dhruvja/ibc-rs", rev = "bd259a47ac10ba47c152ed87bcb222b639024ec9", default-features = false }
ibc-testkit               = { git = "https://github.com/dhruvja/ibc-rs", rev = "bd259a47ac10ba47c152ed87bcb222b639024ec9", default-features = false }
=======
# Use unreleased ibc-rs which supports custom verifier.
ibc                       = { git = "https://github.com/mina86/ibc-rs", rev = "d8ac409f5b206c389568fb2e713d2666e4b9afde", default-features = false, features = ["borsh", "serde"] }
ibc-core-channel-types    = { git = "https://github.com/mina86/ibc-rs", rev = "d8ac409f5b206c389568fb2e713d2666e4b9afde", default-features = false }
ibc-core-client-context   = { git = "https://github.com/mina86/ibc-rs", rev = "d8ac409f5b206c389568fb2e713d2666e4b9afde", default-features = false }
ibc-core-client-types     = { git = "https://github.com/mina86/ibc-rs", rev = "d8ac409f5b206c389568fb2e713d2666e4b9afde", default-features = false }
ibc-core-commitment-types = { git = "https://github.com/mina86/ibc-rs", rev = "d8ac409f5b206c389568fb2e713d2666e4b9afde", default-features = false }
ibc-core-connection-types = { git = "https://github.com/mina86/ibc-rs", rev = "d8ac409f5b206c389568fb2e713d2666e4b9afde", default-features = false }
ibc-core-host             = { git = "https://github.com/mina86/ibc-rs", rev = "d8ac409f5b206c389568fb2e713d2666e4b9afde", default-features = false }
ibc-core-host-types       = { git = "https://github.com/mina86/ibc-rs", rev = "d8ac409f5b206c389568fb2e713d2666e4b9afde", default-features = false }
ibc-primitives            = { git = "https://github.com/mina86/ibc-rs", rev = "d8ac409f5b206c389568fb2e713d2666e4b9afde", default-features = false }
ibc-testkit               = { git = "https://github.com/mina86/ibc-rs", rev = "d8ac409f5b206c389568fb2e713d2666e4b9afde", default-features = false }
>>>>>>> 473fd1f9

ibc-proto = { version = "0.41.0", default-features = false }
insta = { version = "1.34.0" }
# https://github.com/contain-rs/linear-map/pull/38 adds no_std support
linear-map = { git = "https://github.com/contain-rs/linear-map", rev = "57f1432e26ff902bc883b250a85e0b5716bd241c", default-features = false }
log = "0.4.20"
pretty_assertions = "1.4.0"
primitive-types = "0.12.2"
prost = { version = "0.12.3", default-features = false }
prost-build = { version = "0.12.3", default-features = false }
rand = { version = "0.8.5" }
serde = "1"
serde_json = "1"
serde_bytes = "0.11.14"
sha2 = { version = "0.10.7", default-features = false }
solana-client = "1.17.7"
solana-program = "1.17.7"
solana-sdk = "1.17.7"
spl-associated-token-account = "2.2.0"
spl-token = "4.0.0"
strum = { version = "0.25.0", default-features = false, features = ["derive"] }
tendermint                       = { version = "0.34.0", default-features = false }
tendermint-light-client-verifier = { version = "0.34.0", default-features = false }
tokio = "1.35.1"
toml = "0.8.8"
uint = "0.9.5"

cf-guest = { path = "common/cf-guest" }
guestchain = { path = "common/guestchain" }
lib = { path = "common/lib" }
memory = { path = "common/memory" }
proto-utils = { path = "common/proto-utils" }
restaking = { path = "solana/restaking/programs/restaking" }
sealable-trie = { path = "common/sealable-trie" }
solana-allocator = { path = "solana/allocator" }
solana-ibc = { path = "solana/solana-ibc/programs/solana-ibc" }
solana-signature-verifier = { path = "solana/signature-verifier" }
solana-trie = { path = "solana/trie" }
solana-write-account = { path = "solana/write-account" }
stdx = { path = "common/stdx" }
trie-ids = { path = "common/trie-ids" }
wasm = { path = "common/wasm" }

# dev-dependencies
anchor-client = "0.29.0"
anyhow = "1.0.32"

[patch.crates-io]
# aes-gcm-siv 0.10.3 and curve25519-dalek 3.x pin zeroize to <1.4
# which conflicts with other dependencies requiring zeroize ^1.5.
# We’re patching both crates to unpin zeroize.
#
# For aes-gcm-siv we’re using the same revision Solana uses in
# an (as of now) unreleased commit, see
# https://github.com/solana-labs/solana/commit/01f1bf27994d9813fadfcd134befd3a449aaa0bd
#
# For curve25519-dalek we’re using commit from a PR, see
# https://github.com/dalek-cryptography/curve25519-dalek/pull/606
aes-gcm-siv = { git = "https://github.com/RustCrypto/AEADs", rev = "6105d7a5591aefa646a95d12b5e8d3f55a9214ef" }
curve25519-dalek = { git = "https://github.com/dalek-cryptography/curve25519-dalek", rev = "8274d5cbb6fc3f38cdc742b4798173895cd2a290" }

# Uses solana sys call as default hashing 
tendermint = { git = "https://github.com/dhruvja/tendermint-rs", rev = "f77d57c61448230ec348c8fc9f4da982bcc0e8fd" }
tendermint-light-client = { git = "https://github.com/dhruvja/tendermint-rs", rev = "f77d57c61448230ec348c8fc9f4da982bcc0e8fd" }
tendermint-light-client-verifier = { git = "https://github.com/dhruvja/tendermint-rs", rev = "f77d57c61448230ec348c8fc9f4da982bcc0e8fd" }
tendermint-proto = { git = "https://github.com/dhruvja/tendermint-rs", rev = "f77d57c61448230ec348c8fc9f4da982bcc0e8fd" }

# Adds support for custom-entrypoint feature
anchor-syn = { git = "https://github.com/mina86/anchor", branch = "custom-entrypoint" }<|MERGE_RESOLUTION|>--- conflicted
+++ resolved
@@ -44,34 +44,18 @@
 env_logger = "0.7.1"
 hex-literal = "0.4.1"
 
-<<<<<<< HEAD
-# Use unreleased ibc-rs which supports custom verifier and 
-# uses solana sys call for sha256 hashing along with 
-# allocating headers in heap.
-ibc                       = { git = "https://github.com/dhruvja/ibc-rs", rev = "bd259a47ac10ba47c152ed87bcb222b639024ec9", default-features = false, features = ["borsh", "serde"] }
-ibc-core-channel-types    = { git = "https://github.com/dhruvja/ibc-rs", rev = "bd259a47ac10ba47c152ed87bcb222b639024ec9", default-features = false }
-ibc-core-client-context   = { git = "https://github.com/dhruvja/ibc-rs", rev = "bd259a47ac10ba47c152ed87bcb222b639024ec9", default-features = false }
-ibc-core-client-types     = { git = "https://github.com/dhruvja/ibc-rs", rev = "bd259a47ac10ba47c152ed87bcb222b639024ec9", default-features = false }
-ibc-core-commitment-types = { git = "https://github.com/dhruvja/ibc-rs", rev = "bd259a47ac10ba47c152ed87bcb222b639024ec9", default-features = false }
-ibc-core-connection-types = { git = "https://github.com/dhruvja/ibc-rs", rev = "bd259a47ac10ba47c152ed87bcb222b639024ec9", default-features = false }
-ibc-core-host             = { git = "https://github.com/dhruvja/ibc-rs", rev = "bd259a47ac10ba47c152ed87bcb222b639024ec9", default-features = false }
-ibc-core-host-types       = { git = "https://github.com/dhruvja/ibc-rs", rev = "bd259a47ac10ba47c152ed87bcb222b639024ec9", default-features = false }
-ibc-client-tendermint-types = { git = "https://github.com/dhruvja/ibc-rs", rev = "bd259a47ac10ba47c152ed87bcb222b639024ec9", default-features = false }
-ibc-primitives            = { git = "https://github.com/dhruvja/ibc-rs", rev = "bd259a47ac10ba47c152ed87bcb222b639024ec9", default-features = false }
-ibc-testkit               = { git = "https://github.com/dhruvja/ibc-rs", rev = "bd259a47ac10ba47c152ed87bcb222b639024ec9", default-features = false }
-=======
 # Use unreleased ibc-rs which supports custom verifier.
-ibc                       = { git = "https://github.com/mina86/ibc-rs", rev = "d8ac409f5b206c389568fb2e713d2666e4b9afde", default-features = false, features = ["borsh", "serde"] }
-ibc-core-channel-types    = { git = "https://github.com/mina86/ibc-rs", rev = "d8ac409f5b206c389568fb2e713d2666e4b9afde", default-features = false }
-ibc-core-client-context   = { git = "https://github.com/mina86/ibc-rs", rev = "d8ac409f5b206c389568fb2e713d2666e4b9afde", default-features = false }
-ibc-core-client-types     = { git = "https://github.com/mina86/ibc-rs", rev = "d8ac409f5b206c389568fb2e713d2666e4b9afde", default-features = false }
-ibc-core-commitment-types = { git = "https://github.com/mina86/ibc-rs", rev = "d8ac409f5b206c389568fb2e713d2666e4b9afde", default-features = false }
-ibc-core-connection-types = { git = "https://github.com/mina86/ibc-rs", rev = "d8ac409f5b206c389568fb2e713d2666e4b9afde", default-features = false }
-ibc-core-host             = { git = "https://github.com/mina86/ibc-rs", rev = "d8ac409f5b206c389568fb2e713d2666e4b9afde", default-features = false }
-ibc-core-host-types       = { git = "https://github.com/mina86/ibc-rs", rev = "d8ac409f5b206c389568fb2e713d2666e4b9afde", default-features = false }
-ibc-primitives            = { git = "https://github.com/mina86/ibc-rs", rev = "d8ac409f5b206c389568fb2e713d2666e4b9afde", default-features = false }
-ibc-testkit               = { git = "https://github.com/mina86/ibc-rs", rev = "d8ac409f5b206c389568fb2e713d2666e4b9afde", default-features = false }
->>>>>>> 473fd1f9
+ibc                         = { git = "https://github.com/mina86/ibc-rs", rev = "d8ac409f5b206c389568fb2e713d2666e4b9afde", default-features = false, features = ["borsh", "serde"] }
+ibc-client-tendermint-types = { git = "https://github.com/mina86/ibc-rs", rev = "d8ac409f5b206c389568fb2e713d2666e4b9afde", default-features = false }
+ibc-core-channel-types      = { git = "https://github.com/mina86/ibc-rs", rev = "d8ac409f5b206c389568fb2e713d2666e4b9afde", default-features = false }
+ibc-core-client-context     = { git = "https://github.com/mina86/ibc-rs", rev = "d8ac409f5b206c389568fb2e713d2666e4b9afde", default-features = false }
+ibc-core-client-types       = { git = "https://github.com/mina86/ibc-rs", rev = "d8ac409f5b206c389568fb2e713d2666e4b9afde", default-features = false }
+ibc-core-commitment-types   = { git = "https://github.com/mina86/ibc-rs", rev = "d8ac409f5b206c389568fb2e713d2666e4b9afde", default-features = false }
+ibc-core-connection-types   = { git = "https://github.com/mina86/ibc-rs", rev = "d8ac409f5b206c389568fb2e713d2666e4b9afde", default-features = false }
+ibc-core-host               = { git = "https://github.com/mina86/ibc-rs", rev = "d8ac409f5b206c389568fb2e713d2666e4b9afde", default-features = false }
+ibc-core-host-types         = { git = "https://github.com/mina86/ibc-rs", rev = "d8ac409f5b206c389568fb2e713d2666e4b9afde", default-features = false }
+ibc-primitives              = { git = "https://github.com/mina86/ibc-rs", rev = "d8ac409f5b206c389568fb2e713d2666e4b9afde", default-features = false }
+ibc-testkit                 = { git = "https://github.com/mina86/ibc-rs", rev = "d8ac409f5b206c389568fb2e713d2666e4b9afde", default-features = false }
 
 ibc-proto = { version = "0.41.0", default-features = false }
 insta = { version = "1.34.0" }
@@ -133,11 +117,11 @@
 aes-gcm-siv = { git = "https://github.com/RustCrypto/AEADs", rev = "6105d7a5591aefa646a95d12b5e8d3f55a9214ef" }
 curve25519-dalek = { git = "https://github.com/dalek-cryptography/curve25519-dalek", rev = "8274d5cbb6fc3f38cdc742b4798173895cd2a290" }
 
-# Uses solana sys call as default hashing 
-tendermint = { git = "https://github.com/dhruvja/tendermint-rs", rev = "f77d57c61448230ec348c8fc9f4da982bcc0e8fd" }
-tendermint-light-client = { git = "https://github.com/dhruvja/tendermint-rs", rev = "f77d57c61448230ec348c8fc9f4da982bcc0e8fd" }
-tendermint-light-client-verifier = { git = "https://github.com/dhruvja/tendermint-rs", rev = "f77d57c61448230ec348c8fc9f4da982bcc0e8fd" }
-tendermint-proto = { git = "https://github.com/dhruvja/tendermint-rs", rev = "f77d57c61448230ec348c8fc9f4da982bcc0e8fd" }
+# Uses solana sys call as default hashing
+tendermint                       = { git = "https://github.com/mina86/tendermint-rs", rev = "c68ef2348aceba3553cf08382d1a570b9352bba5" }
+tendermint-light-client          = { git = "https://github.com/mina86/tendermint-rs", rev = "c68ef2348aceba3553cf08382d1a570b9352bba5" }
+tendermint-light-client-verifier = { git = "https://github.com/mina86/tendermint-rs", rev = "c68ef2348aceba3553cf08382d1a570b9352bba5" }
+tendermint-proto                 = { git = "https://github.com/mina86/tendermint-rs", rev = "c68ef2348aceba3553cf08382d1a570b9352bba5" }
 
 # Adds support for custom-entrypoint feature
 anchor-syn = { git = "https://github.com/mina86/anchor", branch = "custom-entrypoint" }