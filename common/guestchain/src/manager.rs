use alloc::boxed::Box;
#[cfg(not(feature = "std"))]
use alloc::collections::BTreeSet as Set;
use alloc::collections::VecDeque;
use alloc::vec::Vec;
use core::num::{NonZeroU128, NonZeroU64};
#[cfg(feature = "std")]
use std::collections::HashSet as Set;

use lib::hash::CryptoHash;

use crate::candidates::Candidate;
pub use crate::candidates::UpdateCandidateError;
use crate::{BlockHeight, Validator};

const MAX_CONSENSUS_STATES: usize = 20;

#[derive(Clone, Debug, borsh::BorshSerialize, borsh::BorshDeserialize)]
pub struct ChainManager<PK> {
    /// Configuration specifying limits for block generation.
    config: crate::Config,

    /// Hash of the chain’s genesis block.
    genesis: CryptoHash,

    /// Current latest block which has been signed by quorum of validators.
    header: crate::BlockHeader,

    /// Epoch of the next block.  In other words, epoch which specifies
    /// validators set for `pending_block`.
    next_epoch: crate::Epoch<PK>,

    /// Next block which is waiting for quorum of validators to sign.
    pending_block: Option<PendingBlock<PK>>,

    /// Height at which current epoch was defined.
    epoch_height: crate::HostHeight,

    /// Set of validator candidates to consider for the next epoch.
    // TODO(mina86): This is Boxed to help solana-ibc with stack usage.  It’s
    // not entirely clear how this affects the stack but without boxing this we
    // end up with failing contract.  Ideally this field would not be boxed.
    candidates: Box<crate::Candidates<PK>>,

    /// previous Consensus states
    pub consensus_states: VecDeque<LocalConsensusState>,
}

#[derive(Clone, Debug, borsh::BorshSerialize, borsh::BorshDeserialize)]
pub struct LocalConsensusState {
    pub height: BlockHeight,
    pub timestamp: NonZeroU64,
    pub blockhash: Vec<u8>,
}

/// Pending block waiting for signatures.
///
/// Once quorum of validators sign the block it’s promoted to the current block.
#[derive(Clone, Debug, borsh::BorshSerialize, borsh::BorshDeserialize)]
pub struct PendingBlock<PK> {
    /// The block that waits for signatures.
    next_block: crate::Block<PK>,

    /// Fingerprint of the block.
    ///
    /// This is what validators are signing.  It equals `Fingerprint(&genesis,
    /// &next_block)` and we’re keeping it as a field to avoid having to hash
    /// the block each time.
    pub fingerprint: crate::block::Fingerprint,

    /// Validators who so far submitted valid signatures for the block.
    pub signers: Set<PK>,

    /// Sum of stake of validators who have signed the block.
    signing_stake: u128,
}

/// Provided genesis block is invalid.
#[derive(Clone, Debug, PartialEq, Eq)]
pub struct BadGenesis;

/// Error while generating a new block.
#[derive(
    Clone, Debug, PartialEq, Eq, derive_more::From, strum::IntoStaticStr,
)]
pub enum GenerateError {
    /// Last block hasn’t been signed by enough validators yet.
    HasPendingBlock,
    /// Block isn’t old enough (see [`crate::Config::min_block_length`] field).
    BlockTooYoung,
    /// Block’s state root hasen’t changed and thus there’s no need to create
    /// a new block.
    UnchangedState,
    /// An error while generating block.
    Inner(crate::block::GenerateError),
}

/// Error while accepting a signature from a validator.
#[derive(Clone, Debug, PartialEq, Eq)]
pub enum AddSignatureError {
    /// There’s no pending block.
    NoPendingBlock,
    /// The signature is invalid.
    BadSignature,
    /// The validator is not known.
    BadValidator,
}

/// Result of adding a signature to the pending block.
#[derive(Clone, Copy, Debug, PartialEq, Eq)]
pub enum AddSignatureEffect {
    /// New signature has been accepted but quorum hasn’t been reached yet.
    NoQuorumYet,
    /// New signature has been accepted and quorum for the pending block has
    /// been reached.
    GotQuorum,
    /// The signature has already been accepted previously.
    Duplicate,
}

impl AddSignatureEffect {
    pub fn got_new_signature(self) -> bool { self != Self::Duplicate }
    pub fn got_quorum(self) -> bool { self == Self::GotQuorum }
}

impl<PK: crate::PubKey> ChainManager<PK> {
    pub fn new(
        config: crate::Config,
        genesis: crate::Block<PK>,
    ) -> Result<Self, BadGenesis> {
        if !genesis.is_genesis() {
            return Err(BadGenesis);
        }
        let header = genesis.header;
        let next_epoch = genesis.next_epoch.ok_or(BadGenesis)?;
        let candidates = crate::Candidates::new(
            config.max_validators,
            next_epoch.validators(),
        );
        Ok(Self {
            config,
            genesis: header.calc_hash(),
            next_epoch,
            pending_block: None,
            epoch_height: header.host_height,
            candidates: Box::new(candidates),
            header,
            consensus_states: VecDeque::with_capacity(MAX_CONSENSUS_STATES),
        })
    }

    /// Returns the head of the chain as a `(finalised, block_header)` pair
    /// where `finalised` indicates whether the block has been finalised.
    pub fn head(&self) -> (bool, &crate::BlockHeader) {
        match self.pending_block {
            None => (true, &self.header),
            Some(ref pending) => (false, &pending.next_block.header),
        }
    }

    /// Returns the epoch of the current pending block.
    pub fn pending_epoch(&self) -> Option<&crate::Epoch<PK>> {
        self.pending_block.as_ref().map(|_| &self.next_epoch)
    }

    /// Returns the pending block
    pub fn pending_block(&self) -> Option<&PendingBlock<PK>> {
        self.pending_block.as_ref()
    }

    /// Generates a new block and sets it as pending.
    ///
    /// Returns an error if there’s already a pending block (previous pending
    /// block must first be signed by quorum of validators before next block is
    /// generated) or conditions for creating a new block haven’t been met
    /// (current block needs to be old enough, state needs to change etc.).
    ///
    /// On success, returns whether the newly generated block is the first block
    /// in a new epoch.
    pub fn generate_next(
        &mut self,
        host_height: crate::HostHeight,
        host_timestamp: NonZeroU64,
        state_root: CryptoHash,
    ) -> Result<bool, GenerateError> {
        self.validate_generate_next(
            host_height,
            host_timestamp,
            &state_root,
            force,
        )?;
        let next_epoch = self.maybe_generate_next_epoch(host_height);
<<<<<<< HEAD
=======
        let age =
            host_timestamp.get().saturating_sub(self.header.timestamp_ns.get());
        if next_epoch.is_none() &&
            state_root == self.header.state_root &&
            age < self.config.max_block_age_ns
        {
            return Err(GenerateError::UnchangedState);
        }

>>>>>>> aab0aa66
        let epoch_ends = self.header.next_epoch_commitment.is_some();
        let next_block = self.header.generate_next(
            host_height,
            host_timestamp,
            state_root,
            next_epoch,
        )?;
        let fingerprint =
            crate::block::Fingerprint::new(&self.genesis, &next_block);
        if self.consensus_states.len() == MAX_CONSENSUS_STATES {
            self.consensus_states.pop_front();
        }
        self.consensus_states.push_back(LocalConsensusState {
            blockhash: next_block.header.calc_hash().to_vec(),
            height: next_block.block_height,
            timestamp: next_block.timestamp_ns,
        });
        self.pending_block = Some(PendingBlock {
            fingerprint,
            next_block,
            signers: Set::new(),
            signing_stake: 0,
        });
        self.candidates.clear_changed_flag();

        Ok(epoch_ends)
    }

    pub fn validate_generate_next(
        &self,
        host_height: crate::HostHeight,
        host_timestamp: NonZeroU64,
        state_root: &CryptoHash,
        force: bool,
    ) -> Result<(), GenerateError> {
        if self.pending_block.is_some() {
            return Err(GenerateError::HasPendingBlock);
        }
        if !host_height.check_delta_from(
            self.header.host_height,
            self.config.min_block_length,
        ) {
            return Err(GenerateError::BlockTooYoung);
        }

        let next_epoch = self.maybe_generate_next_epoch(host_height);
        let age =
            host_timestamp.get().saturating_sub(self.header.timestamp_ns.get());
        if next_epoch.is_none() &&
            !force &&
            state_root == &self.header.state_root &&
            age < self.config.max_block_age_ns
        {
            return Err(GenerateError::UnchangedState);
        };
        Ok(())
    }

    /// Generates a new epoch with the top validators from the candidates set if
    /// necessary.
    ///
    /// Returns `None` if the current epoch is too short to change to new epoch
    /// or the validators set hasn’t changed.  Otherwise constructs and returns
    /// a new epoch by picking top validators from `self.candidates` as the
    /// validators set in the new epoch.
    ///
    /// Panics if there are no candidates, i.e. will always return a valid
    /// epoch.  However, it doesn’t check minimum number of validators (other
    /// than non-zero) or minimum quorum stake (again, other than non-zero).
    /// Those conditions are assumed to hold by construction of
    /// `self.candidates`.
    fn maybe_generate_next_epoch(
        &self,
        host_height: crate::HostHeight,
    ) -> Option<crate::Epoch<PK>> {
        if !host_height
            .check_delta_from(self.epoch_height, self.config.min_epoch_length)
        {
            return None;
        }
        crate::Epoch::new_with(self.candidates.maybe_get_head()?, |total| {
            let quorum = NonZeroU128::new(total.get() / 2 + 1).unwrap();
            // min_quorum_stake may be greater than total_stake so we’re not
            // using .clamp to make sure we never return value higher than
            // total_stake.
            quorum.max(self.config.min_quorum_stake).min(total)
        })
    }

    /// Adds a signature to pending block.
    pub fn add_signature(
        &mut self,
        pubkey: PK,
        signature: &PK::Signature,
        verifier: &impl crate::Verifier<PK>,
    ) -> Result<AddSignatureEffect, AddSignatureError> {
        let pending = self
            .pending_block
            .as_mut()
            .ok_or(AddSignatureError::NoPendingBlock)?;
        let validator_stake = self
            .next_epoch
            .validator(&pubkey)
            .ok_or(AddSignatureError::BadValidator)?
            .stake()
            .get();
        if !pending.fingerprint.verify(&pubkey, signature, verifier) {
            return Err(AddSignatureError::BadSignature);
        }

        if !pending.signers.insert(pubkey) {
            return Ok(AddSignatureEffect::Duplicate);
        }

        pending.signing_stake += validator_stake;
        if pending.signing_stake < self.next_epoch.quorum_stake().get() {
            return Ok(AddSignatureEffect::NoQuorumYet);
        }

        let block = self.pending_block.take().unwrap().next_block;
        self.header = block.header;
        if let Some(epoch) = block.next_epoch {
            self.next_epoch = epoch;
            self.epoch_height = self.header.host_height;
        }
        Ok(AddSignatureEffect::GotQuorum)
    }

    /// Updates validator candidate’s stake.
    ///
    /// The `new_stake_fn` callback takes existing candidate or `None` (if
    /// candidate with given `pubkey` doesn’t exist) as the argument and returns
    /// the new stake for that candidate (or for a new candidate).  If the new
    /// stake is zero, the candidate is removed.
    pub fn update_candidate<F, E>(
        &mut self,
        pubkey: PK,
        new_stake_fn: F,
    ) -> Result<(), E>
    where
        F: FnOnce(Option<&Candidate<PK>>) -> Result<u128, E>,
        E: From<UpdateCandidateError>,
    {
        self.candidates.update(&self.config, pubkey, new_stake_fn)
    }

    pub fn validators(&self) -> &[Validator<PK>] {
        self.next_epoch.validators()
    }

    pub fn candidates(&self) -> &[Candidate<PK>] {
        self.candidates.candidates.as_slice()
    }

    pub fn epoch_height(&self) -> crate::HostHeight { self.epoch_height }

    pub fn genesis(&self) -> &CryptoHash { &self.genesis }
}

#[test]
fn test_generate() {
    use crate::validators::MockPubKey;

    let epoch = crate::Epoch::test(&[(1, 2), (2, 2), (3, 2)]);
    assert_eq!(4, epoch.quorum_stake().get());

    let ali = epoch.validators()[0].clone();
    let bob = epoch.validators()[1].clone();
    let eve = epoch.validators()[2].clone();

    let genesis = crate::Block::generate_genesis(
        1.into(),
        1.into(),
        NonZeroU64::MIN,
        CryptoHash::default(),
        epoch,
    )
    .unwrap();
    let config = crate::Config {
        min_validators: core::num::NonZeroU16::MIN,
        max_validators: core::num::NonZeroU16::new(3).unwrap(),
        min_validator_stake: core::num::NonZeroU128::MIN,
        min_total_stake: core::num::NonZeroU128::MIN,
        min_quorum_stake: core::num::NonZeroU128::MIN,
        min_block_length: 4.into(),
        max_block_age_ns: 1000,
        min_epoch_length: 8.into(),
    };
    let mut mgr = ChainManager::new(config, genesis).unwrap();

    let one = NonZeroU64::new(1).unwrap();
    let two = NonZeroU64::new(2).unwrap();
    let three = NonZeroU64::new(3).unwrap();
    let four = NonZeroU64::new(4).unwrap();
    let five = NonZeroU64::new(5).unwrap();
    let six = NonZeroU64::new(6).unwrap();

    // min_block_length not reached
    assert_eq!(
        Err(GenerateError::BlockTooYoung),
        mgr.generate_next(4.into(), two, CryptoHash::default())
    );
    // No change to the state so no need for a new block.
    assert_eq!(
        Err(GenerateError::UnchangedState),
        mgr.generate_next(5.into(), two, CryptoHash::default())
    );
    // Inner error.
    assert_eq!(
        Err(GenerateError::Inner(
            crate::block::GenerateError::BadHostTimestamp
        )),
        mgr.generate_next(5.into(), one, CryptoHash::test(1))
    );

    fn sign_head(
        mgr: &mut ChainManager<MockPubKey>,
        validator: &crate::validators::Validator<MockPubKey>,
    ) -> Result<AddSignatureEffect, AddSignatureError> {
        let signature =
            crate::block::Fingerprint::new(&mgr.genesis, mgr.head().1)
                .sign(&validator.pubkey().make_signer());
        mgr.add_signature(validator.pubkey().clone(), &signature, &())
    }

    mgr.generate_next(5.into(), two, CryptoHash::test(1)).unwrap();
    // The head hasn’t been fully signed yet.
    assert_eq!(
        Err(GenerateError::HasPendingBlock),
        mgr.generate_next(10.into(), three, CryptoHash::test(2))
    );

    assert_eq!(Ok(AddSignatureEffect::NoQuorumYet), sign_head(&mut mgr, &ali));
    assert_eq!(
        Err(GenerateError::HasPendingBlock),
        mgr.generate_next(10.into(), three, CryptoHash::test(2))
    );
    assert_eq!(Ok(AddSignatureEffect::Duplicate), sign_head(&mut mgr, &ali));
    assert_eq!(
        Err(GenerateError::HasPendingBlock),
        mgr.generate_next(10.into(), three, CryptoHash::test(2))
    );

    // Signatures are verified
    let pubkey = MockPubKey(42);
    let signature = crate::block::Fingerprint::new(&mgr.genesis, mgr.head().1)
        .sign(&pubkey.make_signer());
    assert_eq!(
        Err(AddSignatureError::BadValidator),
        mgr.add_signature(pubkey, &signature, &())
    );
    assert_eq!(
        Err(AddSignatureError::BadSignature),
        mgr.add_signature(bob.pubkey().clone(), &signature, &())
    );

    assert_eq!(
        Err(GenerateError::HasPendingBlock),
        mgr.generate_next(10.into(), three, CryptoHash::test(2))
    );

    assert_eq!(Ok(AddSignatureEffect::GotQuorum), sign_head(&mut mgr, &bob));
    mgr.generate_next(10.into(), three, CryptoHash::test(2)).unwrap();

    assert_eq!(Ok(AddSignatureEffect::NoQuorumYet), sign_head(&mut mgr, &ali));
    assert_eq!(Ok(AddSignatureEffect::GotQuorum), sign_head(&mut mgr, &bob));

    // State hasn’t changed, no need for new block.  However, changing epoch can
    // trigger new block.
    assert_eq!(
        Err(GenerateError::UnchangedState),
        mgr.generate_next(15.into(), four, CryptoHash::test(2))
    );
    mgr.update_candidate(*eve.pubkey(), |_| {
        Result::<u128, UpdateCandidateError>::Ok(1)
    })
    .unwrap();
    mgr.generate_next(15.into(), four, CryptoHash::test(2)).unwrap();
    assert_eq!(Ok(AddSignatureEffect::NoQuorumYet), sign_head(&mut mgr, &ali));
    assert_eq!(Ok(AddSignatureEffect::GotQuorum), sign_head(&mut mgr, &bob));

    // Epoch has minimum length.  Even if the head of candidates changes but not
    // enough host blockchain passed, the epoch won’t be changed.
    mgr.update_candidate(*eve.pubkey(), |_| {
        Result::<u128, UpdateCandidateError>::Ok(2)
    })
    .unwrap();
    assert_eq!(
        Err(GenerateError::UnchangedState),
        mgr.generate_next(20.into(), five, CryptoHash::test(2))
    );
    mgr.generate_next(30.into(), five, CryptoHash::test(2)).unwrap();
    assert_eq!(Ok(AddSignatureEffect::NoQuorumYet), sign_head(&mut mgr, &ali));
    assert_eq!(Ok(AddSignatureEffect::GotQuorum), sign_head(&mut mgr, &bob));

    //Adding candidates past the head (i.e. in a way which wouldn’t affect the
    // epoch) doesn’t change the state.
    mgr.update_candidate(MockPubKey(4), |_| {
        Result::<u128, UpdateCandidateError>::Ok(1)
    })
    .unwrap();
    assert_eq!(
        Err(GenerateError::UnchangedState),
        mgr.generate_next(40.into(), five, CryptoHash::test(2))
    );
    mgr.update_candidate(*eve.pubkey(), |_| {
        Result::<u128, UpdateCandidateError>::Ok(0)
    })
    .unwrap();
    mgr.generate_next(40.into(), six, CryptoHash::test(2)).unwrap();
    assert_eq!(Ok(AddSignatureEffect::NoQuorumYet), sign_head(&mut mgr, &ali));
    assert_eq!(Ok(AddSignatureEffect::GotQuorum), sign_head(&mut mgr, &bob));

    // Even if nothing changed, block may be generate if the current one is too
    // old.
    assert_eq!(
        Err(GenerateError::UnchangedState),
        mgr.generate_next(
            50.into(),
            NonZeroU64::new(7).unwrap(),
            CryptoHash::test(2),
        )
    );
    mgr.generate_next(
        50.into(),
        NonZeroU64::new(1007).unwrap(),
        CryptoHash::test(2),
    )
    .unwrap();
}<|MERGE_RESOLUTION|>--- conflicted
+++ resolved
@@ -183,25 +183,8 @@
         host_timestamp: NonZeroU64,
         state_root: CryptoHash,
     ) -> Result<bool, GenerateError> {
-        self.validate_generate_next(
-            host_height,
-            host_timestamp,
-            &state_root,
-            force,
-        )?;
+        self.validate_generate_next(host_height, host_timestamp, &state_root)?;
         let next_epoch = self.maybe_generate_next_epoch(host_height);
-<<<<<<< HEAD
-=======
-        let age =
-            host_timestamp.get().saturating_sub(self.header.timestamp_ns.get());
-        if next_epoch.is_none() &&
-            state_root == self.header.state_root &&
-            age < self.config.max_block_age_ns
-        {
-            return Err(GenerateError::UnchangedState);
-        }
-
->>>>>>> aab0aa66
         let epoch_ends = self.header.next_epoch_commitment.is_some();
         let next_block = self.header.generate_next(
             host_height,
@@ -235,7 +218,6 @@
         host_height: crate::HostHeight,
         host_timestamp: NonZeroU64,
         state_root: &CryptoHash,
-        force: bool,
     ) -> Result<(), GenerateError> {
         if self.pending_block.is_some() {
             return Err(GenerateError::HasPendingBlock);
@@ -251,7 +233,6 @@
         let age =
             host_timestamp.get().saturating_sub(self.header.timestamp_ns.get());
         if next_epoch.is_none() &&
-            !force &&
             state_root == &self.header.state_root &&
             age < self.config.max_block_age_ns
         {
