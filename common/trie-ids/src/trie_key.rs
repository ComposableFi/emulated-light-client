--- conflicted
+++ resolved
@@ -159,10 +159,6 @@
     fn deref(&self) -> &[u8] { &self.bytes[..usize::from(self.len)] }
 }
 
-<<<<<<< HEAD
-
-=======
->>>>>>> 33249614
 impl core::fmt::Display for TrieKey {
     fn fmt(&self, fmtr: &mut core::fmt::Formatter) -> core::fmt::Result {
         use ascii::AsciiChar::*;
@@ -194,10 +190,6 @@
     assert_eq!(want, format!("{key:?}"));
 }
 
-<<<<<<< HEAD
-
-=======
->>>>>>> 33249614
 impl TryFrom<SequencePath<'_>> for TrieKey {
     type Error = ibc::ChannelError;
     fn try_from(path: SequencePath<'_>) -> Result<Self, Self::Error> {
