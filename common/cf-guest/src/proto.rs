pub use ibc_primitives::proto::Any;

mod pb {
    include!(concat!(env!("OUT_DIR"), "/messages.rs"));
}

pub use pb::lightclients::guest::v1::{
    client_message, ClientMessage, ClientState, ConsensusState, Header,
    Misbehaviour, Signature,
};

/// Error during decoding of a protocol message.
#[derive(Clone, PartialEq, Eq, derive_more::From)]
pub enum DecodeError {
    /// Failed decoding the wire encoded protocol message.
    ///
    /// This means that the supplied bytes weren’t a valid protocol buffer or
    /// they didn’t correspond to the expected message.
    BadProto(prost::DecodeError),

    /// Protocol message represents invalid state; see [`BadMessage`].
    #[from(ignore)]
    BadMessage,

    /// When decoding an `Any` message, the type URL doesn’t equal the expected
    /// one.
    #[from(ignore)]
    BadType,
}

/// Error during validation of a protocol message.
///
/// Typing in protocol messages is less descriptive than in Rust.  It’s possible
/// to represent state in the protocol message which doesn’t correspond to
/// a valid state.
#[derive(Copy, Clone, Debug, PartialEq, Eq)]
pub struct BadMessage;

impl From<BadMessage> for DecodeError {
    fn from(_: BadMessage) -> Self { Self::BadMessage }
}

impl core::fmt::Debug for DecodeError {
    fn fmt(&self, fmtr: &mut core::fmt::Formatter) -> core::fmt::Result {
        match self {
            Self::BadProto(err) => err.fmt(fmtr),
            Self::BadMessage => fmtr.write_str("BadMessage"),
            Self::BadType => fmtr.write_str("BadType"),
        }
    }
}

impl core::fmt::Display for DecodeError {
    #[inline]
    fn fmt(&self, fmtr: &mut core::fmt::Formatter) -> core::fmt::Result {
        core::fmt::Debug::fmt(self, fmtr)
    }
}

impl core::fmt::Display for BadMessage {
    #[inline]
    fn fmt(&self, fmtr: &mut core::fmt::Formatter) -> core::fmt::Result {
        core::fmt::Debug::fmt(self, fmtr)
    }
}


impl From<Header> for ClientMessage {
    #[inline]
    fn from(msg: Header) -> Self {
        Self { message: Some(client_message::Message::Header(msg)) }
    }
}

impl From<Misbehaviour> for ClientMessage {
    #[inline]
    fn from(msg: Misbehaviour) -> Self {
        Self { message: Some(client_message::Message::Misbehaviour(msg)) }
    }
}

pub trait AnyConvert: Sized {
    /// Converts the message into a Protobuf Any message.
    ///
    /// The Any message is returned as `(type_url, value)` tuple which caller
    /// can use the values to build `Any` object from them.  This is intended to
    /// handle cases where `Any` type coming from different crates is used and
    /// `From<Self> for Any` implementation is not present.
    fn to_any(&self) -> (&'static str, alloc::vec::Vec<u8>);

    /// Converts the message from a Protobuf Any message.
    ///
    /// The Any message is accepted as separate `type_url` and `value` arguments
    /// rather than a single `Any` object.  This is intended to handle cases
    /// where `Any` type coming from different crates is used and `From<Self>
    /// for Any` implementation is not present.
    fn try_from_any(type_url: &str, value: &[u8]) -> Result<Self, DecodeError>;
}

macro_rules! impl_proto {
    ($Msg:ident; $test:ident; $test_object:expr) => {
        impl pb::lightclients::guest::v1::$Msg {
            /// Type URL of the type as used in Any protocol message in IBC.
            ///
<<<<<<< HEAD
            /// This is the same value as returned by [`prost::Name::type_url`]
            /// however it’s a `const` and is set at compile time.  (In current
            /// Prost implementation, `type_url` method computes the URL at
            /// run-time).
            pub const TYPE_URL: &'static str = concat!(
                "/lightclients.guest.v1.",
                stringify!($Msg)
            );
=======
            /// Note that this isn’t the same as `Self::type_url()` which
            /// returns the fully-qualified unique name for this message
            /// including the domain.  For IBC purposes, we usually don’t
            /// include the domain and just use `/foo.bar.Baz` as the type
            ///URL; this constant provides that value for this type.
            ///
            /// This is equals `format!("/{}", Self::full_name())` but provided
            /// as a constant value.
            pub const IBC_TYPE_URL: &'static str =
                concat!("/lightclients.guest.v1.", stringify!($Msg));
>>>>>>> 826bce81

            /// An example test message.
            #[cfg(test)]
            pub fn test() -> Self { $test_object }
        }

        impl AnyConvert for pb::lightclients::guest::v1::$Msg {
            fn to_any(&self) -> (&'static str, alloc::vec::Vec<u8>) {
                (Self::IBC_TYPE_URL, prost::Message::encode_to_vec(self))
            }

            fn try_from_any(
                type_url: &str,
                value: &[u8],
            ) -> Result<Self, $crate::proto::DecodeError> {
                if type_url.ends_with(Self::IBC_TYPE_URL) {
                    Ok(<Self as prost::Message>::decode(value)?)
                } else {
                    Err($crate::proto::DecodeError::BadType)
                }
            }
        }

        impl From<pb::lightclients::guest::v1::$Msg> for Any {
            fn from(msg: pb::lightclients::guest::v1::$Msg) -> Self {
                Self::from(&msg)
            }
        }

        impl From<&pb::lightclients::guest::v1::$Msg> for Any {
            fn from(msg: &pb::lightclients::guest::v1::$Msg) -> Self {
                let (url, value) = AnyConvert::to_any(msg);
                Self { type_url: url.into(), value }
            }
        }

        impl TryFrom<Any> for pb::lightclients::guest::v1::$Msg {
            type Error = DecodeError;
            fn try_from(any: Any) -> Result<Self, Self::Error> {
                Self::try_from(&any)
            }
        }

        impl TryFrom<&Any> for pb::lightclients::guest::v1::$Msg {
            type Error = DecodeError;
            fn try_from(any: &Any) -> Result<Self, Self::Error> {
                <Self as AnyConvert>::try_from_any(&any.type_url, &any.value)
            }
        }

        #[test]
        fn $test() {
            use alloc::format;

            use prost::Name;

            // Make sure TYPE_URL we set by hand matches type_url which is
            // derived.
            assert_eq!(format!("/{}", $Msg::full_name()), $Msg::IBC_TYPE_URL);
            assert!($Msg::type_url().ends_with($Msg::IBC_TYPE_URL));

            // Check round-trip conversion through Any.
            let state = $Msg::test();
            let mut any = Any::try_from(&state).unwrap();
            assert_eq!(Ok(state), $Msg::try_from(&any));

            // Check type verifyication
            any.type_url = "bogus".into();
            assert_eq!(Err(DecodeError::BadType), $Msg::try_from(&any));

            // Check ProtoBuf encoding.
            if !cfg!(miri) {
                insta::assert_debug_snapshot!(any.value);
            }
        }
    };
}

impl_proto!(ClientState; test_client_state; Self {
    genesis_hash: lib::hash::CryptoHash::test(24).to_vec(),
    latest_height: 8,
    epoch_commitment: lib::hash::CryptoHash::test(11).to_vec(),
    is_frozen: false,
    trusting_period_ns: 30 * 24 * 3600 * 1_000_000_000,
});

impl_proto!(ConsensusState; test_consensus_state; {
    let block_hash = lib::hash::CryptoHash::test(42).to_vec();
    Self { block_hash, timestamp_ns: 1 }
});

impl_proto!(ClientMessage; test_client_message; Header::test().into());

impl_proto!(Header; test_header; {
    // TODO(mina86): Construct a proper signed header.
    Self {
        genesis_hash: alloc::vec![0; 32],
        block_header: alloc::vec![1; 10],
        epoch: alloc::vec![2; 10],
        signatures: alloc::vec![],
    }
});

impl_proto!(Signature; test_signature; Self {
    index: 1,
    signature: alloc::vec![0; 64],
});

impl_proto!(Misbehaviour; test_misbehaviour; Self {
    header1: Some(Header::test()),
    header2: Some(Header::test()),
});<|MERGE_RESOLUTION|>--- conflicted
+++ resolved
@@ -102,16 +102,6 @@
         impl pb::lightclients::guest::v1::$Msg {
             /// Type URL of the type as used in Any protocol message in IBC.
             ///
-<<<<<<< HEAD
-            /// This is the same value as returned by [`prost::Name::type_url`]
-            /// however it’s a `const` and is set at compile time.  (In current
-            /// Prost implementation, `type_url` method computes the URL at
-            /// run-time).
-            pub const TYPE_URL: &'static str = concat!(
-                "/lightclients.guest.v1.",
-                stringify!($Msg)
-            );
-=======
             /// Note that this isn’t the same as `Self::type_url()` which
             /// returns the fully-qualified unique name for this message
             /// including the domain.  For IBC purposes, we usually don’t
@@ -122,7 +112,6 @@
             /// as a constant value.
             pub const IBC_TYPE_URL: &'static str =
                 concat!("/lightclients.guest.v1.", stringify!($Msg));
->>>>>>> 826bce81
 
             /// An example test message.
             #[cfg(test)]
