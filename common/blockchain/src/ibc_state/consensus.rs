--- conflicted
+++ resolved
@@ -28,11 +28,6 @@
     }
 }
 
-<<<<<<< HEAD
-impl ConsensusState {
-    pub fn new(block_hash: &CryptoHash, timestamp: NonZeroU64) -> Self {
-        Self { block_hash: block_hash.to_vec().into(), timestamp }
-=======
 impl ibc_core_client_context::consensus_state::ConsensusState
     for ConsensusState
 {
@@ -47,7 +42,6 @@
 
     fn encode_vec(self) -> alloc::vec::Vec<u8> {
         proto::ConsensusState::from(self).encode_to_vec()
->>>>>>> 1e939773
     }
 }
 
