use ibc_primitives::proto::Any;
use prost::Message as _;

mod pb {
    include!(concat!(env!("OUT_DIR"), "/messages.rs"));

    impl lightclients::guest::v1::ConsensusState {
        /// Type URL of the type as used in Any protocol message.
        ///
        /// This is the same value as returned by [`prost::Name::type_url`]
        /// however it’s a `const` and is set at compile time.  (In current
        /// Prost implementation, `type_url` method computes the URL at
        /// run-time).
        pub const TYPE_URL: &'static str =
            "composable.finance/lightclients.guest.v1.ConsensusState";

        /// An example test message.
        #[cfg(test)]
        pub fn test() -> Self {
<<<<<<< HEAD
            let block_hash = lib::hash::CryptoHash::test(42).to_vec();
            Self { block_hash, timestamp: 1 }
=======
            let hash = lib::hash::CryptoHash::test(42);
            Self { block_hash: hash.as_array().to_vec(), timestamp_ns: 1 }
>>>>>>> 1e939773
        }
    }
}

pub use pb::lightclients::guest::v1::ConsensusState;

/// Error during decoding of a protocol message.
#[derive(Clone, PartialEq, Eq, derive_more::From)]
pub enum DecodeError {
    /// Failed decoding the wire encoded protocol message.
    ///
    /// This means that the supplied bytes weren’t a valid protocol buffer or
    /// they didn’t correspond to the expected message.
    BadProto(prost::DecodeError),

    /// Protocol message represents invalid state; see [`BadMessage`].
    #[from(ignore)]
    BadMessage,

    /// When decoding an `Any` message, the type URL doesn’t equal the expected
    /// one.
    #[from(ignore)]
    BadType,
}

/// Error during validation of a protocol message.
///
/// Typing in protocol messages is less descriptive than in Rust.  It’s possible
/// to represent state in the protocol message which doesn’t correspond to
/// a valid state.
#[derive(Copy, Clone, Debug, PartialEq, Eq)]
pub struct BadMessage;

impl From<BadMessage> for DecodeError {
    fn from(_: BadMessage) -> Self { Self::BadMessage }
}

impl core::fmt::Debug for DecodeError {
    fn fmt(&self, fmtr: &mut core::fmt::Formatter) -> core::fmt::Result {
        match self {
            Self::BadProto(err) => err.fmt(fmtr),
            Self::BadMessage => fmtr.write_str("BadMessage"),
            Self::BadType => fmtr.write_str("BadType"),
        }
    }
}

impl core::fmt::Display for DecodeError {
    #[inline]
    fn fmt(&self, fmtr: &mut core::fmt::Formatter) -> core::fmt::Result {
        core::fmt::Debug::fmt(self, fmtr)
    }
}

impl core::fmt::Display for BadMessage {
    #[inline]
    fn fmt(&self, fmtr: &mut core::fmt::Formatter) -> core::fmt::Result {
        core::fmt::Debug::fmt(self, fmtr)
    }
}


impl From<ConsensusState> for Any {
    fn from(msg: ConsensusState) -> Self { Self::from(&msg) }
}

impl From<&ConsensusState> for Any {
    fn from(msg: &ConsensusState) -> Self {
        Self {
            type_url: ConsensusState::TYPE_URL.into(),
            value: msg.encode_to_vec(),
        }
    }
}

impl TryFrom<Any> for ConsensusState {
    type Error = DecodeError;
    fn try_from(any: Any) -> Result<Self, Self::Error> { Self::try_from(&any) }
}

impl TryFrom<&Any> for ConsensusState {
    type Error = DecodeError;
    fn try_from(any: &Any) -> Result<Self, Self::Error> {
        if Self::TYPE_URL == any.type_url {
            Ok(ConsensusState::decode(any.value.as_slice())?)
        } else {
            Err(DecodeError::BadType)
        }
    }
}

#[test]
fn test_consensus_state() {
    use alloc::format;

    use prost::Name;

    // Make sure TYPE_URL we set by hand matches type_url which is derived.
    assert_eq!(ConsensusState::type_url(), ConsensusState::TYPE_URL);

    // Check round-trip conversion through Any.
    let state = ConsensusState::test();
    let mut any = Any::try_from(&state).unwrap();
    assert_eq!(Ok(state), ConsensusState::try_from(&any));

    // Check type verifyication
    any.type_url = "bogus".into();
    assert_eq!(Err(DecodeError::BadType), ConsensusState::try_from(&any));

    // Check ProtoBuf encoding.
    if !cfg!(miri) {
        insta::assert_debug_snapshot!(any.value);
    }
}<|MERGE_RESOLUTION|>--- conflicted
+++ resolved
@@ -17,13 +17,8 @@
         /// An example test message.
         #[cfg(test)]
         pub fn test() -> Self {
-<<<<<<< HEAD
-            let block_hash = lib::hash::CryptoHash::test(42).to_vec();
-            Self { block_hash, timestamp: 1 }
-=======
             let hash = lib::hash::CryptoHash::test(42);
             Self { block_hash: hash.as_array().to_vec(), timestamp_ns: 1 }
->>>>>>> 1e939773
         }
     }
 }
