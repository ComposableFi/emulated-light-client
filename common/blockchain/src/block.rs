use core::num::NonZeroU64;

use borsh::maybestd::io;
use lib::hash::CryptoHash;

type Result<T, E = borsh::maybestd::io::Error> = core::result::Result<T, E>;

<<<<<<< HEAD
/// A single block header of the guest blockchain.
///
/// Guest blocks are uniquely identified by their hash which can be calculated
/// using the [`BlockHeader::calc_hash`] method.
=======
/// A single block of the guest blockchain.
///
/// A block is uniquely identified by its hash which can be obtained via
/// [`Block::calc_hash`].
>>>>>>> 0eadb28e
///
/// Each block belongs to an epoch (identifier by `epoch_id`) which describes
/// set of validators which can sign the block.  A new epoch is introduced by
/// setting `next_epoch` field; epoch becomes current one starting from the
/// following block.
#[derive(
    Clone, Debug, PartialEq, Eq, borsh::BorshSerialize, borsh::BorshDeserialize,
)]
pub struct BlockHeader {
    /// Version of the structure.  At the moment always zero byte.
    version: crate::common::VersionZero,

    /// Hash of the previous block.
    pub prev_block_hash: CryptoHash,
    /// Height of the guest blockchain’s block.
<<<<<<< HEAD
=======
    ///
    /// This is sequential, always increasing by one.
>>>>>>> 0eadb28e
    pub block_height: crate::BlockHeight,
    /// Height of the host blockchain’s block in which this block was created.
    pub host_height: crate::HostHeight,
    /// Timestamp when the block was created.
    pub host_timestamp: NonZeroU64,
    /// Hash of the root node of the state trie, i.e. the commitment of the
    /// state.
    pub state_root: CryptoHash,

    /// Hash of the block in which current epoch has been defined.
    ///
    /// Epoch determines validators set signing each block.  The last block of
    /// the blockchain will have `next_epoch_commitment` set and that field
    /// defines the epoch of the next block.  `epoch_id` is the hash of the
    /// block where the epoch was defined.
    ///
    /// Corollary of this patter is that the first block of an epoch will have
    /// `epoch_id == prev_block_hash` and the last block of an epoch will have
    /// `next_epoch_commitment.is_some()`.
    pub epoch_id: CryptoHash,

    /// If present, hash of the serialised epoch *the next* block will belong
    /// to.
    ///
    /// It is present on the last block of an epoch to define epoch that is
    /// about to start.  All other blocks have this set to `None`.
    ///
    /// Note that this hash is not the same as the one that’s going to be used
    /// in `epoch_id` field of the following block.  Epochs are identified by
    /// the block hash they were introduced in.
    pub next_epoch_commitment: Option<CryptoHash>,
}

/// A single block of the guest blockchain.
///
/// This is the block header bundled together with the next epoch if any.
#[derive(
    Clone, Debug, PartialEq, Eq, derive_more::Deref, derive_more::DerefMut,
)]
pub struct Block<PK> {
    /// The block header.
    #[deref]
    #[deref_mut]
    pub header: BlockHeader,

    /// If present, epoch *the next* block will belong to.
    pub next_epoch: Option<crate::Epoch<PK>>,
}

impl<PK: borsh::BorshSerialize> borsh::BorshSerialize for Block<PK> {
    fn serialize<W: io::Write>(&self, writer: &mut W) -> io::Result<()> {
        // We don’t serialise next_epoch_commitment because we calculate it when
        // deserializing to make sure that it’s always a correct value.
        (
            &self.header.version,
            &self.header.prev_block_hash,
            &self.header.block_height,
            &self.header.host_height,
            &self.header.host_timestamp,
            &self.header.state_root,
            &self.header.epoch_id,
            &self.next_epoch,
        )
            .serialize(writer)
    }
}

impl<PK> borsh::BorshDeserialize for Block<PK>
where
    PK: borsh::BorshSerialize + borsh::BorshDeserialize,
{
    fn deserialize_reader<R: io::Read>(reader: &mut R) -> io::Result<Self> {
        let version = crate::common::VersionZero::deserialize_reader(reader)?;
        let prev_block_hash = CryptoHash::deserialize_reader(reader)?;
        let block_height = crate::BlockHeight::deserialize_reader(reader)?;
        let host_height = crate::HostHeight::deserialize_reader(reader)?;
        let host_timestamp = NonZeroU64::deserialize_reader(reader)?;
        let state_root = CryptoHash::deserialize_reader(reader)?;
        let epoch_id = CryptoHash::deserialize_reader(reader)?;
        let next_epoch =
            Option::<crate::Epoch<PK>>::deserialize_reader(reader)?;
        let next_epoch_commitment =
            next_epoch.as_ref().map(crate::Epoch::calc_commitment);
        Ok(Self {
            header: BlockHeader {
                version,
                prev_block_hash,
                block_height,
                host_height,
                host_timestamp,
                state_root,
                next_epoch_commitment,
                epoch_id,
            },
            next_epoch,
        })
    }
}

/// Block’s fingerprint which is used when signing.
///
/// The fingerprint is what validators sign when attesting the validity of the
/// block.  It consists of a) chain’s genesis block hash, b) block height and c)
/// block hash.
///
/// Inclusion of the genesis hash allows signatures made for different chains to
/// be distinguished from each other so a validator can use the same key for
/// multiple chains without risking being accused of misbehaviour.
#[derive(
    Clone,
    PartialEq,
    Eq,
    borsh::BorshSerialize,
    borsh::BorshDeserialize,
    bytemuck::TransparentWrapper,
)]
#[repr(transparent)]
pub struct Fingerprint([u8; 72]);

/// Error while generating new block.
#[derive(Clone, Copy, Debug, PartialEq, Eq, strum::IntoStaticStr)]
pub enum GenerateError {
    /// Host height went backwards.
    BadHostHeight,
    /// Host timestamp went backwards.
    BadHostTimestamp,
}

impl BlockHeader {
    /// Returns whether the block is a valid genesis block.
    pub fn is_genesis(&self) -> bool {
        self.prev_block_hash == CryptoHash::DEFAULT &&
            self.epoch_id == CryptoHash::DEFAULT
    }

    /// Calculates hash of the block.
    pub fn calc_hash(&self) -> CryptoHash {
        let mut builder = CryptoHash::builder();
        borsh::to_writer(&mut builder, self).unwrap();
        builder.build()
    }

    /// Constructs next block.
    ///
    /// Returns a new block with `self` as the previous block.  Verifies that
    /// `host_height` and `host_timestamp` don’t go backwards but otherwise they
    /// can increase by any amount.  The new block will have `block_height`
    /// incremented by one.
    pub fn generate_next<PK: crate::PubKey>(
        &self,
        host_height: crate::HostHeight,
        host_timestamp: NonZeroU64,
        state_root: CryptoHash,
        next_epoch: Option<crate::Epoch<PK>>,
    ) -> Result<Block<PK>, GenerateError> {
        if host_height <= self.host_height {
            return Err(GenerateError::BadHostHeight);
        } else if host_timestamp <= self.host_timestamp {
            return Err(GenerateError::BadHostTimestamp);
        }

        let prev_block_hash = self.calc_hash();
        // If self defines a new epoch than the new block starts a new epoch
        // with epoch id equal to self’s block hash.  Otherwise, epoch doesn’t
        // change and the new block uses the same epoch id as self.
        let epoch_id = match self.next_epoch_commitment.is_some() {
            false => self.epoch_id.clone(),
            true => prev_block_hash.clone(),
        };
        let next_epoch_commitment =
            next_epoch.as_ref().map(crate::Epoch::calc_commitment);
        Ok(Block {
            header: Self {
                version: crate::common::VersionZero,
                prev_block_hash,
                block_height: self.block_height.next(),
                host_height,
                host_timestamp,
                state_root,
                epoch_id,
                next_epoch_commitment,
            },
            next_epoch,
        })
    }
}

impl<PK: crate::PubKey> Block<PK> {
    /// Constructs a new genesis block.
    ///
    /// A genesis block is identified by previous block hash and epoch id both
    /// being all-zero hash.
    pub fn generate_genesis(
        block_height: crate::BlockHeight,
        host_height: crate::HostHeight,
        host_timestamp: NonZeroU64,
        state_root: CryptoHash,
        next_epoch: crate::Epoch<PK>,
    ) -> Result<Self, GenerateError> {
        Ok(Self {
            header: BlockHeader {
                version: crate::common::VersionZero,
                prev_block_hash: CryptoHash::DEFAULT,
                block_height,
                host_height,
                host_timestamp,
                state_root,
                epoch_id: CryptoHash::DEFAULT,
                next_epoch_commitment: Some(next_epoch.calc_commitment()),
            },
            next_epoch: Some(next_epoch),
        })
    }
}

impl Default for Fingerprint {
    fn default() -> Self { Self([0; 72]) }
}

impl Fingerprint {
    /// Calculates the fingerprint of the given block.
    pub fn new(genesis_hash: &CryptoHash, header: &BlockHeader) -> Self {
        Self::from_hash(genesis_hash, header.block_height, &header.calc_hash())
    }

    /// Constructs the fingerprint of a block at given height and with given
    /// hash.
    pub fn from_hash(
        genesis_hash: &CryptoHash,
        block_height: crate::BlockHeight,
        block_hash: &CryptoHash,
    ) -> Self {
        let mut fp = Self::default();
        let (genesis, rest) = stdx::split_array_mut::<32, 40, 72>(&mut fp.0);
        let (height, hash) = stdx::split_array_mut::<8, 32, 40>(rest);
        *genesis = genesis_hash.into();
        *height = u64::from(block_height).to_le_bytes();
        *hash = block_hash.into();
        fp
    }

    /// Parses the fingerprint extracting genesis hash, block height and block
    /// hash from it.
    pub fn parse(&self) -> (&CryptoHash, crate::BlockHeight, &CryptoHash) {
        let (genesis, rest) = stdx::split_array_ref::<32, 40, 72>(&self.0);
        let (height, hash) = stdx::split_array_ref::<8, 32, 40>(rest);
        let height = u64::from_le_bytes(*height);
        (genesis.into(), height.into(), hash.into())
    }

    /// Returns the fingerprint as bytes slice.
    fn as_slice(&self) -> &[u8] { &self.0[..] }

    /// Signs the fingerprint
    #[inline]
    pub fn sign<PK: crate::PubKey>(
        &self,
        signer: &impl crate::Signer<PK>,
    ) -> PK::Signature {
        signer.sign(self.as_slice())
    }

    /// Verifies the signature.
    #[inline]
    pub fn verify<PK: crate::PubKey>(
        &self,
        pubkey: &PK,
        signature: &PK::Signature,
        verifier: &impl crate::Verifier<PK>,
    ) -> bool {
        verifier.verify(self.as_slice(), pubkey, signature)
    }
}

impl core::fmt::Debug for Fingerprint {
    fn fmt(&self, fmtr: &mut core::fmt::Formatter) -> core::fmt::Result {
        let (genesis, height, hash) = self.parse();
        write!(fmtr, "FP(genesis={genesis}, height={height}, block={hash})")
    }
}

#[test]
fn test_block_generation() {
    use crate::validators::MockPubKey;

    // Generate a genesis block and test it’s behaviour.
    let genesis_hash = "flrJCrLPVb1QDaNw62lOj7zpm5n4yqw4D3JfZXzGxe8=";
    let genesis_hash = CryptoHash::from_base64(genesis_hash).unwrap();

    let genesis = Block::generate_genesis(
        crate::BlockHeight::from(0),
        crate::HostHeight::from(42),
        NonZeroU64::new(24).unwrap(),
        CryptoHash::test(66),
        crate::Epoch::test(&[(0, 10), (1, 10)]),
    )
    .unwrap();

    assert!(genesis.is_genesis());

    let mut block = genesis.clone();
    block.prev_block_hash = genesis_hash.clone();
    assert!(!block.is_genesis());

    let mut block = genesis.clone();
    block.epoch_id = genesis_hash.clone();
    assert!(!block.is_genesis());

    assert_eq!(genesis_hash, genesis.calc_hash());
    assert_ne!(genesis_hash, block.calc_hash());

    // Try creating invalid next block.
    assert_eq!(
        Err(GenerateError::BadHostHeight),
        genesis.generate_next::<MockPubKey>(
            crate::HostHeight::from(42),
            NonZeroU64::new(100).unwrap(),
            CryptoHash::test(99),
            None
        )
    );
    assert_eq!(
        Err(GenerateError::BadHostTimestamp),
        genesis.generate_next::<MockPubKey>(
            crate::HostHeight::from(43),
            NonZeroU64::new(24).unwrap(),
            CryptoHash::test(99),
            None
        )
    );

    // Create next block and test its behaviour.
    let block = genesis
        .generate_next::<MockPubKey>(
            crate::HostHeight::from(50),
            NonZeroU64::new(50).unwrap(),
            CryptoHash::test(99),
            None,
        )
        .unwrap();
    assert!(!block.is_genesis());
    assert_eq!(crate::BlockHeight::from(1), block.block_height);
    assert_eq!(genesis_hash, block.prev_block_hash);
    assert_eq!(genesis_hash, block.epoch_id);
    let hash = "TCsK6A4O0a82t3z+gdev+Fn0RUWSyeCMp3Y14rrlwcg=";
    let hash = CryptoHash::from_base64(hash).unwrap();
    assert_eq!(hash, block.calc_hash());

    // Create next block within and introduce a new epoch.
    let epoch = Some(crate::Epoch::test(&[(0, 20), (1, 10)]));
    let block = block
        .generate_next::<MockPubKey>(
            crate::HostHeight::from(60),
            NonZeroU64::new(60).unwrap(),
            CryptoHash::test(99),
            epoch,
        )
        .unwrap();
    assert_eq!(hash, block.prev_block_hash);
    assert_eq!(genesis_hash, block.epoch_id);
    let hash = "CD8+vN9X4orTzC9w3F3JNGEwdcigW0nS+Mh9Zcd70Ok=";
    let hash = CryptoHash::from_base64(hash).unwrap();
    assert_eq!(hash, block.calc_hash());

    // Create next block which belongs to the new epoch.
    let block = block
        .generate_next::<MockPubKey>(
            crate::HostHeight::from(65),
            NonZeroU64::new(65).unwrap(),
            CryptoHash::test(99),
            None,
        )
        .unwrap();
    assert_eq!(hash, block.prev_block_hash);
    assert_eq!(hash, block.epoch_id);
}

#[test]
fn test_signatures() {
    use crate::validators::{MockPubKey, MockSignature, MockSigner};

    let genesis = CryptoHash::test(1);
    let height = 2.into();
    let hash = CryptoHash::test(3);

    let fingerprint = Fingerprint::from_hash(&genesis, height, &hash);

    assert_eq!((&genesis, height, &hash), fingerprint.parse());

    let pk = MockPubKey(42);
    let signer = MockSigner(pk);

    let signature = fingerprint.sign(&signer);
    assert_eq!(MockSignature((1, 2, 3), pk), signature);
    assert!(fingerprint.verify(&pk, &signature, &()));
    assert!(!fingerprint.verify(&MockPubKey(88), &signature, &()));
    assert!(!fingerprint.verify(&pk, &MockSignature((0, 0, 0), pk), &()));

    let fingerprint =
        Fingerprint::from_hash(&CryptoHash::test(66), height, &hash);
    assert!(!fingerprint.verify(&pk, &signature, &()));

    let fingerprint = Fingerprint::from_hash(&genesis, 66.into(), &hash);
    assert!(!fingerprint.verify(&pk, &signature, &()));

    let fingerprint =
        Fingerprint::from_hash(&genesis, height, &CryptoHash::test(66));
    assert!(!fingerprint.verify(&pk, &signature, &()));
}

#[test]
#[cfg(not(miri))]
fn test_borsh() {
    use alloc::format;

    use crate::validators::MockPubKey;

    fn check<T>(obj: &T) -> alloc::vec::Vec<u8>
    where
        T: core::fmt::Debug
            + PartialEq
            + borsh::BorshSerialize
            + borsh::BorshDeserialize,
    {
        let serialised = borsh::to_vec(obj).unwrap();
        assert_eq!(obj, &T::try_from_slice(&serialised).unwrap());
        serialised
    }

    let genesis = Block::generate_genesis(
        crate::BlockHeight::from(0),
        crate::HostHeight::from(42),
        NonZeroU64::new(24).unwrap(),
        CryptoHash::test(66),
        crate::Epoch::test(&[(0, 10), (1, 10)]),
    )
    .unwrap();

    insta::assert_debug_snapshot!("genesis-header", check(&genesis.header));
    insta::assert_debug_snapshot!("genesis-block", check(&genesis));

    let block = genesis
        .generate_next::<MockPubKey>(
            crate::HostHeight::from(50),
            NonZeroU64::new(50).unwrap(),
            CryptoHash::test(99),
            None,
        )
        .unwrap();

    insta::assert_debug_snapshot!("block-header", check(&block.header));
    insta::assert_debug_snapshot!("block-block", check(&block));
}<|MERGE_RESOLUTION|>--- conflicted
+++ resolved
@@ -5,17 +5,10 @@
 
 type Result<T, E = borsh::maybestd::io::Error> = core::result::Result<T, E>;
 
-<<<<<<< HEAD
 /// A single block header of the guest blockchain.
 ///
 /// Guest blocks are uniquely identified by their hash which can be calculated
 /// using the [`BlockHeader::calc_hash`] method.
-=======
-/// A single block of the guest blockchain.
-///
-/// A block is uniquely identified by its hash which can be obtained via
-/// [`Block::calc_hash`].
->>>>>>> 0eadb28e
 ///
 /// Each block belongs to an epoch (identifier by `epoch_id`) which describes
 /// set of validators which can sign the block.  A new epoch is introduced by
@@ -31,11 +24,8 @@
     /// Hash of the previous block.
     pub prev_block_hash: CryptoHash,
     /// Height of the guest blockchain’s block.
-<<<<<<< HEAD
-=======
     ///
     /// This is sequential, always increasing by one.
->>>>>>> 0eadb28e
     pub block_height: crate::BlockHeight,
     /// Height of the host blockchain’s block in which this block was created.
     pub host_height: crate::HostHeight,
