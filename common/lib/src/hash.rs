--- conflicted
+++ resolved
@@ -101,8 +101,6 @@
     /// Allocates vector with the contents of the hash.
     #[inline]
     pub fn to_vec(&self) -> alloc::vec::Vec<u8> { self.as_slice().to_vec() }
-<<<<<<< HEAD
-=======
 
     /// Writes the hash as base58.
     #[cfg(feature = "bs58")]
@@ -120,7 +118,6 @@
         // thus our result is an ASCII string.
         fmtr.write_str(unsafe { core::str::from_utf8_unchecked(output) })
     }
->>>>>>> 5e86bc10
 }
 
 impl core::fmt::Display for CryptoHash {
