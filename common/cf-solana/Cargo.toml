[package]
name = "cf-solana"
authors = ["Michal Nazarewicz <mina86@mina86.com>"]
version = "0.0.0"
edition = "2021"

[dependencies]
arrayvec.workspace = true
blake3.workspace = true
bs58.workspace = true
base64.workspace = true
bytemuck.workspace = true
derive_more.workspace = true
ibc-client-tendermint-types.workspace = true
ibc-core-client-context.workspace = true
ibc-core-commitment-types.workspace = true
ibc-core-host.workspace = true
ibc-primitives.workspace = true
ibc-proto.workspace = true
prost = { workspace = true, features = ["prost-derive"] }
rayon = { workspace = true, optional = true }
serde = { workspace = true, optional = true }
solana-program = { workspace = true, optional = true }

<<<<<<< HEAD
cf-guest.workspace = true
lib = { workspace = true, features = ["bs58"] }
proto-utils = { workspace = true, features = ["ibc"] }
stdx.workspace = true
trie-ids.workspace = true
=======
lib = { workspace = true, features = ["bs58", "serde"] }
stdx.workspace = true
>>>>>>> 776ebecb

solana-program-2 = { package = "solana-program", git = "https://github.com/ComposableFi/mantis-solana.git", branch = "mantis/dev", optional = true }

[build-dependencies]
prost-build.workspace = true

[dev-dependencies]
insta.workspace = true
rand.workspace = true
rand_chacha.workspace = true

solana-accounts-db2 = { package = "solana-accounts-db", git = "https://github.com/ComposableFi/mantis-solana.git", branch = "mantis/dev" }
solana-program-2 = { package = "solana-program", git = "https://github.com/ComposableFi/mantis-solana.git", branch = "mantis/dev" }

[features]
solana-program = [
    "dep:solana-program",
    "lib/solana-program",
]
solana-program-2 = [
    "dep:solana-program-2",
]<|MERGE_RESOLUTION|>--- conflicted
+++ resolved
@@ -22,16 +22,11 @@
 serde = { workspace = true, optional = true }
 solana-program = { workspace = true, optional = true }
 
-<<<<<<< HEAD
 cf-guest.workspace = true
-lib = { workspace = true, features = ["bs58"] }
+lib = { workspace = true, features = ["bs58", "serde"] }
 proto-utils = { workspace = true, features = ["ibc"] }
 stdx.workspace = true
 trie-ids.workspace = true
-=======
-lib = { workspace = true, features = ["bs58", "serde"] }
-stdx.workspace = true
->>>>>>> 776ebecb
 
 solana-program-2 = { package = "solana-program", git = "https://github.com/ComposableFi/mantis-solana.git", branch = "mantis/dev", optional = true }
 
@@ -46,6 +41,8 @@
 solana-accounts-db2 = { package = "solana-accounts-db", git = "https://github.com/ComposableFi/mantis-solana.git", branch = "mantis/dev" }
 solana-program-2 = { package = "solana-program", git = "https://github.com/ComposableFi/mantis-solana.git", branch = "mantis/dev" }
 
+lib = { workspace = true, features = ["test_utils"] }
+
 [features]
 solana-program = [
     "dep:solana-program",
