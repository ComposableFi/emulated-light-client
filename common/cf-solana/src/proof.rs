--- conflicted
+++ resolved
@@ -18,23 +18,16 @@
 /// This is the same as `solana_accounts_db::accounts_hash::MERKLE_FANOUT`.
 const MERKLE_FANOUT: usize = 16;
 
-<<<<<<< HEAD
 //
 // ========== Types ============================================================
 //
 
-=======
->>>>>>> 776ebecb
 /// Path in the Merkle proof.
 ///
 /// The path is limited to 16 levels which, with Solana’s fanout of 16 (see
 /// [`MERKLE_FANOUT`]) puts limit of leafs in the Merkle tree to 2⁶⁴.  This is
 /// more than enough for any possible Solana block.
-<<<<<<< HEAD
-type Path = arrayvec::ArrayVec<u8, 16>;
-=======
 type MerklePath = arrayvec::ArrayVec<u8, 16>;
->>>>>>> 776ebecb
 
 /// Merkle proof path.
 ///
@@ -53,11 +46,7 @@
     ///
     /// Solana uses fanout of 16 thus each position and number of siblings less
     /// than 16.  As such, they are encoded in a single 8-bit number.
-<<<<<<< HEAD
-    path: Path,
-=======
     path: MerklePath,
->>>>>>> 776ebecb
 
     /// Sibling hashes at each level concatenated into a single vector.
     siblings: Vec<Hash>,
@@ -168,7 +157,7 @@
         ((index as u8) << 4) | len as u8
     }
 
-    /// Serialises the object into binary form.
+    /// Serialises the object into a binary format.
     ///
     /// This format is used in Borsh, Protobuf and Serde serialisation.
     pub fn to_binary(&self) -> Vec<u8> {
@@ -179,7 +168,7 @@
         [depth, path, siblings].concat()
     }
 
-    /// Deserialises the object from a binary form.
+    /// Deserialises the object from a binary format.
     ///
     /// This format is used in Borsh, Protobuf and Serde serialisation.
     pub fn from_binary(bytes: &[u8]) -> Option<Self> {
@@ -305,13 +294,37 @@
     }
 }
 
+#[derive(Copy, Clone, PartialEq, Eq, Debug, derive_more::Display)]
+pub struct AccountHashDataTooShort;
+
+impl TryFrom<&[u8]> for AccountHashData {
+    type Error = AccountHashDataTooShort;
+
+    fn try_from(bytes: &[u8]) -> Result<Self, Self::Error> {
+        if bytes.len() < Self::length_for(0) {
+            Err(AccountHashDataTooShort)
+        } else {
+            Ok(Self(bytes.to_vec()))
+        }
+    }
+}
+
+impl TryFrom<Vec<u8>> for AccountHashData {
+    type Error = AccountHashDataTooShort;
+
+    fn try_from(bytes: Vec<u8>) -> Result<Self, Self::Error> {
+        if bytes.len() < Self::length_for(0) {
+            Err(AccountHashDataTooShort)
+        } else {
+            Ok(Self(bytes))
+        }
+    }
+}
+
 
 /// Proof of an account’s state.
 #[derive(Clone, Debug, PartialEq, Eq)]
-<<<<<<< HEAD
-=======
 #[cfg_attr(feature = "serde", derive(serde::Serialize, serde::Deserialize))]
->>>>>>> 776ebecb
 pub struct AccountProof {
     /// Data that goes into account’s hash.
     pub account_hash_data: AccountHashData,
@@ -353,10 +366,7 @@
 
 /// Proof of accounts delta hash.
 #[derive(Clone, Debug, PartialEq, Eq)]
-<<<<<<< HEAD
-=======
 #[cfg_attr(feature = "serde", derive(serde::Serialize, serde::Deserialize))]
->>>>>>> 776ebecb
 pub struct DeltaHashProof {
     pub parent_blockhash: Hash,
     pub accounts_delta_hash: Hash,
@@ -393,70 +403,11 @@
         }
         .into()
     }
-}
-
-
-//
-// ========== Proto conversion =================================================
-//
-
-impl MerkleProof {
-    /// Serialises the object into form used in proto messages.
-    pub fn to_proto_bytes(&self) -> Vec<u8> {
-        let depth = self.path.len() as u8;
-        let depth = core::slice::from_ref(&depth);
-        let path = self.path.as_slice();
-        let siblings: &[u8] = bytemuck::cast_slice(self.siblings.as_slice());
-        [depth, path, siblings].concat()
-    }
-
-    /// Deserialises the object from form used in proto messages.
-    pub fn from_proto_bytes(bytes: &[u8]) -> Option<Self> {
-        let (&depth, bytes) = bytes.split_first()?;
-        let (path, bytes) = stdx::split_at_checked(bytes, depth.into())?;
-        let path = Path::try_from(path).ok()?;
-        let (siblings, bytes) = stdx::as_chunks::<32, u8>(bytes);
-        let siblings = bytemuck::cast_slice::<[u8; 32], Hash>(siblings);
-        let siblings_count: usize =
-            path.iter().map(|byte| Self::unpack_index_len(*byte).1).sum();
-        if bytes.is_empty() && siblings.len() == siblings_count {
-            Some(Self { path, siblings: siblings.to_vec() })
-        } else {
-            None
-        }
-    }
-}
-
-#[derive(Copy, Clone, PartialEq, Eq, Debug, derive_more::Display)]
-pub struct AccountHashDataTooShort;
-
-impl TryFrom<&[u8]> for AccountHashData {
-    type Error = AccountHashDataTooShort;
-
-    fn try_from(bytes: &[u8]) -> Result<Self, Self::Error> {
-        if bytes.len() < Self::length_for(0) {
-            Err(AccountHashDataTooShort)
-        } else {
-            Ok(Self(bytes.to_vec()))
-        }
-    }
-}
-
-impl TryFrom<Vec<u8>> for AccountHashData {
-    type Error = AccountHashDataTooShort;
-
-    fn try_from(bytes: Vec<u8>) -> Result<Self, Self::Error> {
-        if bytes.len() < Self::length_for(0) {
-            Err(AccountHashDataTooShort)
-        } else {
-            Ok(Self(bytes))
-        }
-    }
-}
-
-impl DeltaHashProof {
-    /// Serialises the object into form used in proto messages.
-    pub fn to_proto_bytes(&self) -> Vec<u8> {
+
+    /// Serialises the object into a binary format.
+    ///
+    /// This format is used in Borsh and Protobuf serialisation.
+    pub fn to_binary(&self) -> Vec<u8> {
         let epoch_hash = self.epoch_accounts_hash.as_ref().map(|hash| &hash.0);
         [
             &self.parent_blockhash.0[..],
@@ -468,8 +419,10 @@
         .concat()
     }
 
-    /// Deserialises the object from form used in proto messages.
-    pub fn from_proto_bytes(bytes: &[u8]) -> Option<Self> {
+    /// Deserialises the object from a binary format.
+    ///
+    /// This format is used in Borsh and Protobuf serialisation.
+    pub fn from_binary(bytes: &[u8]) -> Option<Self> {
         #[derive(Copy, Clone, bytemuck::Pod, bytemuck::Zeroable)]
         #[repr(C)]
         struct Short {
