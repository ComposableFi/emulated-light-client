--- conflicted
+++ resolved
@@ -4,11 +4,7 @@
 #[cfg(any(feature = "std", test))]
 extern crate std;
 
-<<<<<<< HEAD
 mod blake3;
-pub mod proof;
-pub mod types;
-=======
 mod client;
 mod consensus;
 mod header;
@@ -19,7 +15,6 @@
 #[cfg(feature = "serde")]
 mod serde_impl;
 pub mod types;
-mod utils;
 
 pub use client::impls::{CommonContext, Neighbourhood};
 pub use client::ClientState;
@@ -30,5 +25,4 @@
 pub use proof::IbcProof;
 
 /// Client type of the Solana blockchain’s light client.
-pub const CLIENT_TYPE: &str = "cf-solana";
->>>>>>> d7b7df66
+pub const CLIENT_TYPE: &str = "cf-solana";