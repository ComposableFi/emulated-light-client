#![allow(clippy::unit_arg, clippy::comparison_chain)]
#![no_std]
extern crate alloc;
#[cfg(any(feature = "std", test))]
extern crate std;

mod client;
mod consensus;
mod header;
mod message;
mod misbehaviour;
pub mod proof;
<<<<<<< HEAD
pub mod proto;
=======
#[cfg(feature = "serde")]
mod serde_impl;
>>>>>>> 776ebecb
pub mod types;
mod utils;

pub use client::impls::{CommonContext, Neighbourhood};
pub use client::ClientState;
pub use consensus::ConsensusState;
pub use header::Header;
pub use message::ClientMessage;
pub use misbehaviour::Misbehaviour;
pub use proof::IbcProof;

/// Client type of the Solana blockchain’s light client.
pub const CLIENT_TYPE: &str = "cf-solana";<|MERGE_RESOLUTION|>--- conflicted
+++ resolved
@@ -10,12 +10,9 @@
 mod message;
 mod misbehaviour;
 pub mod proof;
-<<<<<<< HEAD
 pub mod proto;
-=======
 #[cfg(feature = "serde")]
 mod serde_impl;
->>>>>>> 776ebecb
 pub mod types;
 mod utils;
 
